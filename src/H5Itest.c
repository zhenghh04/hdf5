/* * * * * * * * * * * * * * * * * * * * * * * * * * * * * * * * * * * * * * *
 * Copyright by The HDF Group.                                               *
 * Copyright by the Board of Trustees of the University of Illinois.         *
 * All rights reserved.                                                      *
 *                                                                           *
 * This file is part of HDF5.  The full HDF5 copyright notice, including     *
 * terms governing use, modification, and redistribution, is contained in    *
 * the COPYING file, which can be found at the root of the source code       *
 * distribution tree, or in https://support.hdfgroup.org/ftp/HDF5/releases.  *
 * If you do not have access to either file, you may request a copy from     *
 * help@hdfgroup.org.                                                        *
 * * * * * * * * * * * * * * * * * * * * * * * * * * * * * * * * * * * * * * */

/* Programmer:  Quincey Koziol
 *              Tuesday, July 27, 2010
 *
 * Purpose:	ID testing functions.
 */

/****************/
/* Module Setup */
/****************/

#include "H5Imodule.h" /* This source code file is part of the H5I module */
#define H5I_TESTING    /*suppress warning about H5I testing funcs*/

/***********/
/* Headers */
/***********/
#include "H5private.h"   /* Generic Functions                        */
#include "H5ACprivate.h" /* Metadata cache                           */
#include "H5CXprivate.h" /* API Contexts                             */
#include "H5Eprivate.h"  /* Error handling                           */
#include "H5Gprivate.h"  /* Groups                                   */
#include "H5Ipkg.h"      /* IDs                                      */

/****************/
/* Local Macros */
/****************/

/******************/
/* Local Typedefs */
/******************/

/********************/
/* Local Prototypes */
/********************/

/*********************/
/* Package Variables */
/*********************/

/*******************/
/* Local Variables */
/*******************/

/*-------------------------------------------------------------------------
 * Function:    H5I__get_name_test
 *
 * Purpose:     Testing version of H5Iget_name()
 *
 * Return:      Success: The length of name.
 *              Failure: -1
 *
 * Programmer:  Quincey Koziol
 *              Tuesday, July 27, 2010
 *
 *-------------------------------------------------------------------------
 */
ssize_t
H5I__get_name_test(hid_t id, char *name /*out*/, size_t size, hbool_t *cached)
{
    H5VL_object_t *vol_obj;                 /* Object of id */
    H5G_loc_t      loc;                     /* Object location */
    hbool_t        api_ctx_pushed  = FALSE; /* Whether API context pushed */
    hbool_t        vol_wrapper_set = FALSE; /* Whether the VOL object wrapping context was set up */
    ssize_t        ret_value       = -1;    /* Return value */

    FUNC_ENTER_PACKAGE

    /* Set API context */
    if (H5CX_push() < 0)
        HGOTO_ERROR(H5E_SYM, H5E_CANTSET, (-1), "can't set API context")
    api_ctx_pushed = TRUE;

    /* Get the object pointer */
    if (NULL == (vol_obj = H5VL_vol_object(id)))
        HGOTO_ERROR(H5E_ATOM, H5E_BADTYPE, (-1), "invalid identifier")

    /* Set wrapper info in API context */
    if (H5VL_set_vol_wrapper(vol_obj) < 0)
        HGOTO_ERROR(H5E_ATOM, H5E_CANTSET, FAIL, "can't set VOL wrapper info")
    vol_wrapper_set = TRUE;

    /* Get object location */
    if (H5G_loc(id, &loc) < 0)
        HGOTO_ERROR(H5E_ATOM, H5E_CANTGET, (-1), "can't retrieve object location")

    /* Call internal group routine to retrieve object's name */
    if ((ret_value = H5G_get_name(&loc, name, size, cached)) < 0)
        HGOTO_ERROR(H5E_ATOM, H5E_CANTGET, (-1), "can't retrieve object name")

done:
    /* Reset object wrapping info in API context */
    if (vol_wrapper_set && H5VL_reset_vol_wrapper() < 0)
        HDONE_ERROR(H5E_ATOM, H5E_CANTRESET, FAIL, "can't reset VOL wrapper info")

<<<<<<< HEAD
    if(api_ctx_pushed && H5CX_pop(FALSE) < 0)
=======
    if (api_ctx_pushed && H5CX_pop() < 0)
>>>>>>> 1a6fba94
        HDONE_ERROR(H5E_SYM, H5E_CANTRESET, (-1), "can't reset API context")

    FUNC_LEAVE_NOAPI(ret_value)
} /* end H5I__get_name_test() */<|MERGE_RESOLUTION|>--- conflicted
+++ resolved
@@ -105,11 +105,7 @@
     if (vol_wrapper_set && H5VL_reset_vol_wrapper() < 0)
         HDONE_ERROR(H5E_ATOM, H5E_CANTRESET, FAIL, "can't reset VOL wrapper info")
 
-<<<<<<< HEAD
-    if(api_ctx_pushed && H5CX_pop(FALSE) < 0)
-=======
-    if (api_ctx_pushed && H5CX_pop() < 0)
->>>>>>> 1a6fba94
+    if (api_ctx_pushed && H5CX_pop(FALSE) < 0)
         HDONE_ERROR(H5E_SYM, H5E_CANTRESET, (-1), "can't reset API context")
 
     FUNC_LEAVE_NOAPI(ret_value)
