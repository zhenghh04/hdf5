--- conflicted
+++ resolved
@@ -86,12 +86,7 @@
 H5_DLL int H5I_dec_app_ref(hid_t id);
 H5_DLL int H5I_dec_app_ref_always_close(hid_t id);
 H5_DLL herr_t H5I_dec_type_ref(H5I_type_t type);
-<<<<<<< HEAD
-H5_DLL int H5I_get_type_ref(H5I_type_t type);
 H5_DLL herr_t H5I_register_aux(hid_t id, void *aux_ptr);
 H5_DLL void *H5I_get_aux(hid_t id);
 H5_DLL hid_t H5I_get_id(void *object, H5I_type_t type);
-=======
-
->>>>>>> 370e6f3f
 #endif /* _H5Iprivate_H */
