/* * * * * * * * * * * * * * * * * * * * * * * * * * * * * * * * * * * * * * *
 * Copyright by The HDF Group.                                               *
 * Copyright by the Board of Trustees of the University of Illinois.         *
 * All rights reserved.                                                      *
 *                                                                           *
 * This file is part of HDF5.  The full HDF5 copyright notice, including     *
 * terms governing use, modification, and redistribution, is contained in    *
 * the COPYING file, which can be found at the root of the source code       *
 * distribution tree, or in https://support.hdfgroup.org/ftp/HDF5/releases.  *
 * If you do not have access to either file, you may request a copy from     *
 * help@hdfgroup.org.                                                        *
 * * * * * * * * * * * * * * * * * * * * * * * * * * * * * * * * * * * * * * */

/****************/
/* Module Setup */
/****************/

#include "H5Amodule.h" /* This source code file is part of the H5A module */
#define H5O_FRIEND     /* Suppress error about including H5Opkg */

/***********/
/* Headers */
/***********/
#include "H5private.h"   /* Generic Functions                        */
#include "H5Apkg.h"      /* Attributes                               */
#include "H5CXprivate.h" /* API Contexts                             */
#include "H5Eprivate.h"  /* Error handling                           */
#include "H5ESprivate.h" /* Event Sets                               */
#include "H5FLprivate.h" /* Free Lists                               */
#include "H5Iprivate.h"  /* IDs                                      */
#include "H5MMprivate.h" /* Memory management                        */
#include "H5Opkg.h"      /* Object headers                           */
#include "H5Sprivate.h"  /* Dataspace functions                      */
#include "H5VLprivate.h" /* Virtual Object Layer                     */

/****************/
/* Local Macros */
/****************/

/******************/
/* Local Typedefs */
/******************/

/********************/
/* Package Typedefs */
/********************/

/********************/
/* Local Prototypes */
/********************/

/* Helper routines for sync/async API calls */
static hid_t H5A__create_common(H5VL_object_t *vol_obj, H5VL_loc_params_t *loc_params,
    const char *attr_name, hid_t type_id, hid_t space_id,
    hid_t acpl_id, hid_t aapl_id, void **token_ptr);
static hid_t H5A__create_api_common(hid_t loc_id, const char *attr_name, hid_t type_id, hid_t space_id,
    hid_t acpl_id, hid_t aapl_id, void **token_ptr, H5VL_object_t ** _vol_obj_ptr);
static hid_t H5A__create_by_name_api_common(hid_t loc_id, const char *obj_name, const char *attr_name,
    hid_t type_id, hid_t space_id, hid_t acpl_id, hid_t aapl_id, hid_t lapl_id,
    void **token_ptr, H5VL_object_t ** _vol_obj_ptr);
static hid_t H5A__open_common(H5VL_object_t *vol_obj, H5VL_loc_params_t *loc_params,
    const char *attr_name, hid_t aapl_id, void **token_ptr);
static hid_t H5A__open_api_common(hid_t loc_id, const char *attr_name, hid_t aapl_id,
    void **token_ptr, H5VL_object_t ** _vol_obj_ptr);
static hid_t H5A__open_by_name_api_common(hid_t loc_id, const char *obj_name,
    const char *attr_name, hid_t aapl_id, hid_t lapl_id,
    void **token_ptr, H5VL_object_t ** _vol_obj_ptr);
static hid_t H5A__open_by_idx_api_common(hid_t loc_id, const char *obj_name,
    H5_index_t idx_type, H5_iter_order_t order, hsize_t n, hid_t aapl_id,
    hid_t lapl_id, void **token_ptr, H5VL_object_t ** _vol_obj_ptr);
static herr_t H5A__write_api_common(hid_t attr_id, hid_t type_id, const void *buf,
    void **token_ptr, H5VL_object_t ** _vol_obj_ptr);
static herr_t H5A__read_api_common(hid_t attr_id, hid_t dtype_id, void *buf, void **token_ptr,
    H5VL_object_t ** _vol_obj_ptr);
static herr_t H5A__rename_common(H5VL_object_t *vol_obj, H5VL_loc_params_t *loc_params,
    const char *old_name, const char *new_name, void **token_ptr);
static herr_t H5A__rename_api_common(hid_t loc_id, const char *old_name, const char *new_name,
    void **token_ptr, H5VL_object_t ** _vol_obj_ptr);
static herr_t H5A__rename_by_name_api_common(hid_t loc_id, const char *obj_name, const char *old_attr_name,
    const char *new_attr_name, hid_t lapl_id, void **token_ptr, H5VL_object_t ** _vol_obj_ptr);
static htri_t H5A__exists_common(H5VL_object_t *vol_obj, H5VL_loc_params_t *loc_params,
    const char *attr_name, void **token_ptr);
static htri_t H5A__exists_api_common(hid_t obj_id, const char *attr_name,
    void **token_ptr, H5VL_object_t ** _vol_obj_ptr);
static htri_t H5A__exists_by_name_api_common(hid_t obj_id, const char *obj_name,
    const char *attr_name, hid_t lapl_id, void **token_ptr, H5VL_object_t ** _vol_obj_ptr);


/*********************/
/* Package Variables */
/*********************/

/*****************************/
/* Library Private Variables */
/*****************************/

/*******************/
/* Local Variables */
/*******************/

/*--------------------------------------------------------------------------
 * Function:    H5A__create_common
 *
 * Purpose:     This is the common function for creating HDF5 datasets.
 *
 * Return:      Success:    A attribute ID
 *              Failure:    H5I_INVALID_HID
 *
 *-------------------------------------------------------------------------
 */
static hid_t
H5A__create_common(H5VL_object_t *vol_obj, H5VL_loc_params_t *loc_params,
    const char *attr_name, hid_t type_id, hid_t space_id,
    hid_t acpl_id, hid_t aapl_id, void **token_ptr)
{
    void *            attr      = NULL;              /* Attribute created */
    hid_t             ret_value = H5I_INVALID_HID; /* Return value */

    FUNC_ENTER_STATIC

    /* Sanity checks */
    HDassert(vol_obj);
    HDassert(loc_params);
    HDassert(attr_name);

    /* Create the attribute */
    if (NULL == (attr = H5VL_attr_create(vol_obj, loc_params, attr_name, type_id, space_id, acpl_id, aapl_id,
                                         H5P_DATASET_XFER_DEFAULT, token_ptr)))
        HGOTO_ERROR(H5E_ATTR, H5E_CANTINIT, H5I_INVALID_HID, "unable to create attribute")

<<<<<<< HEAD
=======
    /* If there's an event set and a token was created, add the token to it */
    if (H5ES_NONE != es_id && NULL != token)
        /* Add token to event set */
        if (H5ES_insert(es_id, vol_obj, token, 
                H5ARG_TRACE8(caller, "i*siiiii*s", loc_id, attr_name, type_id, space_id, 
                acpl_id, aapl_id, es_id, caller)) < 0)
            HGOTO_ERROR(H5E_ATTR, H5E_CANTINSERT, H5I_INVALID_HID, "can't insert token into event set")

>>>>>>> 222fd4a1
    /* Register the new attribute and get an ID for it */
    if ((ret_value = H5VL_register(H5I_ATTR, attr, vol_obj->connector, TRUE)) < 0)
        HGOTO_ERROR(H5E_ATTR, H5E_CANTREGISTER, H5I_INVALID_HID, "unable to register attribute for ID")

done:
    /* Cleanup on failure */
    if (H5I_INVALID_HID == ret_value)
        if (attr && H5VL_attr_close(vol_obj, H5P_DATASET_XFER_DEFAULT, H5_REQUEST_NULL) < 0)
            HDONE_ERROR(H5E_ATTR, H5E_CLOSEERROR, H5I_INVALID_HID, "can't close attribute")

    FUNC_LEAVE_NOAPI(ret_value)
} /* H5A__create_common() */

/*--------------------------------------------------------------------------
 * Function:    H5A__create_api_common
 *
 * Purpose:     This is the common function for creating HDF5 attributes
 *
 * Return:      Success:    A attribute ID
 *              Failure:    H5I_INVALID_HID
 *
 *-------------------------------------------------------------------------
 */
static hid_t
H5A__create_api_common(hid_t loc_id, const char *attr_name, hid_t type_id, hid_t space_id,
    hid_t acpl_id, hid_t aapl_id, void **token_ptr, H5VL_object_t ** _vol_obj_ptr)
{
    H5VL_object_t *   vol_obj   = NULL;         /* Object for loc_id */
    H5VL_object_t **  vol_obj_ptr  = (_vol_obj_ptr ? _vol_obj_ptr : &vol_obj);   /* Ptr to object ptr for loc_id */
    H5VL_loc_params_t loc_params;               /* Location parameters for object access */
    hid_t             ret_value = H5I_INVALID_HID; /* Return value */

    FUNC_ENTER_STATIC

    /* Check arguments */
    if (H5I_ATTR == H5I_get_type(loc_id))
        HGOTO_ERROR(H5E_ARGS, H5E_BADTYPE, H5I_INVALID_HID, "location is not valid for an attribute")
    if (!attr_name)
        HGOTO_ERROR(H5E_ARGS, H5E_BADVALUE, H5I_INVALID_HID, "attr_name parameter cannot be NULL")
    if (!*attr_name)
        HGOTO_ERROR(H5E_ARGS, H5E_BADVALUE, H5I_INVALID_HID, "attr_name parameter cannot be an empty string")

    /* Set up object access arguments */
    if (H5VL_setup_acc_args(loc_id, H5P_CLS_AACC, TRUE, &aapl_id, vol_obj_ptr, &loc_params) < 0)
        HGOTO_ERROR(H5E_ATTR, H5E_CANTSET, H5I_INVALID_HID, "can't set object access arguments")

    /* Get correct property list */
    if (H5P_DEFAULT == acpl_id)
        acpl_id = H5P_ATTRIBUTE_CREATE_DEFAULT;

    /* Create the attribute */
    if ((ret_value = H5A__create_common(*vol_obj_ptr, &loc_params, attr_name, type_id, space_id,
            acpl_id, aapl_id, token_ptr)) < 0)
        HGOTO_ERROR(H5E_ATTR, H5E_CANTCREATE, H5I_INVALID_HID, "unable to create attribute")

done:
    FUNC_LEAVE_NOAPI(ret_value)
} /* H5A__create_api_common() */

/*--------------------------------------------------------------------------
 * Function:    H5Acreate2
 *
 * Purpose:     Creates an attribute on an object
 *
 * Usage:
 *              hid_t H5Acreate2(loc_id, attr_name, type_id, space_id, acpl_id,
 *                  aapl_id)
 *
 * Description: This function creates an attribute which is attached to the
 *              object specified with 'loc_id'. The name specified with
 *              'attr_name' for each attribute for an object must be unique
 *              for that object. The 'type_id' and 'space_id' are created
 *              with the H5T and H5S interfaces respectively. The 'aapl_id'
 *              property list is currently unused, but will be used in the
 *              future for optional attribute access properties. The
 *              attribute ID returned from this function must be released
 *              with H5Aclose or resource leaks will develop.
 *
 * Parameters:
 *              hid_t loc_id;           IN: Object (dataset or group) to be attached to
 *              const char *attr_name;  IN: Name of attribute to locate and open
 *              hid_t type_id;          IN: ID of datatype for attribute
 *              hid_t space_id;         IN: ID of dataspace for attribute
 *              hid_t acpl_id;          IN: ID of creation property list (currently not used)
 *              hid_t aapl_id;          IN: Attribute access property list
 *
 * Return:      Success:    An ID for the created attribute
 *
 *              Failure:    H5I_INVALID_HID
 *
 *-------------------------------------------------------------------------
 */
hid_t
H5Acreate2(hid_t loc_id, const char *attr_name, hid_t type_id, hid_t space_id, hid_t acpl_id, hid_t aapl_id)
{
    hid_t ret_value; /* Return value */

    FUNC_ENTER_API(H5I_INVALID_HID)
    H5TRACE6("i", "i*siiii", loc_id, attr_name, type_id, space_id, acpl_id, aapl_id);

    /* Create the attribute synchronously */
    if ((ret_value = H5A__create_api_common(loc_id, attr_name, type_id, space_id, acpl_id, aapl_id, NULL, NULL)) < 0)
        HGOTO_ERROR(H5E_ATTR, H5E_CANTCREATE, H5I_INVALID_HID, "unable to synchronously create attribute")

done:
    FUNC_LEAVE_API(ret_value)
} /* H5Acreate2() */

/*--------------------------------------------------------------------------
 * Function:    H5Acreate_sync
 *
 * Purpose:     Asynchronous version of H5Acreate
 *
 * Return:      Success:    A attribute ID
 *              Failure:    H5I_INVALID_HID
 *
 *-------------------------------------------------------------------------
 */
hid_t
H5Acreate_async(const char *app_file, const char *app_func, unsigned app_line,
    hid_t loc_id, const char *attr_name, hid_t type_id, hid_t space_id, hid_t acpl_id,
    hid_t aapl_id, hid_t es_id)
{
    H5VL_object_t *   vol_obj   = NULL;         /* Object for loc_id */
    void *            token     = NULL;         /* Request token for async operation        */
    void **token_ptr = H5_REQUEST_NULL;         /* Pointer to request token for async operation        */
    hid_t ret_value; /* Return value */

    FUNC_ENTER_API(H5I_INVALID_HID)
    H5TRACE10("i", "*s*sIui*siiiii", app_file, app_func, app_line, loc_id, attr_name, type_id, space_id,
              acpl_id, aapl_id, es_id);

    /* Set up request token pointer for asynchronous operation */
    if (H5ES_NONE != es_id)
        token_ptr = &token;     /* Point at token for VOL connector to set up */

    /* Create the attribute asynchronously */
    if ((ret_value = H5A__create_api_common(loc_id, attr_name, type_id, space_id, acpl_id, aapl_id, token_ptr, &vol_obj)) < 0)
        HGOTO_ERROR(H5E_ATTR, H5E_CANTCREATE, H5I_INVALID_HID, "unable to asynchronously create attribute")

    /* If a token was created, add the token to the event set */
    if (NULL != token)
        if (H5ES_insert_new(es_id, vol_obj->connector, token, H5ARG_TRACE10(FUNC, "*s*sIui*siiiii", app_file, app_func, app_line, loc_id, attr_name, type_id, space_id, acpl_id, aapl_id, es_id)) < 0)
            HGOTO_ERROR(H5E_ATTR, H5E_CANTINSERT, H5I_INVALID_HID, "can't insert token into event set")

done:
    FUNC_LEAVE_API(ret_value)
} /* H5Acreate_async() */

/*--------------------------------------------------------------------------
 * Function:    H5A__create_by_name_api_common
 *
 * Purpose:     This is the common function for creating HDF5 attributes by name
 *
 * Return:      Success:    A attribute ID
 *              Failure:    H5I_INVALID_HID
 *
 *-------------------------------------------------------------------------
 */
static hid_t
H5A__create_by_name_api_common(hid_t loc_id, const char *obj_name, const char *attr_name,
    hid_t type_id, hid_t space_id, hid_t acpl_id, hid_t aapl_id, hid_t lapl_id,
    void **token_ptr, H5VL_object_t ** _vol_obj_ptr)
{
    H5VL_object_t *   vol_obj   = NULL;         /* Object for loc_id */
    H5VL_object_t **  vol_obj_ptr  = (_vol_obj_ptr ? _vol_obj_ptr : &vol_obj);   /* Ptr to object ptr for loc_id */
    H5VL_loc_params_t loc_params;               /* Location parameters for object access */
    hid_t             ret_value = H5I_INVALID_HID; /* Return value */

    FUNC_ENTER_STATIC

    /* Check arguments */
    if (H5I_ATTR == H5I_get_type(loc_id))
        HGOTO_ERROR(H5E_ARGS, H5E_BADTYPE, H5I_INVALID_HID, "location is not valid for an attribute")
    if(!obj_name || !*obj_name)
        HGOTO_ERROR(H5E_ARGS, H5E_BADVALUE, H5I_INVALID_HID, "no object name")
    if (!attr_name)
        HGOTO_ERROR(H5E_ARGS, H5E_BADVALUE, H5I_INVALID_HID, "attr_name parameter cannot be NULL")
    if (!*attr_name)
        HGOTO_ERROR(H5E_ARGS, H5E_BADVALUE, H5I_INVALID_HID, "attr_name parameter cannot be an empty string")

    /* Set up object access arguments */
    if (H5VL_setup_name_args(loc_id, obj_name, H5P_CLS_LACC, TRUE, lapl_id, vol_obj_ptr, &loc_params) < 0)
        HGOTO_ERROR(H5E_ATTR, H5E_CANTSET, H5I_INVALID_HID, "can't set object access arguments")

    /* Verify access property list and set up collective metadata if appropriate */
    if(H5CX_set_apl(&aapl_id, H5P_CLS_AACC, loc_id, TRUE) < 0)
        HGOTO_ERROR(H5E_ATTR, H5E_CANTSET, H5I_INVALID_HID, "can't set attribute access property list info")

    /* Get correct property list */
    if (H5P_DEFAULT == acpl_id)
        acpl_id = H5P_ATTRIBUTE_CREATE_DEFAULT;

    /* Create the attribute */
<<<<<<< HEAD
    if ((ret_value = H5A__create_common(*vol_obj_ptr, &loc_params, attr_name, type_id, space_id,
            acpl_id, aapl_id, token_ptr)) < 0)
        HGOTO_ERROR(H5E_ATTR, H5E_CANTCREATE, H5I_INVALID_HID, "unable to create attribute")
=======
    if(NULL == (attr = H5VL_attr_create(vol_obj, &loc_params, attr_name, type_id, space_id, acpl_id, aapl_id, H5P_DATASET_XFER_DEFAULT, token_ptr)))
        HGOTO_ERROR(H5E_ATTR, H5E_CANTINIT, H5I_INVALID_HID, "unable to create attribute")

     /* If there's an event set and a token was created, add the token to it */
    if (H5ES_NONE != es_id && NULL != token)
        /* Add token to event set */
        if (H5ES_insert(es_id, vol_obj, token, 
                H5ARG_TRACE10(caller, "i*s*siiiiii*s", loc_id, obj_name, attr_name, type_id, space_id,
                acpl_id, aapl_id, lapl_id, es_id, caller)) < 0)
            HGOTO_ERROR(H5E_ATTR, H5E_CANTINSERT, H5I_INVALID_HID, "can't insert token into event set")

    
    /* Register the new attribute and get an ID for it */
    if((ret_value = H5VL_register(H5I_ATTR, attr, vol_obj->connector, TRUE)) < 0)
        HGOTO_ERROR(H5E_ATTR, H5E_CANTREGISTER, H5I_INVALID_HID, "unable to register attribute for ID")
>>>>>>> 222fd4a1

done:
    FUNC_LEAVE_NOAPI(ret_value)
} /* H5A__create_by_name_api_common() */

/*--------------------------------------------------------------------------
 NAME
    H5Acreate_by_name
 PURPOSE
    Creates an attribute on an object
 USAGE
    hid_t H5Acreate_by_name(loc_id, obj_name, attr_name, type_id, space_id, acpl_id,
            aapl_id, lapl_id)
        hid_t loc_id;       IN: Object (dataset or group) to be attached to
        const char *obj_name;   IN: Name of object relative to location
        const char *attr_name;  IN: Name of attribute to locate and open
        hid_t type_id;          IN: ID of datatype for attribute
        hid_t space_id;         IN: ID of dataspace for attribute
        hid_t acpl_id;          IN: ID of creation property list (currently not used)
        hid_t aapl_id;          IN: Attribute access property list
        hid_t lapl_id;          IN: Link access property list
 RETURNS
    Non-negative on success/H5I_INVALID_HID on failure

 DESCRIPTION
        This function creates an attribute which is attached to the object
    specified with 'loc_id/obj_name'.  The name specified with 'attr_name' for
    each attribute for an object must be unique for that object.  The 'type_id'
    and 'space_id' are created with the H5T and H5S interfaces respectively.
    The 'aapl_id' property list is currently unused, but will be used in the
    future for optional attribute access properties.  The attribute ID returned
    from this function must be released with H5Aclose or resource leaks will
    develop.

--------------------------------------------------------------------------*/
hid_t
H5Acreate_by_name(hid_t loc_id, const char *obj_name, const char *attr_name, hid_t type_id, hid_t space_id,
                  hid_t acpl_id, hid_t aapl_id, hid_t lapl_id)
{
    hid_t             ret_value = H5I_INVALID_HID; /* Return value */

    FUNC_ENTER_API(H5I_INVALID_HID)
    H5TRACE8("i", "i*s*siiiii", loc_id, obj_name, attr_name, type_id, space_id, acpl_id, aapl_id, lapl_id);

    /* Create the attribute synchronously */
    if((ret_value = H5A__create_by_name_api_common(loc_id, obj_name, attr_name, type_id, space_id,
                    acpl_id, aapl_id, lapl_id, NULL, NULL)) < 0)
        HGOTO_ERROR(H5E_ATTR, H5E_CANTCREATE, H5I_INVALID_HID, "unable to synchronously create attribute")

done:
    FUNC_LEAVE_API(ret_value)
} /* H5Acreate_by_name() */

/*--------------------------------------------------------------------------
 * Function:    H5Acreate_by_name_async
 *
 * Purpose:     Asynchronous version of H5Acreate_by_name
 *
 * Return:      Success:    A attribute ID
 *              Failure:    H5I_INVALID_HID
 *
 *-------------------------------------------------------------------------
 */
hid_t
H5Acreate_by_name_async(const char *app_file, const char *app_func, unsigned app_line,
    hid_t loc_id, const char *obj_name, const char *attr_name,
    hid_t type_id, hid_t space_id, hid_t acpl_id, hid_t aapl_id,
    hid_t lapl_id, hid_t es_id)
{
    H5VL_object_t *   vol_obj   = NULL;         /* Object for loc_id */
    void *            token     = NULL;         /* Request token for async operation        */
    void **token_ptr = H5_REQUEST_NULL;         /* Pointer to request token for async operation        */
    hid_t               ret_value = H5I_INVALID_HID;    /* Return value */

    FUNC_ENTER_API(H5I_INVALID_HID)
    H5TRACE12("i", "*s*sIui*s*siiiiii", app_file, app_func, app_line, loc_id, obj_name, attr_name, type_id,
              space_id, acpl_id, aapl_id, lapl_id, es_id);

    /* Set up request token pointer for asynchronous operation */
    if (H5ES_NONE != es_id)
        token_ptr = &token;     /* Point at token for VOL connector to set up */

    /* Create the attribute asynchronously */
    if((ret_value = H5A__create_by_name_api_common(loc_id, obj_name, attr_name, type_id, space_id,
                    acpl_id, aapl_id, lapl_id, token_ptr, &vol_obj)) < 0)
        HGOTO_ERROR(H5E_ATTR, H5E_CANTCREATE, H5I_INVALID_HID, "unable to asynchronously create attribute")

    /* If a token was created, add the token to the event set */
    if (NULL != token)
        if (H5ES_insert_new(es_id, vol_obj->connector, token,
                H5ARG_TRACE12(FUNC, "*s*sIui*s*siiiiii", app_file, app_func, app_line, loc_id, obj_name, attr_name, type_id, space_id, acpl_id, aapl_id, lapl_id, es_id)) < 0)
            HGOTO_ERROR(H5E_ATTR, H5E_CANTINSERT, H5I_INVALID_HID, "can't insert token into event set")

done:
    FUNC_LEAVE_API(ret_value)
} /* H5Acreate_by_name_async() */

/*-------------------------------------------------------------------------
 * Function:    H5A__open_common
 *
 * Purpose:     This is the common function for opening an attribute
 *
 * Return:      Success:    A group ID
 *              Failure:    H5I_INVALID_HID
 *
 *-------------------------------------------------------------------------
 */
static hid_t
H5A__open_common(H5VL_object_t *vol_obj, H5VL_loc_params_t *loc_params,
    const char *attr_name, hid_t aapl_id, void **token_ptr)
{
    void *attr = NULL;                      /* attr object from VOL connector */
    hid_t ret_value = H5I_INVALID_HID;

    FUNC_ENTER_STATIC

    /* Sanity checks */
    HDassert(vol_obj);
    HDassert(loc_params);

    /* Open the attribute */
    if(NULL == (attr = H5VL_attr_open(vol_obj, loc_params, attr_name, aapl_id, H5P_DATASET_XFER_DEFAULT, token_ptr)))
        HGOTO_ERROR(H5E_ATTR, H5E_CANTOPENOBJ, H5I_INVALID_HID, "unable to open attribute: '%s'", attr_name)

<<<<<<< HEAD
=======
    /* If there's an event set and a token was created, add the token to it */
    if (H5ES_NONE != es_id && NULL != token)
        /* Add token to event set */
        if (H5ES_insert(es_id, vol_obj, token, 
                H5ARG_TRACE5(caller, "i*sii*s", loc_id, attr_name, aapl_id, es_id, caller)) < 0)
            HGOTO_ERROR(H5E_ATTR, H5E_CANTINSERT, H5I_INVALID_HID, "can't insert token into event set")

>>>>>>> 222fd4a1
    /* Register the attribute and get an ID for it */
    if((ret_value = H5VL_register(H5I_ATTR, attr, vol_obj->connector, TRUE)) < 0)
        HGOTO_ERROR(H5E_ATTR, H5E_CANTREGISTER, H5I_INVALID_HID, "unable to register attribute for ID")

done:
    /* Cleanup on failure */
    if(H5I_INVALID_HID == ret_value)
        if(attr && H5VL_attr_close(vol_obj, H5P_DATASET_XFER_DEFAULT, H5_REQUEST_NULL) < 0)
            HDONE_ERROR(H5E_ATTR, H5E_CLOSEERROR, H5I_INVALID_HID, "can't close attribute")

    FUNC_LEAVE_NOAPI(ret_value)
} /* H5A__open_common() */

/*-------------------------------------------------------------------------
 * Function:    H5A__open_api_common
 *
 * Purpose:     This is the common function for opening an attribute
 *
 * Return:      Success:    A group ID
 *              Failure:    H5I_INVALID_HID
 *
 *-------------------------------------------------------------------------
 */
static hid_t
H5A__open_api_common(hid_t loc_id, const char *attr_name, hid_t aapl_id,
    void **token_ptr, H5VL_object_t ** _vol_obj_ptr)
{
    H5VL_object_t *   vol_obj   = NULL;         /* Object for loc_id */
    H5VL_object_t **  vol_obj_ptr  = (_vol_obj_ptr ? _vol_obj_ptr : &vol_obj);   /* Ptr to object ptr for loc_id */
    H5VL_loc_params_t loc_params;               /* Location parameters for object access */
    hid_t             ret_value = H5I_INVALID_HID; /* Return value */

    FUNC_ENTER_STATIC

    /* Check arguments */
    if (H5I_ATTR == H5I_get_type(loc_id))
        HGOTO_ERROR(H5E_ARGS, H5E_BADTYPE, H5I_INVALID_HID, "location is not valid for an attribute")
    if(!attr_name)
        HGOTO_ERROR(H5E_ARGS, H5E_BADVALUE, H5I_INVALID_HID, "name parameter cannot be NULL")
    if(!*attr_name)
        HGOTO_ERROR(H5E_ARGS, H5E_BADVALUE, H5I_INVALID_HID, "name parameter cannot be an empty string")

    /* Set up object access arguments */
    if (H5VL_setup_acc_args(loc_id, H5P_CLS_AACC, FALSE, &aapl_id, vol_obj_ptr, &loc_params) < 0)
        HGOTO_ERROR(H5E_ATTR, H5E_CANTSET, H5I_INVALID_HID, "can't set object access arguments")

    /* Open the attribute */
    if((ret_value = H5A__open_common(*vol_obj_ptr, &loc_params, attr_name, aapl_id, token_ptr)) < 0)
        HGOTO_ERROR(H5E_ATTR, H5E_CANTOPENOBJ, H5I_INVALID_HID, "unable to open attribute: '%s'", attr_name)

done:
    FUNC_LEAVE_NOAPI(ret_value)
} /* H5A__open_api_common() */

/*--------------------------------------------------------------------------
 NAME
    H5Aopen
 PURPOSE
    Opens an attribute for an object by looking up the attribute name
 USAGE
    hid_t H5Aopen(loc_id, attr_name, aapl_id)
        hid_t loc_id;           IN: Object that attribute is attached to
        const char *attr_name;  IN: Name of attribute to locate and open
        hid_t aapl_id;          IN: Attribute access property list
 RETURNS
    ID of attribute on success, H5I_INVALID_HID on failure

 DESCRIPTION
        This function opens an existing attribute for access.  The attribute
    name specified is used to look up the corresponding attribute for the
    object.  The attribute ID returned from this function must be released with
    H5Aclose or resource leaks will develop.
--------------------------------------------------------------------------*/
hid_t
H5Aopen(hid_t loc_id, const char *attr_name, hid_t aapl_id)
{
    hid_t             ret_value = H5I_INVALID_HID;

    FUNC_ENTER_API(H5I_INVALID_HID)
    H5TRACE3("i", "i*si", loc_id, attr_name, aapl_id);

    /* Open the attribute synchronously */
    if((ret_value = H5A__open_api_common(loc_id, attr_name, aapl_id, NULL, NULL)) < 0)
        HGOTO_ERROR(H5E_ATTR, H5E_CANTCREATE, H5I_INVALID_HID, "unable to synchronously open attribute")

done:
    FUNC_LEAVE_API(ret_value)
} /* H5Aopen() */

/*--------------------------------------------------------------------------
 *  NAME
 *      H5Aopen_async
 *  PURPOSE
 *      Asynchronous version of H5Aopen
 *
 *  RETURNS
 *      ID of attribute on success, H5I_INVALID_HID on failure
 *
 *--------------------------------------------------------------------------*/
hid_t
H5Aopen_async(const char *app_file, const char *app_func, unsigned app_line,
    hid_t loc_id, const char *attr_name, hid_t aapl_id, hid_t es_id)
{
    H5VL_object_t *   vol_obj   = NULL;         /* Object for loc_id */
    void *            token     = NULL;         /* Request token for async operation        */
    void **token_ptr = H5_REQUEST_NULL;         /* Pointer to request token for async operation        */
    hid_t ret_value; /* Return value */

    FUNC_ENTER_API(H5I_INVALID_HID)
    H5TRACE7("i", "*s*sIui*sii", app_file, app_func, app_line, loc_id, attr_name, aapl_id, es_id);

    /* Set up request token pointer for asynchronous operation */
    if (H5ES_NONE != es_id)
        token_ptr = &token;     /* Point at token for VOL connector to set up */

    /* Open the attribute asynchronously */
    if((ret_value = H5A__open_api_common(loc_id, attr_name, aapl_id, token_ptr, &vol_obj)) < 0)
        HGOTO_ERROR(H5E_ATTR, H5E_CANTCREATE, H5I_INVALID_HID, "unable to asynchronously open attribute")

    /* If a token was created, add the token to the event set */
    if (NULL != token)
        if (H5ES_insert_new(es_id, vol_obj->connector, token,
                H5ARG_TRACE7(FUNC, "*s*sIui*sii", app_file, app_func, app_line, loc_id, attr_name, aapl_id, es_id)) < 0)
            HGOTO_ERROR(H5E_ATTR, H5E_CANTINSERT, FAIL, "can't insert token into event set")

done:
    FUNC_LEAVE_API(ret_value)
} /* H5Aopen_async() */

/*-------------------------------------------------------------------------
 * Function:    H5A__open_by_name_api_common
 *
 * Purpose:     This is the common function for opening an attribute
 *
 * Return:      Success:    A group ID
 *              Failure:    H5I_INVALID_HID
 *
 *-------------------------------------------------------------------------
 */
static hid_t
H5A__open_by_name_api_common(hid_t loc_id, const char *obj_name,
    const char *attr_name, hid_t aapl_id, hid_t lapl_id,
    void **token_ptr, H5VL_object_t ** _vol_obj_ptr)
{
    H5VL_object_t *   vol_obj   = NULL;         /* Object for loc_id */
    H5VL_object_t **  vol_obj_ptr  = (_vol_obj_ptr ? _vol_obj_ptr : &vol_obj);   /* Ptr to object ptr for loc_id */
    H5VL_loc_params_t loc_params;               /* Location parameters for object access */
    hid_t ret_value = H5I_INVALID_HID;

    FUNC_ENTER_STATIC

    /* Check arguments */
    if (H5I_ATTR == H5I_get_type(loc_id))
        HGOTO_ERROR(H5E_ARGS, H5E_BADTYPE, H5I_INVALID_HID, "location is not valid for an attribute")
    if(!obj_name || !*obj_name)
        HGOTO_ERROR(H5E_ARGS, H5E_BADVALUE, H5I_INVALID_HID, "no object name")
    if(!attr_name || !*attr_name)
        HGOTO_ERROR(H5E_ARGS, H5E_BADVALUE, H5I_INVALID_HID, "no attribute name")

    /* Set up object access arguments */
    if (H5VL_setup_name_args(loc_id, obj_name, H5P_CLS_LACC, FALSE, lapl_id, vol_obj_ptr, &loc_params) < 0)
        HGOTO_ERROR(H5E_ATTR, H5E_CANTSET, H5I_INVALID_HID, "can't set object access arguments")

    /* Verify access property list and set up collective metadata if appropriate */
    if(H5CX_set_apl(&aapl_id, H5P_CLS_AACC, loc_id, FALSE) < 0)
        HGOTO_ERROR(H5E_ATTR, H5E_CANTSET, H5I_INVALID_HID, "can't set attribute access property list info")

    /* Open the attribute */
<<<<<<< HEAD
    if((ret_value = H5A__open_common(*vol_obj_ptr, &loc_params, attr_name, aapl_id, token_ptr)) < 0)
        HGOTO_ERROR(H5E_ATTR, H5E_CANTOPENOBJ, H5I_INVALID_HID, "unable to open attribute: '%s'", attr_name)
=======
    if(NULL == (attr = H5VL_attr_open(vol_obj, &loc_params, attr_name, aapl_id, H5P_DATASET_XFER_DEFAULT, token_ptr)))
        HGOTO_ERROR(H5E_ATTR, H5E_CANTOPENOBJ, H5I_INVALID_HID, "can't open attribute")

    /* If there's an event set and a token was created, add the token to it */
    if (H5ES_NONE != es_id && NULL != token)
        /* Add token to event set */
        if (H5ES_insert(es_id, vol_obj, token,
                H5ARG_TRACE7(caller, "i*s*siii*s", loc_id, obj_name, attr_name, 
                aapl_id, lapl_id, es_id, caller)) < 0)
            HGOTO_ERROR(H5E_ATTR, H5E_CANTINSERT, H5I_INVALID_HID, "can't insert token into event set")

    /* Register the attribute and get an ID for it */
    if((ret_value = H5VL_register(H5I_ATTR, attr, vol_obj->connector, TRUE)) < 0)
        HGOTO_ERROR(H5E_ATTR, H5E_CANTREGISTER, H5I_INVALID_HID, "unable to atomize attribute handle")
>>>>>>> 222fd4a1

done:
    FUNC_LEAVE_NOAPI(ret_value)
} /* H5A__open_by_name_api_common() */

/*--------------------------------------------------------------------------
 NAME
    H5Aopen_by_name
 PURPOSE
    Opens an attribute for an object by looking up the attribute name
 USAGE
    hid_t H5Aopen_by_name(loc_id, obj_name, attr_name, aapl_id, lapl_id)
        hid_t loc_id;           IN: Object that attribute is attached to
        const char *obj_name;   IN: Name of object relative to location
        const char *attr_name;  IN: Name of attribute to locate and open
        hid_t aapl_id;          IN: Attribute access property list
        hid_t lapl_id;          IN: Link access property list
 RETURNS
    ID of attribute on success, H5I_INVALID_HID on failure

 DESCRIPTION
        This function opens an existing attribute for access.  The attribute
    name specified is used to look up the corresponding attribute for the
    object.  The attribute ID returned from this function must be released with
    H5Aclose or resource leaks will develop.
--------------------------------------------------------------------------*/
hid_t
H5Aopen_by_name(hid_t loc_id, const char *obj_name, const char *attr_name, hid_t aapl_id, hid_t lapl_id)
{
    hid_t             ret_value = H5I_INVALID_HID;

    FUNC_ENTER_API(H5I_INVALID_HID)
    H5TRACE5("i", "i*s*sii", loc_id, obj_name, attr_name, aapl_id, lapl_id);

    /* Open the attribute by name asynchronously */
    if((ret_value = H5A__open_by_name_api_common(loc_id, obj_name, attr_name, aapl_id, lapl_id, NULL, NULL)) < 0)
        HGOTO_ERROR(H5E_ATTR, H5E_CANTOPENOBJ, H5I_INVALID_HID, "unable to synchronously open attribute")

done:
    FUNC_LEAVE_API(ret_value)
} /* end H5Aopen_by_name() */

/*--------------------------------------------------------------------------
 *  NAME
 *      H5Aopen_by_name_async
 *  PURPOSE
 *      Asynchronous version of H5Aopen_by_name
 *
 *  RETURNS
 *      ID of attribute on success, H5I_INVALID_HID on failure
 *
 *--------------------------------------------------------------------------*/
hid_t
H5Aopen_by_name_async(const char *app_file, const char *app_func, unsigned app_line,
    hid_t loc_id, const char *obj_name, const char *attr_name,
    hid_t aapl_id, hid_t lapl_id, hid_t es_id)
{
    H5VL_object_t *   vol_obj   = NULL;         /* Object for loc_id */
    void *            token     = NULL;         /* Request token for async operation        */
    void **token_ptr = H5_REQUEST_NULL;         /* Pointer to request token for async operation        */
    hid_t ret_value = H5I_INVALID_HID;

    FUNC_ENTER_API(H5I_INVALID_HID)
    H5TRACE9("i", "*s*sIui*s*siii", app_file, app_func, app_line, loc_id, obj_name, attr_name, aapl_id,
             lapl_id, es_id);

    /* Set up request token pointer for asynchronous operation */
    if (H5ES_NONE != es_id)
        token_ptr = &token;     /* Point at token for VOL connector to set up */

    /* Open the attribute by name asynchronously */
    if((ret_value = H5A__open_by_name_api_common(loc_id, obj_name, attr_name, aapl_id, lapl_id, token_ptr, &vol_obj)) < 0)
        HGOTO_ERROR(H5E_ATTR, H5E_CANTOPENOBJ, H5I_INVALID_HID, "unable to asynchronously open attribute")

    /* If a token was created, add the token to the event set */
    if (NULL != token)
        if (H5ES_insert_new(es_id, vol_obj->connector, token,
                H5ARG_TRACE9(FUNC, "*s*sIui*s*siii", app_file, app_func, app_line, loc_id, obj_name, attr_name, aapl_id, lapl_id, es_id)) < 0)
            HGOTO_ERROR(H5E_ATTR, H5E_CANTINSERT, FAIL, "can't insert token into event set")

done:
    FUNC_LEAVE_API(ret_value)
} /* end H5Aopen_by_name_async() */

/*-------------------------------------------------------------------------
 * Function:    H5A__open_by_idx_api_common
 *
 * Purpose:     This is the common function for opening an attribute
 *
 * Return:      Success:    A group ID
 *              Failure:    H5I_INVALID_HID
 *
 *-------------------------------------------------------------------------
 */
static hid_t
H5A__open_by_idx_api_common(hid_t loc_id, const char *obj_name,
    H5_index_t idx_type, H5_iter_order_t order, hsize_t n, hid_t aapl_id, 
    hid_t lapl_id, void **token_ptr, H5VL_object_t ** _vol_obj_ptr)
{
    H5VL_object_t *   vol_obj   = NULL;         /* Object for loc_id */
    H5VL_object_t **  vol_obj_ptr  = (_vol_obj_ptr ? _vol_obj_ptr : &vol_obj);   /* Ptr to object ptr for loc_id */
    H5VL_loc_params_t loc_params;               /* Location parameters for object access */
    hid_t ret_value = H5I_INVALID_HID;

    FUNC_ENTER_STATIC

    /* Check arguments */
    if (H5I_ATTR == H5I_get_type(loc_id))
        HGOTO_ERROR(H5E_ARGS, H5E_BADTYPE, H5I_INVALID_HID, "location is not valid for an attribute")
    if(!obj_name || !*obj_name)
        HGOTO_ERROR(H5E_ARGS, H5E_BADVALUE, H5I_INVALID_HID, "no object name")
    if(idx_type <= H5_INDEX_UNKNOWN || idx_type >= H5_INDEX_N)
        HGOTO_ERROR(H5E_ARGS, H5E_BADVALUE, H5I_INVALID_HID, "invalid index type specified")
    if(order <= H5_ITER_UNKNOWN || order >= H5_ITER_N)
        HGOTO_ERROR(H5E_ARGS, H5E_BADVALUE, H5I_INVALID_HID, "invalid iteration order specified")

    /* Set up object access arguments */
    if (H5VL_setup_idx_args(loc_id, obj_name, idx_type, order, n, H5P_CLS_LACC, FALSE, lapl_id, vol_obj_ptr, &loc_params) < 0)
        HGOTO_ERROR(H5E_ATTR, H5E_CANTSET, H5I_INVALID_HID, "can't set object access arguments")

    /* Verify access property list and set up collective metadata if appropriate */
    if(H5CX_set_apl(&aapl_id, H5P_CLS_AACC, loc_id, FALSE) < 0)
        HGOTO_ERROR(H5E_ATTR, H5E_CANTSET, H5I_INVALID_HID, "can't set attribute access property list info")

    /* Open the attribute */
    if((ret_value = H5A__open_common(*vol_obj_ptr, &loc_params, NULL, aapl_id, token_ptr)) < 0)
        HGOTO_ERROR(H5E_ATTR, H5E_CANTOPENOBJ, H5I_INVALID_HID, "unable to open attribute")

<<<<<<< HEAD
=======
    /* If there's an event set and a token was created, add the token to it */
    if (H5ES_NONE != es_id && NULL != token)
        /* Add token to event set */
        if (H5ES_insert(es_id, vol_obj, token,
                H5ARG_TRACE9(caller, "i*sIiIohiii*s", loc_id, obj_name, idx_type, order, n, aapl_id,
                lapl_id, es_id, caller)) < 0)
            HGOTO_ERROR(H5E_ATTR, H5E_CANTINSERT, H5I_INVALID_HID, "can't insert token into event set")

    /* Register the attribute and get an ID for it */
    if((ret_value = H5VL_register(H5I_ATTR, attr, vol_obj->connector, TRUE)) < 0)
        HGOTO_ERROR(H5E_ATTR, H5E_CANTREGISTER, H5I_INVALID_HID, "unable to atomize attribute handle")

>>>>>>> 222fd4a1
done:
    FUNC_LEAVE_NOAPI(ret_value)
} /* H5A__open_by_idx_api_common() */

/*--------------------------------------------------------------------------
 NAME
    H5Aopen_by_idx
 PURPOSE
    Opens the n'th attribute for an object, according to the order within
    an index
 USAGE
    hid_t H5Aopen_by_idx(loc_id, obj_ame, idx_type, order, n, aapl_id, lapl_id)
        hid_t loc_id;           IN: Object that attribute is attached to
        const char *obj_name;   IN: Name of object relative to location
        H5_index_t idx_type;    IN: Type of index to use
        H5_iter_order_t order;  IN: Order to iterate over index
        hsize_t n;              IN: Index (0-based) attribute to open
        hid_t aapl_id;          IN: Attribute access property list
        hid_t lapl_id;          IN: Link access property list
 RETURNS
    ID of attribute on success, H5I_INVALID_HID on failure

 DESCRIPTION
        This function opens an existing attribute for access.  The attribute
    index specified is used to look up the corresponding attribute for the
    object.  The attribute ID returned from this function must be released with
    H5Aclose or resource leaks will develop.
--------------------------------------------------------------------------*/
hid_t
H5Aopen_by_idx(hid_t loc_id, const char *obj_name, H5_index_t idx_type, H5_iter_order_t order, hsize_t n,
               hid_t aapl_id, hid_t lapl_id)
{
    hid_t             ret_value = H5I_INVALID_HID; /* Return value */

    FUNC_ENTER_API(H5I_INVALID_HID)
    H5TRACE7("i", "i*sIiIohii", loc_id, obj_name, idx_type, order, n, aapl_id, lapl_id);

    /* Open the attribute by idx synchronously */
    if((ret_value = H5A__open_by_idx_api_common(loc_id, obj_name, idx_type, order, n, aapl_id, lapl_id, NULL, NULL)) < 0)
        HGOTO_ERROR(H5E_ATTR, H5E_CANTCREATE, H5I_INVALID_HID, "unable to synchronously open attribute")

done:
    FUNC_LEAVE_API(ret_value)
} /* H5Aopen_by_idx() */

/*--------------------------------------------------------------------------
 *  NAME
 *      H5Aopen_by_idx_async
 *  PURPOSE
 *      Asynchronous version of H5Aopen_by_idx
 *
 *  RETURNS
 *      ID of attribute on success, H5I_INVALID_HID on failure
 *
 *--------------------------------------------------------------------------*/
hid_t
H5Aopen_by_idx_async(const char *app_file, const char *app_func, unsigned app_line,
    hid_t loc_id, const char *obj_name, H5_index_t idx_type,
    H5_iter_order_t order, hsize_t n, hid_t aapl_id, hid_t lapl_id, hid_t es_id)
{
    H5VL_object_t *   vol_obj   = NULL;         /* Object for loc_id */
    void *            token     = NULL;         /* Request token for async operation        */
    void **token_ptr = H5_REQUEST_NULL;         /* Pointer to request token for async operation        */
    hid_t ret_value = H5I_INVALID_HID;

    FUNC_ENTER_API(H5I_INVALID_HID)
    H5TRACE11("i", "*s*sIui*sIiIohiii", app_file, app_func, app_line, loc_id, obj_name, idx_type, order, n,
              aapl_id, lapl_id, es_id);

    /* Set up request token pointer for asynchronous operation */
    if (H5ES_NONE != es_id)
        token_ptr = &token;     /* Point at token for VOL connector to set up */

    /* Open the attribute by idx asynchronously */
    if((ret_value = H5A__open_by_idx_api_common(loc_id, obj_name, idx_type, order, n, aapl_id, lapl_id, token_ptr, &vol_obj)) < 0)
        HGOTO_ERROR(H5E_ATTR, H5E_CANTCREATE, H5I_INVALID_HID, "unable to asynchronously open attribute")

    /* If a token was created, add the token to the event set */
    if (NULL != token)
        if (H5ES_insert_new(es_id, vol_obj->connector, token,
                H5ARG_TRACE11(FUNC, "*s*sIui*sIiIohiii", app_file, app_func, app_line, loc_id, obj_name, idx_type, order, n, aapl_id, lapl_id, es_id)) < 0)
            HGOTO_ERROR(H5E_ATTR, H5E_CANTINSERT, H5I_INVALID_HID, "can't insert token into event set")

done:
    FUNC_LEAVE_API(ret_value)
} /* end H5Aopen_by_idx_async() */

/*--------------------------------------------------------------------------
 NAME
    H5A__write_api_common
 PURPOSE
    Common helper routine for sync/async dataset write operations.
 RETURNS
    Non-negative on success/Negative on failure
--------------------------------------------------------------------------*/
static herr_t
H5A__write_api_common(hid_t attr_id, hid_t type_id, const void *buf,
    void **token_ptr, H5VL_object_t ** _vol_obj_ptr)
{
    H5VL_object_t *   vol_obj   = NULL;         /* Object for loc_id */
    H5VL_object_t **  vol_obj_ptr  = (_vol_obj_ptr ? _vol_obj_ptr : &vol_obj);   /* Ptr to object ptr for loc_id */
    herr_t         ret_value = SUCCEED;           /* Return value */

    FUNC_ENTER_STATIC

    /* Check arguments */
    if (H5I_DATATYPE != H5I_get_type(type_id))
        HGOTO_ERROR(H5E_ARGS, H5E_BADTYPE, FAIL, "not a datatype")
    if (NULL == buf)
        HGOTO_ERROR(H5E_ARGS, H5E_BADVALUE, FAIL, "buf parameter can't be NULL")

    /* Get attribute pointer */
    if(H5VL_setup_args(attr_id, H5I_ATTR, vol_obj_ptr) < 0)
        HGOTO_ERROR(H5E_ATTR, H5E_CANTGET, FAIL, "can't get VOL object for attribute")

    /* Write the attribute data */
    if (H5VL_attr_write(*vol_obj_ptr, type_id, buf, H5P_DATASET_XFER_DEFAULT, token_ptr) < 0)
        HGOTO_ERROR(H5E_ATTR, H5E_WRITEERROR, FAIL, "unable to write attribute")

done:
    FUNC_LEAVE_NOAPI(ret_value)
} /* H5A__write_api_common() */

/*--------------------------------------------------------------------------
 NAME
    H5Awrite
 PURPOSE
    Write out data to an attribute
 USAGE
    herr_t H5Awrite (attr_id, dtype_id, buf)
        hid_t attr_id;       IN: Attribute to write
        hid_t dtype_id;       IN: Memory datatype of buffer
        const void *buf;     IN: Buffer of data to write
 RETURNS
    Non-negative on success/Negative on failure

 DESCRIPTION
        This function writes a complete attribute to disk.
--------------------------------------------------------------------------*/
herr_t
H5Awrite(hid_t attr_id, hid_t dtype_id, const void *buf)
{
    herr_t ret_value = SUCCEED; /* Return value */

    FUNC_ENTER_API(FAIL)
    H5TRACE3("e", "ii*x", attr_id, dtype_id, buf);

    /* Synchronously write the data */
    if (H5A__write_api_common(attr_id, dtype_id, buf, NULL, NULL) < 0)
        HGOTO_ERROR(H5E_ATTR, H5E_WRITEERROR, FAIL, "can't synchronously write data")

done:
    FUNC_LEAVE_API(ret_value)
} /* H5Awrite() */

/*--------------------------------------------------------------------------
 NAME
    H5Awrite_async
 PURPOSE
    Asynchronous version of H5Awrite
 RETURNS
    Non-negative on success/Negative on failure
--------------------------------------------------------------------------*/
herr_t
H5Awrite_async(const char *app_file, const char *app_func, unsigned app_line,
    hid_t attr_id, hid_t dtype_id, const void *buf, hid_t es_id)
{
    H5VL_object_t *   vol_obj   = NULL;         /* Object for attr_id */
    void *            token     = NULL;         /* Request token for async operation        */
    void **token_ptr = H5_REQUEST_NULL;         /* Pointer to request token for async operation        */
    herr_t ret_value = SUCCEED; /* Return value */

    FUNC_ENTER_API(FAIL)
    H5TRACE7("e", "*s*sIuii*xi", app_file, app_func, app_line, attr_id, dtype_id, buf, es_id);

    /* Set up request token pointer for asynchronous operation */
    if (H5ES_NONE != es_id)
        token_ptr = &token;     /* Point at token for VOL connector to set up */

    /* Asynchronously write the data */
    if (H5A__write_api_common(attr_id, dtype_id, buf, token_ptr, &vol_obj) < 0)
        HGOTO_ERROR(H5E_ATTR, H5E_WRITEERROR, FAIL, "can't asynchronously write data")

    /* If a token was created, add the token to the event set */
    if (NULL != token)
        if (H5ES_insert_new(es_id, vol_obj->connector, token, H5ARG_TRACE7(FUNC, "*s*sIuii*xi", app_file, app_func, app_line, attr_id, dtype_id, buf, es_id)) < 0)
            HGOTO_ERROR(H5E_ATTR, H5E_CANTINSERT, FAIL, "can't insert token into event set")

done:
    FUNC_LEAVE_API(ret_value)
} /* H5Awrite_async() */

/*--------------------------------------------------------------------------
*  NAME
*       H5A__read_api_common
*  PURPOSE
*      Common helper routine for sync/async attribute read operations.
*  RETURNS
*      Non-negative on success/Negative on failure
*--------------------------------------------------------------------------*/
static herr_t
H5A__read_api_common(hid_t attr_id, hid_t dtype_id, void *buf, void **token_ptr,
    H5VL_object_t ** _vol_obj_ptr)
{
    H5VL_object_t *   vol_obj   = NULL;         /* Object for loc_id */
    H5VL_object_t **  vol_obj_ptr  = (_vol_obj_ptr ? _vol_obj_ptr : &vol_obj);   /* Ptr to object ptr for loc_id */
    herr_t ret_value = SUCCEED;         /* Return value */

    FUNC_ENTER_STATIC

    /* Check arguments */
    if(H5I_DATATYPE != H5I_get_type(dtype_id))
        HGOTO_ERROR(H5E_ARGS, H5E_BADTYPE, FAIL, "not a datatype")
    if(NULL == buf)
        HGOTO_ERROR(H5E_ARGS, H5E_BADVALUE, FAIL, "buf parameter can't be NULL")

    /* Get attribute object pointer */
    if(NULL == (*vol_obj_ptr = (H5VL_object_t *)H5I_object_verify(attr_id, H5I_ATTR)))
        HGOTO_ERROR(H5E_ARGS, H5E_BADTYPE, FAIL, "not an attribute")

    /* Read the attribute data */
    if(H5VL_attr_read(*vol_obj_ptr, dtype_id, buf, H5P_DATASET_XFER_DEFAULT, token_ptr) < 0)
        HGOTO_ERROR(H5E_ATTR, H5E_READERROR, FAIL, "unable to read attribute")

done:
    FUNC_LEAVE_NOAPI(ret_value)
} /* H5A__read_api_common() */

/*--------------------------------------------------------------------------
 NAME
    H5Aread
 PURPOSE
    Read in data from an attribute
 USAGE
    herr_t H5Aread (attr_id, dtype_id, buf)
        hid_t attr_id;       IN: Attribute to read
        hid_t dtype_id;       IN: Memory datatype of buffer
        void *buf;           IN: Buffer for data to read
 RETURNS
    Non-negative on success/Negative on failure

 DESCRIPTION
        This function reads a complete attribute from disk.
--------------------------------------------------------------------------*/
herr_t
H5Aread(hid_t attr_id, hid_t dtype_id, void *buf)
{
    herr_t         ret_value = SUCCEED; /* Return value */

    FUNC_ENTER_API(FAIL)
    H5TRACE3("e", "ii*x", attr_id, dtype_id, buf);

    /* Synchronously read the data */
    if(H5A__read_api_common(attr_id, dtype_id, buf, NULL, NULL) < 0)
        HGOTO_ERROR(H5E_ATTR, H5E_READERROR, FAIL, "can't synchronously read data")

done:
    FUNC_LEAVE_API(ret_value)
} /* H5Aread() */

/*--------------------------------------------------------------------------
 *  NAME
 *      H5Aread_async
 *  PURPOSE
 *      Asynchronous version of H5Aread
 *  RETURNS
 *      Non-negative on success/Negative on failure
 *--------------------------------------------------------------------------*/
herr_t
H5Aread_async(const char *app_file, const char *app_func, unsigned app_line,
    hid_t attr_id, hid_t dtype_id, void *buf, hid_t es_id)
{
    H5VL_object_t *   vol_obj   = NULL;         /* Object for attr_id */
    void *            token     = NULL;         /* Request token for async operation        */
    void **token_ptr = H5_REQUEST_NULL;         /* Pointer to request token for async operation        */
    herr_t ret_value = SUCCEED;         /* Return value */

    FUNC_ENTER_API(FAIL)
    H5TRACE7("e", "*s*sIuii*xi", app_file, app_func, app_line, attr_id, dtype_id, buf, es_id);

    /* Set up request token pointer for asynchronous operation */
    if (H5ES_NONE != es_id)
        token_ptr = &token;     /* Point at token for VOL connector to set up */

    /* Asynchronously read the data */
    if(H5A__read_api_common(attr_id, dtype_id, buf, token_ptr, &vol_obj) < 0)
        HGOTO_ERROR(H5E_ATTR, H5E_READERROR, FAIL, "can't asynchronously read data")

    /* If a token was created, add the token to the event set */
    if (NULL != token)
        if (H5ES_insert_new(es_id, vol_obj->connector, token,
                H5ARG_TRACE7(FUNC, "*s*sIuii*xi", app_file, app_func, app_line, attr_id, dtype_id, buf, es_id)) < 0)
            HGOTO_ERROR(H5E_ATTR, H5E_CANTINSERT, FAIL, "can't insert token into event set")

done:
    FUNC_LEAVE_API(ret_value)
} /* H5Aread_async() */

/*--------------------------------------------------------------------------
 NAME
    H5Aget_space
 PURPOSE
    Gets a copy of the dataspace for an attribute
 USAGE
    hid_t H5Aget_space (attr_id)
        hid_t attr_id;       IN: Attribute to get dataspace of
 RETURNS
    A dataspace ID on success, H5I_INVALID_HID on failure

 DESCRIPTION
        This function retrieves a copy of the dataspace for an attribute.
    The dataspace ID returned from this function must be released with H5Sclose
    or resource leaks will develop.
--------------------------------------------------------------------------*/
hid_t
H5Aget_space(hid_t attr_id)
{
    H5VL_object_t *vol_obj   = NULL;            /* Attribute object for ID */
    hid_t          ret_value = H5I_INVALID_HID; /* Return value */

    FUNC_ENTER_API(H5I_INVALID_HID)
    H5TRACE1("i", "i", attr_id);

    /* Check arguments */
    if (NULL == (vol_obj = (H5VL_object_t *)H5I_object_verify(attr_id, H5I_ATTR)))
        HGOTO_ERROR(H5E_ARGS, H5E_BADTYPE, H5I_INVALID_HID, "not an attribute")

    /* Get the dataspace */
    if (H5VL_attr_get(vol_obj, H5VL_ATTR_GET_SPACE, H5P_DATASET_XFER_DEFAULT, H5_REQUEST_NULL, &ret_value) <
        0)
        HGOTO_ERROR(H5E_ATTR, H5E_CANTGET, H5I_INVALID_HID, "unable to get dataspace of attribute")

done:
    FUNC_LEAVE_API(ret_value)
} /* H5Aget_space() */

/*--------------------------------------------------------------------------
 NAME
    H5Aget_type
 PURPOSE
    Gets a copy of the datatype for an attribute
 USAGE
    hid_t H5Aget_type (attr_id)
        hid_t attr_id;       IN: Attribute to get datatype of
 RETURNS
    A datatype ID on success, H5I_INVALID_HID on failure

 DESCRIPTION
        This function retrieves a copy of the datatype for an attribute.
    The datatype ID returned from this function must be released with H5Tclose
    or resource leaks will develop.
--------------------------------------------------------------------------*/
hid_t
H5Aget_type(hid_t attr_id)
{
    H5VL_object_t *vol_obj   = NULL;            /* Attribute object for ID */
    hid_t          ret_value = H5I_INVALID_HID; /* Return value */

    FUNC_ENTER_API(H5I_INVALID_HID)
    H5TRACE1("i", "i", attr_id);

    /* Check arguments */
    if (NULL == (vol_obj = (H5VL_object_t *)H5I_object_verify(attr_id, H5I_ATTR)))
        HGOTO_ERROR(H5E_ARGS, H5E_BADTYPE, H5I_INVALID_HID, "not an attribute")

    /* Get the datatype */
    if (H5VL_attr_get(vol_obj, H5VL_ATTR_GET_TYPE, H5P_DATASET_XFER_DEFAULT, H5_REQUEST_NULL, &ret_value) < 0)
        HGOTO_ERROR(H5E_ATTR, H5E_CANTGET, H5I_INVALID_HID, "unable to get datatype of attribute")

done:
    FUNC_LEAVE_API(ret_value)
} /* H5Aget_type() */

/*--------------------------------------------------------------------------
 NAME
    H5Aget_create_plist
 PURPOSE
    Gets a copy of the creation property list for an attribute
 USAGE
    hssize_t H5Aget_create_plist (attr_id, buf_size, buf)
        hid_t attr_id;      IN: Attribute to get name of
 RETURNS
    This function returns the ID of a copy of the attribute's creation
    property list, or H5I_INVALID_HID on failure.

 ERRORS

 DESCRIPTION
        This function returns a copy of the creation property list for
    an attribute.  The resulting ID must be closed with H5Pclose() or
    resource leaks will occur.
--------------------------------------------------------------------------*/
hid_t
H5Aget_create_plist(hid_t attr_id)
{
    H5VL_object_t *vol_obj   = NULL;            /* Attribute object for ID */
    hid_t          ret_value = H5I_INVALID_HID; /* Return value */

    FUNC_ENTER_API(H5I_INVALID_HID)
    H5TRACE1("i", "i", attr_id);

    HDassert(H5P_LST_ATTRIBUTE_CREATE_ID_g != -1);

    /* Check arguments */
    if (NULL == (vol_obj = (H5VL_object_t *)H5I_object_verify(attr_id, H5I_ATTR)))
        HGOTO_ERROR(H5E_ARGS, H5E_BADTYPE, H5I_INVALID_HID, "not an attribute")

    /* Get the acpl */
    if (H5VL_attr_get(vol_obj, H5VL_ATTR_GET_ACPL, H5P_DATASET_XFER_DEFAULT, H5_REQUEST_NULL, &ret_value) < 0)
        HGOTO_ERROR(H5E_ATTR, H5E_CANTGET, H5I_INVALID_HID,
                    "unable to get creation property list for attribute")

done:
    FUNC_LEAVE_API(ret_value)
} /* end H5Aget_create_plist() */

/*--------------------------------------------------------------------------
 NAME
    H5Aget_name
 PURPOSE
    Gets a copy of the name for an attribute
 USAGE
    hssize_t H5Aget_name (attr_id, buf_size, buf)
        hid_t attr_id;      IN: Attribute to get name of
        size_t buf_size;    IN: The size of the buffer to store the string in.
        char *buf;          IN: Buffer to store name in
 RETURNS
    This function returns the length of the attribute's name (which may be
    longer than 'buf_size') on success or negative for failure.

 DESCRIPTION
        This function retrieves the name of an attribute for an attribute ID.
    Up to 'buf_size' characters are stored in 'buf' followed by a '\0' string
    terminator.  If the name of the attribute is longer than 'buf_size'-1,
    the string terminator is stored in the last position of the buffer to
    properly terminate the string.
--------------------------------------------------------------------------*/
ssize_t
H5Aget_name(hid_t attr_id, size_t buf_size, char *buf /*out*/)
{
    H5VL_object_t *   vol_obj = NULL; /* Attribute object for ID */
    H5VL_loc_params_t loc_params;
    ssize_t           ret_value = -1;

    FUNC_ENTER_API((-1))
    H5TRACE3("Zs", "izx", attr_id, buf_size, buf);

    /* check arguments */
    if (NULL == (vol_obj = (H5VL_object_t *)H5I_object_verify(attr_id, H5I_ATTR)))
        HGOTO_ERROR(H5E_ARGS, H5E_BADTYPE, (-1), "not an attribute")
    if (!buf && buf_size)
        HGOTO_ERROR(H5E_ARGS, H5E_BADVALUE, (-1), "buf cannot be NULL if buf_size is non-zero")

    /* Set location struct parameters */
    loc_params.type     = H5VL_OBJECT_BY_SELF;
    loc_params.obj_type = H5I_get_type(attr_id);

    /* Get the attribute name */
    if (H5VL_attr_get(vol_obj, H5VL_ATTR_GET_NAME, H5P_DATASET_XFER_DEFAULT, H5_REQUEST_NULL, &loc_params,
                      buf_size, buf, &ret_value) < 0)
        HGOTO_ERROR(H5E_ATTR, H5E_CANTGET, (-1), "unable to get attribute name")

done:
    FUNC_LEAVE_API(ret_value)
} /* H5Aget_name() */

/*-------------------------------------------------------------------------
 * Function:	H5Aget_name_by_idx
 *
 * Purpose:	Retrieve name of an attribute, according to the
 *		order within an index.
 *
 *              Same pattern of behavior as H5Iget_name.
 *
 * Return:	Success:	Non-negative length of name, with information
 *				in NAME buffer
 *		Failure:	Negative
 *
 * Programmer:	Quincey Koziol
 *              February  8, 2007
 *
 *-------------------------------------------------------------------------
 */
ssize_t
H5Aget_name_by_idx(hid_t loc_id, const char *obj_name, H5_index_t idx_type, H5_iter_order_t order, hsize_t n,
                   char *name /*out*/, size_t size, hid_t lapl_id)
{
    H5VL_object_t *   vol_obj;
    H5VL_loc_params_t loc_params;
    ssize_t           ret_value; /* Return value */

    FUNC_ENTER_API(FAIL)
    H5TRACE8("Zs", "i*sIiIohxzi", loc_id, obj_name, idx_type, order, n, name, size, lapl_id);

    /* Check args */
    if (H5I_ATTR == H5I_get_type(loc_id))
        HGOTO_ERROR(H5E_ARGS, H5E_BADTYPE, FAIL, "location is not valid for an attribute")
    if (!obj_name || !*obj_name)
        HGOTO_ERROR(H5E_ARGS, H5E_BADVALUE, FAIL, "no name")
    if (!name && size)
        HGOTO_ERROR(H5E_ARGS, H5E_BADVALUE, FAIL, "name cannot be NULL if size is non-zero")
    if (idx_type <= H5_INDEX_UNKNOWN || idx_type >= H5_INDEX_N)
        HGOTO_ERROR(H5E_ARGS, H5E_BADVALUE, FAIL, "invalid index type specified")
    if (order <= H5_ITER_UNKNOWN || order >= H5_ITER_N)
        HGOTO_ERROR(H5E_ARGS, H5E_BADVALUE, FAIL, "invalid iteration order specified")

    /* Verify access property list and set up collective metadata if appropriate */
    if (H5CX_set_apl(&lapl_id, H5P_CLS_LACC, loc_id, FALSE) < 0)
        HGOTO_ERROR(H5E_ATTR, H5E_CANTSET, FAIL, "can't set access property list info")

    /* Get the object */
    if (NULL == (vol_obj = H5VL_vol_object(loc_id)))
        HGOTO_ERROR(H5E_ARGS, H5E_BADTYPE, FAIL, "invalid object identifier")

    loc_params.type                         = H5VL_OBJECT_BY_IDX;
    loc_params.loc_data.loc_by_idx.name     = obj_name;
    loc_params.loc_data.loc_by_idx.idx_type = idx_type;
    loc_params.loc_data.loc_by_idx.order    = order;
    loc_params.loc_data.loc_by_idx.n        = n;
    loc_params.loc_data.loc_by_idx.lapl_id  = lapl_id;
    loc_params.obj_type                     = H5I_get_type(loc_id);

    /* Get the name */
    if (H5VL_attr_get(vol_obj, H5VL_ATTR_GET_NAME, H5P_DATASET_XFER_DEFAULT, H5_REQUEST_NULL, &loc_params,
                      size, name, &ret_value) < 0)
        HGOTO_ERROR(H5E_ATTR, H5E_CANTGET, FAIL, "unable to get name")

done:
    FUNC_LEAVE_API(ret_value)
} /* end H5Aget_name_by_idx() */

/*-------------------------------------------------------------------------
 * Function:	H5Aget_storage_size
 *
 * Purpose:	Returns the amount of storage size that is required for this
 *		attribute.
 *
 * Return:	Success:	The amount of storage size allocated for the
 *				attribute.  The return value may be zero
 *                              if no data has been stored.
 *
 *		Failure:	Zero
 *
 * Programmer:	Raymond Lu
 *              October 23, 2002
 *
 *-------------------------------------------------------------------------
 */
hsize_t
H5Aget_storage_size(hid_t attr_id)
{
    H5VL_object_t *vol_obj;
    hsize_t        ret_value; /* Return value */

    FUNC_ENTER_API(0)
    H5TRACE1("h", "i", attr_id);

    /* Check arguments */
    if (NULL == (vol_obj = (H5VL_object_t *)H5I_object_verify(attr_id, H5I_ATTR)))
        HGOTO_ERROR(H5E_ARGS, H5E_BADTYPE, 0, "not an attribute")

    /* Get the storage size */
    if (H5VL_attr_get(vol_obj, H5VL_ATTR_GET_STORAGE_SIZE, H5P_DATASET_XFER_DEFAULT, H5_REQUEST_NULL,
                      &ret_value) < 0)
        HGOTO_ERROR(H5E_ATTR, H5E_CANTGET, 0, "unable to get acpl")

done:
    FUNC_LEAVE_API(ret_value)
} /* end H5Aget_storage_size() */

/*-------------------------------------------------------------------------
 * Function:	H5Aget_info
 *
 * Purpose:	Retrieve information about an attribute.
 *
 * Return:	Success:	Non-negative
 *		Failure:	Negative
 *
 * Programmer:	Quincey Koziol
 *              February  6, 2007
 *
 *-------------------------------------------------------------------------
 */
herr_t
H5Aget_info(hid_t attr_id, H5A_info_t *ainfo /*out*/)
{
    H5VL_object_t *   vol_obj;
    H5VL_loc_params_t loc_params;
    herr_t            ret_value = SUCCEED; /* Return value */

    FUNC_ENTER_API(FAIL)
    H5TRACE2("e", "ix", attr_id, ainfo);

    /* Check args */
    if (NULL == (vol_obj = (H5VL_object_t *)H5I_object_verify(attr_id, H5I_ATTR)))
        HGOTO_ERROR(H5E_ARGS, H5E_BADTYPE, FAIL, "not an attribute")
    if (!ainfo)
        HGOTO_ERROR(H5E_ARGS, H5E_BADVALUE, FAIL, "attribute_info parameter cannot be NULL")

    loc_params.type     = H5VL_OBJECT_BY_SELF;
    loc_params.obj_type = H5I_get_type(attr_id);

    /* Get the attribute information */
    if (H5VL_attr_get(vol_obj, H5VL_ATTR_GET_INFO, H5P_DATASET_XFER_DEFAULT, H5_REQUEST_NULL, &loc_params,
                      ainfo) < 0)
        HGOTO_ERROR(H5E_ATTR, H5E_CANTGET, FAIL, "unable to get attribute info")

done:
    FUNC_LEAVE_API(ret_value)
} /* end H5Aget_info() */

/*-------------------------------------------------------------------------
 * Function:	H5Aget_info_by_name
 *
 * Purpose:	Retrieve information about an attribute by name.
 *
 * Return:	Success:	Non-negative
 *		Failure:	Negative
 *
 * Programmer:	Quincey Koziol
 *              February  6, 2007
 *
 *-------------------------------------------------------------------------
 */
herr_t
H5Aget_info_by_name(hid_t loc_id, const char *obj_name, const char *attr_name, H5A_info_t *ainfo /*out*/,
                    hid_t lapl_id)
{
    H5VL_object_t *   vol_obj;
    H5VL_loc_params_t loc_params;
    herr_t            ret_value = SUCCEED; /* Return value */

    FUNC_ENTER_API(FAIL)
    H5TRACE5("e", "i*s*sxi", loc_id, obj_name, attr_name, ainfo, lapl_id);

    /* Check args */
    if (H5I_ATTR == H5I_get_type(loc_id))
        HGOTO_ERROR(H5E_ARGS, H5E_BADTYPE, FAIL, "location is not valid for an attribute")
    if (!obj_name || !*obj_name)
        HGOTO_ERROR(H5E_ARGS, H5E_BADVALUE, FAIL, "no object name")
    if (!attr_name || !*attr_name)
        HGOTO_ERROR(H5E_ARGS, H5E_BADVALUE, FAIL, "no attribute name")
    if (NULL == ainfo)
        HGOTO_ERROR(H5E_ARGS, H5E_BADVALUE, FAIL, "invalid info pointer")

    /* Verify access property list and set up collective metadata if appropriate */
    if (H5CX_set_apl(&lapl_id, H5P_CLS_LACC, loc_id, FALSE) < 0)
        HGOTO_ERROR(H5E_ATTR, H5E_CANTSET, FAIL, "can't set access property list info")

    loc_params.type                         = H5VL_OBJECT_BY_NAME;
    loc_params.loc_data.loc_by_name.name    = obj_name;
    loc_params.loc_data.loc_by_name.lapl_id = lapl_id;
    loc_params.obj_type                     = H5I_get_type(loc_id);

    /* Get the object */
    if (NULL == (vol_obj = H5VL_vol_object(loc_id)))
        HGOTO_ERROR(H5E_ARGS, H5E_BADTYPE, FAIL, "invalid object identifier")

    /* Get the attribute information */
    if (H5VL_attr_get(vol_obj, H5VL_ATTR_GET_INFO, H5P_DATASET_XFER_DEFAULT, H5_REQUEST_NULL, &loc_params,
                      ainfo, attr_name) < 0)
        HGOTO_ERROR(H5E_ATTR, H5E_CANTGET, FAIL, "unable to get attribute info")

done:
    FUNC_LEAVE_API(ret_value)
} /* end H5Aget_info_by_name() */

/*-------------------------------------------------------------------------
 * Function:	H5Aget_info_by_idx
 *
 * Purpose:	Retrieve information about an attribute, according to the
 *		order within an index.
 *
 * Return:	Success:	Non-negative with information in AINFO
 *		Failure:	Negative
 *
 * Programmer:	Quincey Koziol
 *              February  8, 2007
 *
 *-------------------------------------------------------------------------
 */
herr_t
H5Aget_info_by_idx(hid_t loc_id, const char *obj_name, H5_index_t idx_type, H5_iter_order_t order, hsize_t n,
                   H5A_info_t *ainfo /*out*/, hid_t lapl_id)
{
    H5VL_object_t *   vol_obj;
    H5VL_loc_params_t loc_params;
    herr_t            ret_value = SUCCEED; /* Return value */

    FUNC_ENTER_API(FAIL)
    H5TRACE7("e", "i*sIiIohxi", loc_id, obj_name, idx_type, order, n, ainfo, lapl_id);

    /* Check args */
    if (H5I_ATTR == H5I_get_type(loc_id))
        HGOTO_ERROR(H5E_ARGS, H5E_BADTYPE, FAIL, "location is not valid for an attribute")
    if (!obj_name || !*obj_name)
        HGOTO_ERROR(H5E_ARGS, H5E_BADVALUE, FAIL, "no name")
    if (idx_type <= H5_INDEX_UNKNOWN || idx_type >= H5_INDEX_N)
        HGOTO_ERROR(H5E_ARGS, H5E_BADVALUE, FAIL, "invalid index type specified")
    if (order <= H5_ITER_UNKNOWN || order >= H5_ITER_N)
        HGOTO_ERROR(H5E_ARGS, H5E_BADVALUE, FAIL, "invalid iteration order specified")
    if (NULL == ainfo)
        HGOTO_ERROR(H5E_ARGS, H5E_BADVALUE, FAIL, "invalid info pointer")

    /* Verify access property list and set up collective metadata if appropriate */
    if (H5CX_set_apl(&lapl_id, H5P_CLS_LACC, loc_id, FALSE) < 0)
        HGOTO_ERROR(H5E_ATTR, H5E_CANTSET, FAIL, "can't set access property list info")

    loc_params.type                         = H5VL_OBJECT_BY_IDX;
    loc_params.loc_data.loc_by_idx.name     = obj_name;
    loc_params.loc_data.loc_by_idx.idx_type = idx_type;
    loc_params.loc_data.loc_by_idx.order    = order;
    loc_params.loc_data.loc_by_idx.n        = n;
    loc_params.loc_data.loc_by_idx.lapl_id  = lapl_id;
    loc_params.obj_type                     = H5I_get_type(loc_id);

    /* Get the object */
    if (NULL == (vol_obj = H5VL_vol_object(loc_id)))
        HGOTO_ERROR(H5E_ARGS, H5E_BADTYPE, FAIL, "invalid object identifier")

    /* Get the attribute information */
    if (H5VL_attr_get(vol_obj, H5VL_ATTR_GET_INFO, H5P_DATASET_XFER_DEFAULT, H5_REQUEST_NULL, &loc_params,
                      ainfo) < 0)
        HGOTO_ERROR(H5E_ATTR, H5E_CANTGET, FAIL, "unable to get attribute info")

done:
    FUNC_LEAVE_API(ret_value)
} /* end H5Aget_info_by_idx() */

/*--------------------------------------------------------------------------
 NAME
    H5A__rename_common
 PURPOSE
    Common helper routine for sync/async attribute rename operations
 RETURNS
    Non-negative on success/Negative on failure
--------------------------------------------------------------------------*/
static herr_t
H5A__rename_common(H5VL_object_t *vol_obj, H5VL_loc_params_t *loc_params,
    const char *old_name, const char *new_name, void **token_ptr)
{
    herr_t	ret_value = SUCCEED;    /* Return value */

    FUNC_ENTER_STATIC

    /* Sanity checks */
    HDassert(vol_obj);
    HDassert(loc_params);
    HDassert(old_name);
    HDassert(new_name);

    /* Avoid thrashing things if the names are the same */
    if(HDstrcmp(old_name, new_name))
        /* Rename the attribute */
        if(H5VL_attr_specific(vol_obj, loc_params, H5VL_ATTR_RENAME, H5P_DATASET_XFER_DEFAULT, token_ptr, old_name, new_name) < 0)
            HGOTO_ERROR(H5E_ATTR, H5E_CANTRENAME, FAIL, "can't rename attribute from '%s' to '%s'", old_name, new_name)

done:
    FUNC_LEAVE_NOAPI(ret_value)
} /* H5A__rename_common() */

/*--------------------------------------------------------------------------
 NAME
    H5A__rename_api_common
 PURPOSE
    Common helper routine for sync/async attribute rename operations
 RETURNS
    Non-negative on success/Negative on failure
--------------------------------------------------------------------------*/
static herr_t
H5A__rename_api_common(hid_t loc_id, const char *old_name, const char *new_name,
    void **token_ptr, H5VL_object_t ** _vol_obj_ptr)
{
    H5VL_object_t *   vol_obj   = NULL;         /* Object for loc_id */
    H5VL_object_t **  vol_obj_ptr  = (_vol_obj_ptr ? _vol_obj_ptr : &vol_obj);   /* Ptr to object ptr for loc_id */
    H5VL_loc_params_t loc_params;               /* Location parameters for object access */
    herr_t	ret_value = SUCCEED;    /* Return value */

    FUNC_ENTER_STATIC

    /* Check arguments */
    if(H5I_ATTR == H5I_get_type(loc_id))
        HGOTO_ERROR(H5E_ARGS, H5E_BADTYPE, FAIL, "location is not valid for an attribute")
    if(!old_name)
        HGOTO_ERROR(H5E_ARGS, H5E_BADVALUE, FAIL, "old attribute name cannot be NULL")
    if(!*old_name)
        HGOTO_ERROR(H5E_ARGS, H5E_BADVALUE, FAIL, "old attribute name cannot be an empty string")
    if(!new_name)
        HGOTO_ERROR(H5E_ARGS, H5E_BADVALUE, FAIL, "new attribute name cannot be NULL")
    if(!*new_name)
        HGOTO_ERROR(H5E_ARGS, H5E_BADVALUE, FAIL, "new attribute name cannot be an empty string")

    /* Set up object access arguments */
    if(H5VL_setup_loc_args(loc_id, vol_obj_ptr, &loc_params) < 0)
        HGOTO_ERROR(H5E_ATTR, H5E_CANTSET, FAIL, "can't set object access arguments")

    /* Rename the attribute */
    if(H5A__rename_common(*vol_obj_ptr, &loc_params, old_name, new_name, token_ptr) < 0)
        HGOTO_ERROR(H5E_ATTR, H5E_CANTRENAME, FAIL, "can't rename attribute")

done:
    FUNC_LEAVE_NOAPI(ret_value)
} /* H5A__rename_api_common() */

/*-------------------------------------------------------------------------
 * Function:    H5Arename
 *
 * Purpose:     Rename an attribute
 *
 * Return:      Success:    Non-negative
 *              Failure:    Negative
 *
 * Programmer:	Raymond Lu
 *              October 23, 2002
 *
 *-------------------------------------------------------------------------
 */
herr_t
H5Arename(hid_t loc_id, const char *old_name, const char *new_name)
{
    herr_t ret_value = SUCCEED; /* Return value */

    FUNC_ENTER_API(FAIL)
    H5TRACE3("e", "i*s*s", loc_id, old_name, new_name);

    /* Synchronously rename the attribute */
    if(H5A__rename_api_common(loc_id, old_name, new_name, NULL, NULL) < 0)
        HGOTO_ERROR(H5E_ATTR, H5E_CANTRENAME, FAIL, "can't synchronously rename attribute")

done:
    FUNC_LEAVE_API(ret_value)
} /* H5Arename() */

/*--------------------------------------------------------------------------
*  NAME
*      H5Arename_async
*  PURPOSE
*      Asynchronous version of H5Arename
*  RETURNS
*      Non-negative on success/Negative on failure
*--------------------------------------------------------------------------*/
herr_t
H5Arename_async(const char *app_file, const char *app_func, unsigned app_line,
    hid_t loc_id, const char *old_name, const char *new_name, hid_t es_id)
{
    H5VL_object_t *   vol_obj   = NULL;         /* Object for loc_id */
    void *            token     = NULL;         /* Request token for async operation        */
    void **token_ptr = H5_REQUEST_NULL;         /* Pointer to request token for async operation        */
    herr_t ret_value = SUCCEED;         /* Return value */

    FUNC_ENTER_API(FAIL)
    H5TRACE7("e", "*s*sIui*s*si", app_file, app_func, app_line, loc_id, old_name, new_name, es_id);

    /* Set up request token pointer for asynchronous operation */
    if (H5ES_NONE != es_id)
        token_ptr = &token;     /* Point at token for VOL connector to set up */

    /* Asynchronously rename the attribute */
    if(H5A__rename_api_common(loc_id, old_name, new_name, token_ptr, &vol_obj) < 0)
        HGOTO_ERROR(H5E_ATTR, H5E_CANTRENAME, FAIL, "can't asynchronously rename attribute")

    /* If a token was created, add the token to the event set */
    if (NULL != token)
        if (H5ES_insert_new(es_id, vol_obj->connector, token,
                H5ARG_TRACE7(FUNC, "*s*sIui*s*si", app_file, app_func, app_line, loc_id, old_name, new_name, es_id)) < 0)
            HGOTO_ERROR(H5E_ATTR, H5E_CANTINSERT, FAIL, "can't insert token into event set")    

done:
    FUNC_LEAVE_API(ret_value)
} /* H5Arename_async() */

/*--------------------------------------------------------------------------
 NAME
    H5A__rename_by_name_api_common
 PURPOSE
    Common helper routine for sync/async attribute rename operations
 RETURNS
    Non-negative on success/Negative on failure
--------------------------------------------------------------------------*/
static herr_t
H5A__rename_by_name_api_common(hid_t loc_id, const char *obj_name, const char *old_name,
    const char *new_name, hid_t lapl_id, void **token_ptr, H5VL_object_t ** _vol_obj_ptr)
{
    H5VL_object_t *   vol_obj   = NULL;         /* Object for loc_id */
    H5VL_object_t **  vol_obj_ptr  = (_vol_obj_ptr ? _vol_obj_ptr : &vol_obj);   /* Ptr to object ptr for loc_id */
    H5VL_loc_params_t loc_params;               /* Location parameters for object access */
    herr_t	ret_value = SUCCEED;    /* Return value */

    FUNC_ENTER_STATIC

    /* Check arguments */
    if(H5I_ATTR == H5I_get_type(loc_id))
        HGOTO_ERROR(H5E_ARGS, H5E_BADTYPE, FAIL, "location is not valid for an attribute")
    if(!obj_name || !*obj_name)
        HGOTO_ERROR(H5E_ARGS, H5E_BADVALUE, FAIL, "no object name")
    if(!old_name)
        HGOTO_ERROR(H5E_ARGS, H5E_BADVALUE, FAIL, "old attribute name cannot be NULL")
    if(!*old_name)
        HGOTO_ERROR(H5E_ARGS, H5E_BADVALUE, FAIL, "old attribute name cannot be an empty string")
    if(!new_name)
        HGOTO_ERROR(H5E_ARGS, H5E_BADVALUE, FAIL, "new attribute name cannot be NULL")
    if(!*new_name)
        HGOTO_ERROR(H5E_ARGS, H5E_BADVALUE, FAIL, "new attribute name cannot be an empty string")

    /* Set up object access arguments */
    if (H5VL_setup_name_args(loc_id, obj_name, H5P_CLS_LACC, TRUE, lapl_id, vol_obj_ptr, &loc_params) < 0)
        HGOTO_ERROR(H5E_ATTR, H5E_CANTSET, FAIL, "can't set object access arguments")

    /* Rename the attribute */
    if(H5A__rename_common(*vol_obj_ptr, &loc_params, old_name, new_name, token_ptr) < 0)
        HGOTO_ERROR(H5E_ATTR, H5E_CANTRENAME, FAIL, "can't rename attribute")

done:
    FUNC_LEAVE_NOAPI(ret_value)
} /* H5A__rename_by_name_api_common() */

/*-------------------------------------------------------------------------
 * Function:    H5Arename_by_name
 *
 * Purpose:     Rename an attribute
 *
 * Return:      Success:    Non-negative
 *              Failure:    Negative
 *
 * Programmer:	Quincey Koziol
 *              February 20, 2007
 *
 *-------------------------------------------------------------------------
 */
herr_t
H5Arename_by_name(hid_t loc_id, const char *obj_name, const char *old_attr_name, const char *new_attr_name,
                  hid_t lapl_id)
{
    herr_t ret_value = SUCCEED; /* Return value */

    FUNC_ENTER_API(FAIL)
    H5TRACE5("e", "i*s*s*si", loc_id, obj_name, old_attr_name, new_attr_name, lapl_id);

    /* Synchronously rename the attribute */
    if(H5A__rename_by_name_api_common(loc_id, obj_name, old_attr_name, new_attr_name, lapl_id, NULL, NULL) < 0)
        HGOTO_ERROR(H5E_ATTR, H5E_CANTRENAME, FAIL, "can't synchronously rename attribute")

done:
    FUNC_LEAVE_API(ret_value)
} /* H5Arename_by_name() */

/*--------------------------------------------------------------------------
*  NAME
*      H5Arename_by_name_async
*  PURPOSE
*      Asynchronous version of H5Arename_by_name
*  RETURNS
*      Non-negative on success/Negative on failure
*--------------------------------------------------------------------------*/
herr_t
H5Arename_by_name_async(const char *app_file, const char *app_func, unsigned app_line,
    hid_t loc_id, const char *obj_name, const char *old_attr_name,
    const char *new_attr_name, hid_t lapl_id, hid_t es_id)
{
    H5VL_object_t *   vol_obj   = NULL;         /* Object for loc_id */
    void *            token     = NULL;         /* Request token for async operation        */
    void **token_ptr = H5_REQUEST_NULL;         /* Pointer to request token for async operation        */
    herr_t ret_value = SUCCEED;         /* Return value */

    FUNC_ENTER_API(FAIL)
    H5TRACE9("e", "*s*sIui*s*s*sii", app_file, app_func, app_line, loc_id, obj_name, old_attr_name,
             new_attr_name, lapl_id, es_id);

    /* Set up request token pointer for asynchronous operation */
    if (H5ES_NONE != es_id)
        token_ptr = &token;     /* Point at token for VOL connector to set up */

    /* Asynchronously rename the attribute */
    if(H5A__rename_by_name_api_common(loc_id, obj_name, old_attr_name, new_attr_name, lapl_id, token_ptr, &vol_obj) < 0)
        HGOTO_ERROR(H5E_ATTR, H5E_CANTRENAME, FAIL, "can't synchronously rename attribute")

    /* If a token was created, add the token to the event set */
    if (NULL != token)
        if (H5ES_insert_new(es_id, vol_obj->connector, token,
                H5ARG_TRACE9(FUNC, "*s*sIui*s*s*sii", app_file, app_func, app_line, loc_id, obj_name, old_attr_name, new_attr_name, lapl_id, es_id)) < 0)
            HGOTO_ERROR(H5E_ATTR, H5E_CANTINSERT, FAIL, "can't insert token into event set")

done:
    FUNC_LEAVE_API(ret_value)
} /* H5Arename_by_name_async() */

/*--------------------------------------------------------------------------
 NAME
    H5Aiterate2
 PURPOSE
    Calls a user's function for each attribute on an object
 USAGE
    herr_t H5Aiterate2(loc_id, idx_type, order, idx, op, op_data)
        hid_t loc_id;           IN: Base location for object
        H5_index_t idx_type;    IN: Type of index to use
        H5_iter_order_t order;  IN: Order to iterate over index
        hsize_t *idx;           IN/OUT: Starting (IN) & Ending (OUT) attribute
                                    in index & order
        H5A_operator2_t op;     IN: User's function to pass each attribute to
        void *op_data;          IN/OUT: User's data to pass through to iterator
                                    operator function
 RETURNS
        Returns a negative value if an error occurs, the return value of the
    last operator if it was non-zero (which can be a negative value), or zero
    if all attributes were processed.

 DESCRIPTION
        This function interates over the attributes of dataset or group
    specified with 'loc_id' & 'obj_name'.  For each attribute of the object,
    the 'op_data' and some additional information (specified below) are passed
    to the 'op' function.  The iteration begins with the '*idx'
    object in the group and the next attribute to be processed by the operator
    is returned in '*idx'.
        The operation receives the ID for the group or dataset being iterated
    over ('loc_id'), the name of the current attribute about the object
    ('attr_name'), the attribute's "info" struct ('ainfo') and the pointer to
    the operator data passed in to H5Aiterate2 ('op_data').  The return values
    from an operator are:
        A. Zero causes the iterator to continue, returning zero when all
            attributes have been processed.
        B. Positive causes the iterator to immediately return that positive
            value, indicating short-circuit success.  The iterator can be
            restarted at the next attribute.
        C. Negative causes the iterator to immediately return that value,
            indicating failure.  The iterator can be restarted at the next
            attribute.
--------------------------------------------------------------------------*/
herr_t
H5Aiterate2(hid_t loc_id, H5_index_t idx_type, H5_iter_order_t order, hsize_t *idx, H5A_operator2_t op,
            void *op_data)
{
    H5VL_object_t *   vol_obj = NULL; /* object of loc_id */
    H5VL_loc_params_t loc_params;
    herr_t            ret_value; /* Return value */

    FUNC_ENTER_API(FAIL)
    H5TRACE6("e", "iIiIo*hAO*x", loc_id, idx_type, order, idx, op, op_data);

    /* check arguments */
    if (H5I_ATTR == H5I_get_type(loc_id))
        HGOTO_ERROR(H5E_ARGS, H5E_BADTYPE, FAIL, "location is not valid for an attribute")
    if (idx_type <= H5_INDEX_UNKNOWN || idx_type >= H5_INDEX_N)
        HGOTO_ERROR(H5E_ARGS, H5E_BADVALUE, FAIL, "invalid index type specified")
    if (order <= H5_ITER_UNKNOWN || order >= H5_ITER_N)
        HGOTO_ERROR(H5E_ARGS, H5E_BADVALUE, FAIL, "invalid iteration order specified")

    loc_params.type     = H5VL_OBJECT_BY_SELF;
    loc_params.obj_type = H5I_get_type(loc_id);

    /* get the loc object */
    if (NULL == (vol_obj = H5VL_vol_object(loc_id)))
        HGOTO_ERROR(H5E_ARGS, H5E_BADTYPE, FAIL, "invalid location identifier")

    /* Iterate over attributes */
    if ((ret_value = H5VL_attr_specific(vol_obj, &loc_params, H5VL_ATTR_ITER, H5P_DATASET_XFER_DEFAULT,
                                        H5_REQUEST_NULL, (int)idx_type, (int)order, idx, op, op_data)) < 0)
        HERROR(H5E_ATTR, H5E_BADITER, "error iterating over attributes");

done:
    FUNC_LEAVE_API(ret_value)
} /* H5Aiterate2() */

/*--------------------------------------------------------------------------
 NAME
    H5Aiterate_by_name
 PURPOSE
    Calls a user's function for each attribute on an object
 USAGE
    herr_t H5Aiterate2(loc_id, obj_name, idx_type, order, idx, op, op_data, lapl_id)
        hid_t loc_id;           IN: Base location for object
        const char *obj_name;   IN: Name of object relative to location
        H5_index_t idx_type;    IN: Type of index to use
        H5_iter_order_t order;  IN: Order to iterate over index
        hsize_t *idx;           IN/OUT: Starting (IN) & Ending (OUT) attribute
                                    in index & order
        H5A_operator2_t op;     IN: User's function to pass each attribute to
        void *op_data;          IN/OUT: User's data to pass through to iterator
                                    operator function
        hid_t lapl_id;          IN: Link access property list
 RETURNS
        Returns a negative value if an error occurs, the return value of the
    last operator if it was non-zero (which can be a negative value), or zero
    if all attributes were processed.

 DESCRIPTION
        This function interates over the attributes of dataset or group
    specified with 'loc_id' & 'obj_name'.  For each attribute of the object,
    the 'op_data' and some additional information (specified below) are passed
    to the 'op' function.  The iteration begins with the '*idx'
    object in the group and the next attribute to be processed by the operator
    is returned in '*idx'.
        The operation receives the ID for the group or dataset being iterated
    over ('loc_id'), the name of the current attribute about the object
    ('attr_name'), the attribute's "info" struct ('ainfo') and the pointer to
    the operator data passed in to H5Aiterate_by_name ('op_data').  The return values
    from an operator are:
        A. Zero causes the iterator to continue, returning zero when all
            attributes have been processed.
        B. Positive causes the iterator to immediately return that positive
            value, indicating short-circuit success.  The iterator can be
            restarted at the next attribute.
        C. Negative causes the iterator to immediately return that value,
            indicating failure.  The iterator can be restarted at the next
            attribute.
--------------------------------------------------------------------------*/
herr_t
H5Aiterate_by_name(hid_t loc_id, const char *obj_name, H5_index_t idx_type, H5_iter_order_t order,
                   hsize_t *idx, H5A_operator2_t op, void *op_data, hid_t lapl_id)
{
    H5VL_object_t *   vol_obj = NULL; /* Object location */
    H5VL_loc_params_t loc_params;
    herr_t            ret_value = SUCCEED; /* Return value */

    FUNC_ENTER_API(FAIL)
    H5TRACE8("e", "i*sIiIo*hAO*xi", loc_id, obj_name, idx_type, order, idx, op, op_data, lapl_id);

    /* Check arguments */
    if (H5I_ATTR == H5I_get_type(loc_id))
        HGOTO_ERROR(H5E_ARGS, H5E_BADTYPE, FAIL, "location is not valid for an attribute")
    if (!obj_name || !*obj_name)
        HGOTO_ERROR(H5E_ARGS, H5E_BADVALUE, FAIL, "no object name")
    if (idx_type <= H5_INDEX_UNKNOWN || idx_type >= H5_INDEX_N)
        HGOTO_ERROR(H5E_ARGS, H5E_BADVALUE, FAIL, "invalid index type specified")
    if (order <= H5_ITER_UNKNOWN || order >= H5_ITER_N)
        HGOTO_ERROR(H5E_ARGS, H5E_BADVALUE, FAIL, "invalid iteration order specified")

    /* Verify access property list and set up collective metadata if appropriate */
    if (H5CX_set_apl(&lapl_id, H5P_CLS_LACC, loc_id, FALSE) < 0)
        HGOTO_ERROR(H5E_ATTR, H5E_CANTSET, FAIL, "can't set access property list info")

    loc_params.type                         = H5VL_OBJECT_BY_NAME;
    loc_params.obj_type                     = H5I_get_type(loc_id);
    loc_params.loc_data.loc_by_name.name    = obj_name;
    loc_params.loc_data.loc_by_name.lapl_id = lapl_id;

    /* get the loc object */
    if (NULL == (vol_obj = H5VL_vol_object(loc_id)))
        HGOTO_ERROR(H5E_ARGS, H5E_BADTYPE, FAIL, "invalid location identifier")

    /* Iterate over attributes */
    if ((ret_value = H5VL_attr_specific(vol_obj, &loc_params, H5VL_ATTR_ITER, H5P_DATASET_XFER_DEFAULT,
                                        H5_REQUEST_NULL, (int)idx_type, (int)order, idx, op, op_data)) < 0)
        HERROR(H5E_ATTR, H5E_BADITER, "attribute iteration failed");

done:
    FUNC_LEAVE_API(ret_value)
} /* H5Aiterate_by_name() */

/*--------------------------------------------------------------------------
 NAME
    H5Adelete
 PURPOSE
    Deletes an attribute from a location
 USAGE
    herr_t H5Adelete(loc_id, name)
        hid_t loc_id;       IN: Object (dataset or group) to have attribute deleted from
        const char *name;   IN: Name of attribute to delete
 RETURNS
    Non-negative on success/Negative on failure
 DESCRIPTION
    This function removes the named attribute from a dataset or group.
--------------------------------------------------------------------------*/
herr_t
H5Adelete(hid_t loc_id, const char *name)
{
    H5VL_object_t *   vol_obj = NULL;
    H5VL_loc_params_t loc_params;
    herr_t            ret_value = SUCCEED; /* Return value */

    FUNC_ENTER_API(FAIL)
    H5TRACE2("e", "i*s", loc_id, name);

    /* Check arguments */
    if (H5I_ATTR == H5I_get_type(loc_id))
        HGOTO_ERROR(H5E_ARGS, H5E_BADTYPE, FAIL, "location is not valid for an attribute")
    if (!name)
        HGOTO_ERROR(H5E_ARGS, H5E_BADVALUE, FAIL, "name parameter cannot be NULL")
    if (!*name)
        HGOTO_ERROR(H5E_ARGS, H5E_BADVALUE, FAIL, "name parameter cannot be an empty string")

    /* Set up collective metadata if appropriate */
    if (H5CX_set_loc(loc_id) < 0)
        HGOTO_ERROR(H5E_ATTR, H5E_CANTSET, FAIL, "can't set collective metadata read")

    /* Fill in location struct fields */
    loc_params.type     = H5VL_OBJECT_BY_SELF;
    loc_params.obj_type = H5I_get_type(loc_id);

    /* Get the object */
    if (NULL == (vol_obj = H5VL_vol_object(loc_id)))
        HGOTO_ERROR(H5E_ARGS, H5E_BADTYPE, FAIL, "invalid object identifier")

    /* Delete the attribute */
    if (H5VL_attr_specific(vol_obj, &loc_params, H5VL_ATTR_DELETE, H5P_DATASET_XFER_DEFAULT, H5_REQUEST_NULL,
                           name) < 0)
        HGOTO_ERROR(H5E_ATTR, H5E_CANTDELETE, FAIL, "unable to delete attribute")

done:
    FUNC_LEAVE_API(ret_value)
} /* H5Adelete() */

/*--------------------------------------------------------------------------
 NAME
    H5Adelete_by_name
 PURPOSE
    Deletes an attribute from a location
 USAGE
    herr_t H5Adelete_by_name(loc_id, obj_name, attr_name, lapl_id)
        hid_t loc_id;           IN: Base location for object
        const char *obj_name;   IN: Name of object relative to location
        const char *attr_name;  IN: Name of attribute to delete
        hid_t lapl_id;          IN: Link access property list
 RETURNS
    Non-negative on success/Negative on failure
 DESCRIPTION
    This function removes the named attribute from an object.
--------------------------------------------------------------------------*/
herr_t
H5Adelete_by_name(hid_t loc_id, const char *obj_name, const char *attr_name, hid_t lapl_id)
{
    H5VL_object_t *   vol_obj;
    H5VL_loc_params_t loc_params;
    herr_t            ret_value = SUCCEED; /* Return value */

    FUNC_ENTER_API(FAIL)
    H5TRACE4("e", "i*s*si", loc_id, obj_name, attr_name, lapl_id);

    /* Check arguments */
    if (H5I_ATTR == H5I_get_type(loc_id))
        HGOTO_ERROR(H5E_ARGS, H5E_BADTYPE, FAIL, "location is not valid for an attribute")
    if (!obj_name || !*obj_name)
        HGOTO_ERROR(H5E_ARGS, H5E_BADVALUE, FAIL, "no object name")
    if (!attr_name || !*attr_name)
        HGOTO_ERROR(H5E_ARGS, H5E_BADVALUE, FAIL, "no attribute name")

    /* Verify access property list and set up collective metadata if appropriate */
    if (H5CX_set_apl(&lapl_id, H5P_CLS_LACC, loc_id, TRUE) < 0)
        HGOTO_ERROR(H5E_ATTR, H5E_CANTSET, FAIL, "can't set access property list info")

    /* Fill in location struct fields */
    loc_params.type                         = H5VL_OBJECT_BY_NAME;
    loc_params.loc_data.loc_by_name.name    = obj_name;
    loc_params.loc_data.loc_by_name.lapl_id = lapl_id;
    loc_params.obj_type                     = H5I_get_type(loc_id);

    /* Get the object */
    if (NULL == (vol_obj = H5VL_vol_object(loc_id)))
        HGOTO_ERROR(H5E_ARGS, H5E_BADTYPE, FAIL, "invalid object identifier")

    /* Delete the attribute */
    if (H5VL_attr_specific(vol_obj, &loc_params, H5VL_ATTR_DELETE, H5P_DATASET_XFER_DEFAULT, H5_REQUEST_NULL,
                           attr_name) < 0)
        HGOTO_ERROR(H5E_ATTR, H5E_CANTDELETE, FAIL, "unable to delete attribute")

done:
    FUNC_LEAVE_API(ret_value)
} /* H5Adelete_by_name() */

/*--------------------------------------------------------------------------
 NAME
    H5Adelete_by_idx
 PURPOSE
    Deletes an attribute from a location, according to the order within an index
 USAGE
    herr_t H5Adelete_by_idx(loc_id, obj_name, idx_type, order, n, lapl_id)
        hid_t loc_id;           IN: Base location for object
        const char *obj_name;   IN: Name of object relative to location
        H5_index_t idx_type;    IN: Type of index to use
        H5_iter_order_t order;  IN: Order to iterate over index
        hsize_t n;              IN: Offset within index
        hid_t lapl_id;          IN: Link access property list
 RETURNS
    Non-negative on success/Negative on failure
 DESCRIPTION
        This function removes an attribute from an object, using the IDX_TYPE
    index to delete the N'th attribute in ORDER direction in the index.  The
    object is specified relative to the LOC_ID with the OBJ_NAME path.  To
    remove an attribute on the object specified by LOC_ID, pass in "." for
    OBJ_NAME.  The link access property list, LAPL_ID, controls aspects of
    the group hierarchy traversal when using the OBJ_NAME to locate the final
    object to operate on.
--------------------------------------------------------------------------*/
herr_t
H5Adelete_by_idx(hid_t loc_id, const char *obj_name, H5_index_t idx_type, H5_iter_order_t order, hsize_t n,
                 hid_t lapl_id)
{
    H5VL_object_t *   vol_obj;
    H5VL_loc_params_t loc_params;
    herr_t            ret_value = SUCCEED; /* Return value */

    FUNC_ENTER_API(FAIL)
    H5TRACE6("e", "i*sIiIohi", loc_id, obj_name, idx_type, order, n, lapl_id);

    /* check arguments */
    if (H5I_ATTR == H5I_get_type(loc_id))
        HGOTO_ERROR(H5E_ARGS, H5E_BADTYPE, FAIL, "location is not valid for an attribute")
    if (!obj_name || !*obj_name)
        HGOTO_ERROR(H5E_ARGS, H5E_BADVALUE, FAIL, "no object name")
    if (idx_type <= H5_INDEX_UNKNOWN || idx_type >= H5_INDEX_N)
        HGOTO_ERROR(H5E_ARGS, H5E_BADVALUE, FAIL, "invalid index type specified")
    if (order <= H5_ITER_UNKNOWN || order >= H5_ITER_N)
        HGOTO_ERROR(H5E_ARGS, H5E_BADVALUE, FAIL, "invalid iteration order specified")

    /* Verify access property list and set up collective metadata if appropriate */
    if (H5CX_set_apl(&lapl_id, H5P_CLS_LACC, loc_id, TRUE) < 0)
        HGOTO_ERROR(H5E_ATTR, H5E_CANTSET, FAIL, "can't set access property list info")

    loc_params.type                         = H5VL_OBJECT_BY_IDX;
    loc_params.loc_data.loc_by_idx.name     = obj_name;
    loc_params.loc_data.loc_by_idx.idx_type = idx_type;
    loc_params.loc_data.loc_by_idx.order    = order;
    loc_params.loc_data.loc_by_idx.n        = n;
    loc_params.loc_data.loc_by_idx.lapl_id  = lapl_id;
    loc_params.obj_type                     = H5I_get_type(loc_id);

    /* get the object */
    if (NULL == (vol_obj = H5VL_vol_object(loc_id)))
        HGOTO_ERROR(H5E_ARGS, H5E_BADTYPE, FAIL, "invalid object identifier")

    /* Delete the attribute */
    if (H5VL_attr_specific(vol_obj, &loc_params, H5VL_ATTR_DELETE, H5P_DATASET_XFER_DEFAULT, H5_REQUEST_NULL,
                           NULL) < 0)
        HGOTO_ERROR(H5E_ATTR, H5E_CANTDELETE, FAIL, "unable to delete attribute")

done:
    FUNC_LEAVE_API(ret_value)
} /* H5Adelete_by_idx() */

/*-------------------------------------------------------------------------
 * Function:    H5Aclose
 *
 * Purpose:     Closes access to an attribute and releases resources used by
 *              it. It is illegal to subsequently use that same dataset
 *              ID in calls to other attribute functions.
 *
 * Return:      SUCCEED/FAIL
 *
 *-------------------------------------------------------------------------
 */
herr_t
H5Aclose(hid_t attr_id)
{
    herr_t ret_value = SUCCEED; /* Return value */

    FUNC_ENTER_API(FAIL)
    H5TRACE1("e", "i", attr_id);

    /* Check arguments */
    if (H5I_ATTR != H5I_get_type(attr_id))
        HGOTO_ERROR(H5E_ARGS, H5E_BADTYPE, FAIL, "not a attribute ID")

    /* Decrement the counter on the attribute ID. It will be freed if the count
     * reaches zero.
     */
    if (H5I_dec_app_ref(attr_id) < 0)
        HGOTO_ERROR(H5E_ATTR, H5E_CANTDEC, FAIL, "decrementing attribute ID failed")

done:
    FUNC_LEAVE_API(ret_value)
} /* H5Aclose() */

/*-------------------------------------------------------------------------
 * Function:    H5Aclose_async
 *
 * Purpose:     Asynchronous version of H5Aclose
 *
 * Return:      SUCCEED/FAIL
 *
 *-------------------------------------------------------------------------
 */
herr_t
H5Aclose_async(const char *app_file, const char *app_func, unsigned app_line,
    hid_t attr_id, hid_t es_id)
{
    H5VL_object_t *   vol_obj   = NULL;         /* Object for loc_id */
    H5VL_t *       connector = NULL;              /* VOL connector */
    void *            token     = NULL;         /* Request token for async operation        */
    void **token_ptr = H5_REQUEST_NULL;         /* Pointer to request token for async operation        */
    herr_t ret_value = SUCCEED; /* Return value */

    FUNC_ENTER_API(FAIL)
    H5TRACE5("e", "*s*sIuii", app_file, app_func, app_line, attr_id, es_id);

    /* Check arguments */
    if (H5I_ATTR != H5I_get_type(attr_id))
        HGOTO_ERROR(H5E_ARGS, H5E_BADTYPE, FAIL, "not a attribute ID")

    /* Prepare for possible asynchronous operation */
    if (H5ES_NONE != es_id) {
        /* Get attribute object's connector */
        if (NULL == (vol_obj = H5VL_vol_object(attr_id)))
            HGOTO_ERROR(H5E_ATTR, H5E_CANTGET, FAIL, "can't get VOL object for attribute")

        /* Increase connector's refcount, so it doesn't get closed if closing
         * the attribute closes the file */
        connector = vol_obj->connector;
        H5VL_conn_inc_rc(connector);

        /* Point at token for operation to set up */
        token_ptr = &token;
    } /* end if */

    /* Decrement the counter on the attribute ID. It will be freed if the count
     * reaches zero.
     */
    if (H5I_dec_app_ref_async(attr_id, token_ptr) < 0)
        HGOTO_ERROR(H5E_ATTR, H5E_CANTDEC, FAIL, "decrementing attribute ID failed")

    /* If a token was created, add the token to the event set */
    if (NULL != token)
        if (H5ES_insert_new(es_id, vol_obj->connector, token, H5ARG_TRACE5(FUNC, "*s*sIuii", app_file, app_func, app_line, attr_id, es_id)) < 0)
            HGOTO_ERROR(H5E_ATTR, H5E_CANTINSERT, FAIL, "can't insert token into event set")

done:
    if (connector && H5VL_conn_dec_rc(connector) < 0)
        HDONE_ERROR(H5E_ATTR, H5E_CANTDEC, FAIL, "can't decrement ref count on connector")

    FUNC_LEAVE_API(ret_value)
} /* H5Aclose_async() */

/*--------------------------------------------------------------------------
 *  NAME
 *      H5A__exists_common
 *  PURPOSE
 *      Common helper routine for sync/async check if an attribute exists
 *  RETURNS
 *      Non-negative on success/Negative on failure
 *--------------------------------------------------------------------------*/
static htri_t
H5A__exists_common(H5VL_object_t *vol_obj, H5VL_loc_params_t *loc_params,
    const char *attr_name, void **token_ptr)
{
    htri_t  ret_value = FAIL;           /* Return value */

    FUNC_ENTER_STATIC

    /* Sanity checks */
    HDassert(vol_obj);
    HDassert(loc_params);

    /* Check arguments */
    if(!attr_name || !*attr_name)
        HGOTO_ERROR(H5E_ARGS, H5E_BADVALUE, FAIL, "no attribute name")

    /* Check if the attribute exists */
    if(H5VL_attr_specific(vol_obj, loc_params, H5VL_ATTR_EXISTS, H5P_DATASET_XFER_DEFAULT, token_ptr, attr_name, &ret_value) < 0)
        HGOTO_ERROR(H5E_ATTR, H5E_CANTGET, FAIL, "unable to determine if attribute exists")

done:
    FUNC_LEAVE_NOAPI(ret_value)
} /* H5A__exists_common() */

/*--------------------------------------------------------------------------
 *  NAME
 *      H5A__exists_api_common
 *  PURPOSE
 *      Common helper routine for sync/async check if an attribute exists
 *  RETURNS
 *      Non-negative on success/Negative on failure
 *--------------------------------------------------------------------------*/
static htri_t
H5A__exists_api_common(hid_t obj_id, const char *attr_name,
    void **token_ptr, H5VL_object_t ** _vol_obj_ptr)
{
    H5VL_object_t *   vol_obj   = NULL;         /* Object for loc_id */
    H5VL_object_t **  vol_obj_ptr  = (_vol_obj_ptr ? _vol_obj_ptr : &vol_obj);   /* Ptr to object ptr for loc_id */
    H5VL_loc_params_t loc_params;               /* Location parameters for object access */
    htri_t  ret_value = FAIL;           /* Return value */

    FUNC_ENTER_STATIC

    /* Check arguments */
    if(H5I_ATTR == H5I_get_type(obj_id))
        HGOTO_ERROR(H5E_ARGS, H5E_BADTYPE, FAIL, "location is not valid for an attribute")
    if(!attr_name || !*attr_name)
        HGOTO_ERROR(H5E_ARGS, H5E_BADVALUE, FAIL, "no attribute name")

    /* Set up object access arguments */
    if (H5VL_setup_self_args(obj_id, vol_obj_ptr, &loc_params) < 0)
        HGOTO_ERROR(H5E_ATTR, H5E_CANTSET, FAIL, "can't set object access arguments")

    /* Check if the attribute exists */
    if((ret_value = H5A__exists_common(*vol_obj_ptr, &loc_params, attr_name, token_ptr)) < 0)
        HGOTO_ERROR(H5E_ATTR, H5E_CANTGET, FAIL, "unable to determine if attribute exists")

done:
    FUNC_LEAVE_NOAPI(ret_value)
} /* H5A__exists_api_common() */

/*-------------------------------------------------------------------------
 * Function:	H5Aexists
 *
 * Purpose:	Checks if an attribute with a given name exists on an opened
 *              object.
 *
 * Return:	Success:	TRUE/FALSE
 * 		Failure:	Negative
 *
 * Programmer:	Quincey Koziol
 *              Thursday, November 1, 2007
 *
 *-------------------------------------------------------------------------
 */
htri_t
H5Aexists(hid_t obj_id, const char *attr_name)
{
    htri_t            ret_value; /* Return value */

    FUNC_ENTER_API(FAIL)
    H5TRACE2("t", "i*s", obj_id, attr_name);

    /* Synchronously check if an attribute exists */
    if((ret_value = H5A__exists_api_common(obj_id, attr_name, NULL, NULL)) < 0)
        HGOTO_ERROR(H5E_ATTR, H5E_CANTRENAME, FAIL, "can't synchronously rename attribute")

done:
    FUNC_LEAVE_API(ret_value)
} /* H5Aexists() */

/*--------------------------------------------------------------------------
 * NAME
 *      H5Aexists_async
 * PURPOSE
 *      Asynchronous version of H5Aexists
 * RETURNS
 *      Non-negative on success/Negative on failure
 *--------------------------------------------------------------------------*/
htri_t
H5Aexists_async(const char *app_file, const char *app_func, unsigned app_line,
    hid_t obj_id, const char *attr_name, hid_t es_id)
{
    H5VL_object_t *   vol_obj   = NULL;         /* Object for loc_id */
    void *            token     = NULL;         /* Request token for async operation        */
    void **token_ptr = H5_REQUEST_NULL;         /* Pointer to request token for async operation        */
    htri_t ret_value;         /* Return value */

    FUNC_ENTER_API(FAIL)
    H5TRACE6("t", "*s*sIui*si", app_file, app_func, app_line, obj_id, attr_name, es_id);

    /* Set up request token pointer for asynchronous operation */
    if (H5ES_NONE != es_id)
        token_ptr = &token;     /* Point at token for VOL connector to set up */

    /* Asynchronously check if an attribute exists */
    if((ret_value = H5A__exists_api_common(obj_id, attr_name, token_ptr, &vol_obj)) < 0)
        HGOTO_ERROR(H5E_ATTR, H5E_CANTRENAME, FAIL, "can't asynchronously rename attribute")

    /* If a token was created, add the token to the event set */
    if (NULL != token)
        if (H5ES_insert_new(es_id, vol_obj->connector, token,
                H5ARG_TRACE6(FUNC, "*s*sIui*si", app_file, app_func, app_line, obj_id, attr_name, es_id)) < 0)
            HGOTO_ERROR(H5E_ATTR, H5E_CANTINSERT, FAIL, "can't insert token into event set")

done:
    FUNC_LEAVE_API(ret_value)
} /* H5Aexists_async() */

/*--------------------------------------------------------------------------
 *  NAME
 *      H5A__exists_by_name_api_common
 *  PURPOSE
 *      Common helper routine for sync/async check if an attribute exists
 *  RETURNS
 *      Non-negative on success/Negative on failure
 *--------------------------------------------------------------------------*/
static htri_t
H5A__exists_by_name_api_common(hid_t loc_id, const char *obj_name,
    const char *attr_name, hid_t lapl_id, void **token_ptr, H5VL_object_t ** _vol_obj_ptr)
{
    H5VL_object_t *   vol_obj   = NULL;         /* Object for loc_id */
    H5VL_object_t **  vol_obj_ptr  = (_vol_obj_ptr ? _vol_obj_ptr : &vol_obj);   /* Ptr to object ptr for loc_id */
    H5VL_loc_params_t loc_params;               /* Location parameters for object access */
    htri_t  ret_value = FAIL;           /* Return value */

    FUNC_ENTER_STATIC

    /* Check arguments */
    if(H5I_ATTR == H5I_get_type(loc_id))
        HGOTO_ERROR(H5E_ARGS, H5E_BADTYPE, FAIL, "location is not valid for an attribute")
    if(!obj_name || !*obj_name)
        HGOTO_ERROR(H5E_ARGS, H5E_BADVALUE, FAIL, "no object name")
    if(!attr_name || !*attr_name)
        HGOTO_ERROR(H5E_ARGS, H5E_BADVALUE, FAIL, "no attribute name")

    /* Set up object access arguments */
    if (H5VL_setup_name_args(loc_id, obj_name, H5P_CLS_LACC, FALSE, lapl_id, vol_obj_ptr, &loc_params) < 0)
        HGOTO_ERROR(H5E_ATTR, H5E_CANTSET, FAIL, "can't set object access arguments")

    /* Check if the attribute exists */
    if((ret_value = H5A__exists_common(*vol_obj_ptr, &loc_params, attr_name, token_ptr)) < 0)
        HGOTO_ERROR(H5E_ATTR, H5E_CANTGET, FAIL, "unable to determine if attribute exists")

done:
    FUNC_LEAVE_NOAPI(ret_value)
} /* H5A__exists_by_name_api_common() */

/*-------------------------------------------------------------------------
 * Function:	H5Aexists_by_name
 *
 * Purpose:	Checks if an attribute with a given name exists on an object.
 *
 * Return:	Success:	TRUE/FALSE
 * 		    Failure:	Negative
 *
 * Programmer:	Quincey Koziol
 *              Thursday, November 1, 2007
 *
 *-------------------------------------------------------------------------
 */
htri_t
H5Aexists_by_name(hid_t loc_id, const char *obj_name, const char *attr_name, hid_t lapl_id)
{
    htri_t            ret_value; /* Return value */

    FUNC_ENTER_API(FAIL)
    H5TRACE4("t", "i*s*si", loc_id, obj_name, attr_name, lapl_id);

    /* Synchronously check if an attribute exists */
    if((ret_value = H5A__exists_by_name_api_common(loc_id, obj_name, attr_name, lapl_id, NULL, NULL)) < 0)
        HGOTO_ERROR(H5E_ATTR, H5E_CANTRENAME, FAIL, "can't synchronously rename attribute")

done:
    FUNC_LEAVE_API(ret_value)
} /* H5Aexists_by_name() */

/*--------------------------------------------------------------------------
 * NAME
 *      H5Aexists_by_name_async
 * PURPOSE
 *      Asynchronous version of H5Aexists_by_name
 * RETURNS
 *      Non-negative on success/Negative on failure
 *--------------------------------------------------------------------------*/
htri_t
H5Aexists_by_name_async(const char *app_file, const char *app_func, unsigned app_line,
    hid_t loc_id, const char *obj_name, const char *attr_name,
    hid_t lapl_id, hid_t es_id)
{
    H5VL_object_t *   vol_obj   = NULL;         /* Object for loc_id */
    void *            token     = NULL;         /* Request token for async operation        */
    void **token_ptr = H5_REQUEST_NULL;         /* Pointer to request token for async operation        */
    htri_t  ret_value;              /* Return value */

    FUNC_ENTER_API(FAIL)
    H5TRACE8("t", "*s*sIui*s*sii", app_file, app_func, app_line, loc_id, obj_name, attr_name, lapl_id, es_id);

    /* Set up request token pointer for asynchronous operation */
    if (H5ES_NONE != es_id)
        token_ptr = &token;     /* Point at token for VOL connector to set up */

    /* Asynchronously check if an attribute exists */
    if((ret_value = H5A__exists_by_name_api_common(loc_id, obj_name, attr_name, lapl_id, token_ptr, &vol_obj)) < 0)
        HGOTO_ERROR(H5E_ATTR, H5E_CANTRENAME, FAIL, "can't asynchronously rename attribute")

    /* If a token was created, add the token to the event set */
    if (NULL != token)
        if (H5ES_insert_new(es_id, vol_obj->connector, token,
                H5ARG_TRACE8(FUNC, "*s*sIui*s*sii", app_file, app_func, app_line, loc_id, obj_name, attr_name, lapl_id, es_id)) <  0)
            HGOTO_ERROR(H5E_ATTR, H5E_CANTINSERT, FAIL, "can't insert token into event set")

done:
    FUNC_LEAVE_API(ret_value)
} /* H5Aexists_by_name_async() */
<|MERGE_RESOLUTION|>--- conflicted
+++ resolved
@@ -128,17 +128,6 @@
                                          H5P_DATASET_XFER_DEFAULT, token_ptr)))
         HGOTO_ERROR(H5E_ATTR, H5E_CANTINIT, H5I_INVALID_HID, "unable to create attribute")
 
-<<<<<<< HEAD
-=======
-    /* If there's an event set and a token was created, add the token to it */
-    if (H5ES_NONE != es_id && NULL != token)
-        /* Add token to event set */
-        if (H5ES_insert(es_id, vol_obj, token, 
-                H5ARG_TRACE8(caller, "i*siiiii*s", loc_id, attr_name, type_id, space_id, 
-                acpl_id, aapl_id, es_id, caller)) < 0)
-            HGOTO_ERROR(H5E_ATTR, H5E_CANTINSERT, H5I_INVALID_HID, "can't insert token into event set")
-
->>>>>>> 222fd4a1
     /* Register the new attribute and get an ID for it */
     if ((ret_value = H5VL_register(H5I_ATTR, attr, vol_obj->connector, TRUE)) < 0)
         HGOTO_ERROR(H5E_ATTR, H5E_CANTREGISTER, H5I_INVALID_HID, "unable to register attribute for ID")
@@ -281,7 +270,7 @@
 
     /* If a token was created, add the token to the event set */
     if (NULL != token)
-        if (H5ES_insert_new(es_id, vol_obj->connector, token, H5ARG_TRACE10(FUNC, "*s*sIui*siiiii", app_file, app_func, app_line, loc_id, attr_name, type_id, space_id, acpl_id, aapl_id, es_id)) < 0)
+        if (H5ES_insert(es_id, vol_obj->connector, token, H5ARG_TRACE10(FUNC, "*s*sIui*siiiii", app_file, app_func, app_line, loc_id, attr_name, type_id, space_id, acpl_id, aapl_id, es_id)) < 0)
             HGOTO_ERROR(H5E_ATTR, H5E_CANTINSERT, H5I_INVALID_HID, "can't insert token into event set")
 
 done:
@@ -333,27 +322,9 @@
         acpl_id = H5P_ATTRIBUTE_CREATE_DEFAULT;
 
     /* Create the attribute */
-<<<<<<< HEAD
     if ((ret_value = H5A__create_common(*vol_obj_ptr, &loc_params, attr_name, type_id, space_id,
             acpl_id, aapl_id, token_ptr)) < 0)
         HGOTO_ERROR(H5E_ATTR, H5E_CANTCREATE, H5I_INVALID_HID, "unable to create attribute")
-=======
-    if(NULL == (attr = H5VL_attr_create(vol_obj, &loc_params, attr_name, type_id, space_id, acpl_id, aapl_id, H5P_DATASET_XFER_DEFAULT, token_ptr)))
-        HGOTO_ERROR(H5E_ATTR, H5E_CANTINIT, H5I_INVALID_HID, "unable to create attribute")
-
-     /* If there's an event set and a token was created, add the token to it */
-    if (H5ES_NONE != es_id && NULL != token)
-        /* Add token to event set */
-        if (H5ES_insert(es_id, vol_obj, token, 
-                H5ARG_TRACE10(caller, "i*s*siiiiii*s", loc_id, obj_name, attr_name, type_id, space_id,
-                acpl_id, aapl_id, lapl_id, es_id, caller)) < 0)
-            HGOTO_ERROR(H5E_ATTR, H5E_CANTINSERT, H5I_INVALID_HID, "can't insert token into event set")
-
-    
-    /* Register the new attribute and get an ID for it */
-    if((ret_value = H5VL_register(H5I_ATTR, attr, vol_obj->connector, TRUE)) < 0)
-        HGOTO_ERROR(H5E_ATTR, H5E_CANTREGISTER, H5I_INVALID_HID, "unable to register attribute for ID")
->>>>>>> 222fd4a1
 
 done:
     FUNC_LEAVE_NOAPI(ret_value)
@@ -443,7 +414,7 @@
 
     /* If a token was created, add the token to the event set */
     if (NULL != token)
-        if (H5ES_insert_new(es_id, vol_obj->connector, token,
+        if (H5ES_insert(es_id, vol_obj->connector, token,
                 H5ARG_TRACE12(FUNC, "*s*sIui*s*siiiiii", app_file, app_func, app_line, loc_id, obj_name, attr_name, type_id, space_id, acpl_id, aapl_id, lapl_id, es_id)) < 0)
             HGOTO_ERROR(H5E_ATTR, H5E_CANTINSERT, H5I_INVALID_HID, "can't insert token into event set")
 
@@ -478,16 +449,6 @@
     if(NULL == (attr = H5VL_attr_open(vol_obj, loc_params, attr_name, aapl_id, H5P_DATASET_XFER_DEFAULT, token_ptr)))
         HGOTO_ERROR(H5E_ATTR, H5E_CANTOPENOBJ, H5I_INVALID_HID, "unable to open attribute: '%s'", attr_name)
 
-<<<<<<< HEAD
-=======
-    /* If there's an event set and a token was created, add the token to it */
-    if (H5ES_NONE != es_id && NULL != token)
-        /* Add token to event set */
-        if (H5ES_insert(es_id, vol_obj, token, 
-                H5ARG_TRACE5(caller, "i*sii*s", loc_id, attr_name, aapl_id, es_id, caller)) < 0)
-            HGOTO_ERROR(H5E_ATTR, H5E_CANTINSERT, H5I_INVALID_HID, "can't insert token into event set")
-
->>>>>>> 222fd4a1
     /* Register the attribute and get an ID for it */
     if((ret_value = H5VL_register(H5I_ATTR, attr, vol_obj->connector, TRUE)) < 0)
         HGOTO_ERROR(H5E_ATTR, H5E_CANTREGISTER, H5I_INVALID_HID, "unable to register attribute for ID")
@@ -609,7 +570,7 @@
 
     /* If a token was created, add the token to the event set */
     if (NULL != token)
-        if (H5ES_insert_new(es_id, vol_obj->connector, token,
+        if (H5ES_insert(es_id, vol_obj->connector, token,
                 H5ARG_TRACE7(FUNC, "*s*sIui*sii", app_file, app_func, app_line, loc_id, attr_name, aapl_id, es_id)) < 0)
             HGOTO_ERROR(H5E_ATTR, H5E_CANTINSERT, FAIL, "can't insert token into event set")
 
@@ -656,25 +617,8 @@
         HGOTO_ERROR(H5E_ATTR, H5E_CANTSET, H5I_INVALID_HID, "can't set attribute access property list info")
 
     /* Open the attribute */
-<<<<<<< HEAD
     if((ret_value = H5A__open_common(*vol_obj_ptr, &loc_params, attr_name, aapl_id, token_ptr)) < 0)
         HGOTO_ERROR(H5E_ATTR, H5E_CANTOPENOBJ, H5I_INVALID_HID, "unable to open attribute: '%s'", attr_name)
-=======
-    if(NULL == (attr = H5VL_attr_open(vol_obj, &loc_params, attr_name, aapl_id, H5P_DATASET_XFER_DEFAULT, token_ptr)))
-        HGOTO_ERROR(H5E_ATTR, H5E_CANTOPENOBJ, H5I_INVALID_HID, "can't open attribute")
-
-    /* If there's an event set and a token was created, add the token to it */
-    if (H5ES_NONE != es_id && NULL != token)
-        /* Add token to event set */
-        if (H5ES_insert(es_id, vol_obj, token,
-                H5ARG_TRACE7(caller, "i*s*siii*s", loc_id, obj_name, attr_name, 
-                aapl_id, lapl_id, es_id, caller)) < 0)
-            HGOTO_ERROR(H5E_ATTR, H5E_CANTINSERT, H5I_INVALID_HID, "can't insert token into event set")
-
-    /* Register the attribute and get an ID for it */
-    if((ret_value = H5VL_register(H5I_ATTR, attr, vol_obj->connector, TRUE)) < 0)
-        HGOTO_ERROR(H5E_ATTR, H5E_CANTREGISTER, H5I_INVALID_HID, "unable to atomize attribute handle")
->>>>>>> 222fd4a1
 
 done:
     FUNC_LEAVE_NOAPI(ret_value)
@@ -751,7 +695,7 @@
 
     /* If a token was created, add the token to the event set */
     if (NULL != token)
-        if (H5ES_insert_new(es_id, vol_obj->connector, token,
+        if (H5ES_insert(es_id, vol_obj->connector, token,
                 H5ARG_TRACE9(FUNC, "*s*sIui*s*siii", app_file, app_func, app_line, loc_id, obj_name, attr_name, aapl_id, lapl_id, es_id)) < 0)
             HGOTO_ERROR(H5E_ATTR, H5E_CANTINSERT, FAIL, "can't insert token into event set")
 
@@ -803,21 +747,6 @@
     if((ret_value = H5A__open_common(*vol_obj_ptr, &loc_params, NULL, aapl_id, token_ptr)) < 0)
         HGOTO_ERROR(H5E_ATTR, H5E_CANTOPENOBJ, H5I_INVALID_HID, "unable to open attribute")
 
-<<<<<<< HEAD
-=======
-    /* If there's an event set and a token was created, add the token to it */
-    if (H5ES_NONE != es_id && NULL != token)
-        /* Add token to event set */
-        if (H5ES_insert(es_id, vol_obj, token,
-                H5ARG_TRACE9(caller, "i*sIiIohiii*s", loc_id, obj_name, idx_type, order, n, aapl_id,
-                lapl_id, es_id, caller)) < 0)
-            HGOTO_ERROR(H5E_ATTR, H5E_CANTINSERT, H5I_INVALID_HID, "can't insert token into event set")
-
-    /* Register the attribute and get an ID for it */
-    if((ret_value = H5VL_register(H5I_ATTR, attr, vol_obj->connector, TRUE)) < 0)
-        HGOTO_ERROR(H5E_ATTR, H5E_CANTREGISTER, H5I_INVALID_HID, "unable to atomize attribute handle")
-
->>>>>>> 222fd4a1
 done:
     FUNC_LEAVE_NOAPI(ret_value)
 } /* H5A__open_by_idx_api_common() */
@@ -897,7 +826,7 @@
 
     /* If a token was created, add the token to the event set */
     if (NULL != token)
-        if (H5ES_insert_new(es_id, vol_obj->connector, token,
+        if (H5ES_insert(es_id, vol_obj->connector, token,
                 H5ARG_TRACE11(FUNC, "*s*sIui*sIiIohiii", app_file, app_func, app_line, loc_id, obj_name, idx_type, order, n, aapl_id, lapl_id, es_id)) < 0)
             HGOTO_ERROR(H5E_ATTR, H5E_CANTINSERT, H5I_INVALID_HID, "can't insert token into event set")
 
@@ -1003,7 +932,7 @@
 
     /* If a token was created, add the token to the event set */
     if (NULL != token)
-        if (H5ES_insert_new(es_id, vol_obj->connector, token, H5ARG_TRACE7(FUNC, "*s*sIuii*xi", app_file, app_func, app_line, attr_id, dtype_id, buf, es_id)) < 0)
+        if (H5ES_insert(es_id, vol_obj->connector, token, H5ARG_TRACE7(FUNC, "*s*sIuii*xi", app_file, app_func, app_line, attr_id, dtype_id, buf, es_id)) < 0)
             HGOTO_ERROR(H5E_ATTR, H5E_CANTINSERT, FAIL, "can't insert token into event set")
 
 done:
@@ -1108,7 +1037,7 @@
 
     /* If a token was created, add the token to the event set */
     if (NULL != token)
-        if (H5ES_insert_new(es_id, vol_obj->connector, token,
+        if (H5ES_insert(es_id, vol_obj->connector, token,
                 H5ARG_TRACE7(FUNC, "*s*sIuii*xi", app_file, app_func, app_line, attr_id, dtype_id, buf, es_id)) < 0)
             HGOTO_ERROR(H5E_ATTR, H5E_CANTINSERT, FAIL, "can't insert token into event set")
 
@@ -1681,7 +1610,7 @@
 
     /* If a token was created, add the token to the event set */
     if (NULL != token)
-        if (H5ES_insert_new(es_id, vol_obj->connector, token,
+        if (H5ES_insert(es_id, vol_obj->connector, token,
                 H5ARG_TRACE7(FUNC, "*s*sIui*s*si", app_file, app_func, app_line, loc_id, old_name, new_name, es_id)) < 0)
             HGOTO_ERROR(H5E_ATTR, H5E_CANTINSERT, FAIL, "can't insert token into event set")    
 
@@ -1796,7 +1725,7 @@
 
     /* If a token was created, add the token to the event set */
     if (NULL != token)
-        if (H5ES_insert_new(es_id, vol_obj->connector, token,
+        if (H5ES_insert(es_id, vol_obj->connector, token,
                 H5ARG_TRACE9(FUNC, "*s*sIui*s*s*sii", app_file, app_func, app_line, loc_id, obj_name, old_attr_name, new_attr_name, lapl_id, es_id)) < 0)
             HGOTO_ERROR(H5E_ATTR, H5E_CANTINSERT, FAIL, "can't insert token into event set")
 
@@ -2228,7 +2157,7 @@
 
     /* If a token was created, add the token to the event set */
     if (NULL != token)
-        if (H5ES_insert_new(es_id, vol_obj->connector, token, H5ARG_TRACE5(FUNC, "*s*sIuii", app_file, app_func, app_line, attr_id, es_id)) < 0)
+        if (H5ES_insert(es_id, vol_obj->connector, token, H5ARG_TRACE5(FUNC, "*s*sIuii", app_file, app_func, app_line, attr_id, es_id)) < 0)
             HGOTO_ERROR(H5E_ATTR, H5E_CANTINSERT, FAIL, "can't insert token into event set")
 
 done:
@@ -2367,7 +2296,7 @@
 
     /* If a token was created, add the token to the event set */
     if (NULL != token)
-        if (H5ES_insert_new(es_id, vol_obj->connector, token,
+        if (H5ES_insert(es_id, vol_obj->connector, token,
                 H5ARG_TRACE6(FUNC, "*s*sIui*si", app_file, app_func, app_line, obj_id, attr_name, es_id)) < 0)
             HGOTO_ERROR(H5E_ATTR, H5E_CANTINSERT, FAIL, "can't insert token into event set")
 
@@ -2474,7 +2403,7 @@
 
     /* If a token was created, add the token to the event set */
     if (NULL != token)
-        if (H5ES_insert_new(es_id, vol_obj->connector, token,
+        if (H5ES_insert(es_id, vol_obj->connector, token,
                 H5ARG_TRACE8(FUNC, "*s*sIui*s*sii", app_file, app_func, app_line, loc_id, obj_name, attr_name, lapl_id, es_id)) <  0)
             HGOTO_ERROR(H5E_ATTR, H5E_CANTINSERT, FAIL, "can't insert token into event set")
 
