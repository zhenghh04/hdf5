--- conflicted
+++ resolved
@@ -828,33 +828,16 @@
 
     HDassert(H5P_LST_ATTRIBUTE_CREATE_ID_g != -1);
 
-<<<<<<< HEAD
     /* get the plugin pointer */
     if (NULL == (vol_plugin = (H5VL_t *)H5I_get_aux(attr_id)))
         HGOTO_ERROR(H5E_ARGS, H5E_BADTYPE, FAIL, "ID does not contain VOL information")
     /* get the attribute object */
     if(NULL == (attr = (void *)H5I_object(attr_id)))
         HGOTO_ERROR(H5E_ARGS, H5E_BADTYPE, FAIL, "invalid attribute identifier")
-=======
-    /* Get attribute and default attribute creation property list*/
-    if(NULL == (attr = (H5A_t *)H5I_object_verify(attr_id, H5I_ATTR)))
-	HGOTO_ERROR(H5E_ARGS, H5E_BADTYPE, FAIL, "not an attribute")
-    if(NULL == (plist = (H5P_genplist_t *)H5I_object(H5P_LST_ATTRIBUTE_CREATE_ID_g)))
-        HGOTO_ERROR(H5E_PLIST, H5E_BADTYPE, FAIL, "can't get default ACPL")
-
-    /* Create the property list object to return */
-    if((new_plist_id = H5P_copy_plist(plist, TRUE)) < 0)
-	HGOTO_ERROR(H5E_PLIST, H5E_CANTINIT, FAIL, "unable to copy attribute creation properties")
-    if(NULL == (new_plist = (H5P_genplist_t *)H5I_object(new_plist_id)))
-        HGOTO_ERROR(H5E_PLIST, H5E_BADTYPE, FAIL, "can't get property list")
-
-    /* Set the character encoding on the new property list */
-    if(H5P_set(new_plist, H5P_STRCRT_CHAR_ENCODING_NAME, &(attr->shared->encoding)) < 0)
-        HGOTO_ERROR(H5E_PLIST, H5E_CANTSET, FAIL, "can't set character encoding")
->>>>>>> d8671781
 
     /* get the acpl through the VOL */
-    if(H5VL_attr_get(attr, vol_plugin, H5VL_ATTR_GET_ACPL, H5AC_dxpl_id, H5_EVENT_STACK_NULL, &ret_value) < 0)
+    if(H5VL_attr_get(attr, vol_plugin, H5VL_ATTR_GET_ACPL, H5AC_dxpl_id, 
+	H5_EVENT_STACK_NULL, &ret_value) < 0)
         HGOTO_ERROR(H5E_INTERNAL, H5E_CANTGET, FAIL, "unable to get acpl")
 
 done:
