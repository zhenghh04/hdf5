--- conflicted
+++ resolved
@@ -153,26 +153,14 @@
 typedef herr_t (*H5E_auto2_t)(hid_t estack, void *client_data);
 
 /* Public API functions */
-<<<<<<< HEAD
-H5_DLL hid_t  H5Eregister_class(const char *cls_name, const char *lib_name,
-    const char *version);
-H5_DLL herr_t H5Eunregister_class(hid_t class_id);
-H5_DLL herr_t H5Eclose_msg(hid_t err_id);
-H5_DLL hid_t  H5Ecreate_msg(hid_t cls, H5E_type_t msg_type, const char *msg);
-H5_DLL hid_t  H5Ecreate_stack(void);
-H5_DLL hid_t  H5Eget_current_stack(void);
-H5_DLL herr_t H5Eappend_stack(hid_t dst_stack_id, hid_t src_stack_id,
-    hbool_t close_source_stack);
-H5_DLL herr_t H5Eclose_stack(hid_t stack_id);
-=======
 H5_DLL hid_t   H5Eregister_class(const char *cls_name, const char *lib_name, const char *version);
 H5_DLL herr_t  H5Eunregister_class(hid_t class_id);
 H5_DLL herr_t  H5Eclose_msg(hid_t err_id);
 H5_DLL hid_t   H5Ecreate_msg(hid_t cls, H5E_type_t msg_type, const char *msg);
 H5_DLL hid_t   H5Ecreate_stack(void);
 H5_DLL hid_t   H5Eget_current_stack(void);
+H5_DLL herr_t  H5Eappend_stack(hid_t dst_stack_id, hid_t src_stack_id, hbool_t close_source_stack);
 H5_DLL herr_t  H5Eclose_stack(hid_t stack_id);
->>>>>>> 1a6fba94
 H5_DLL ssize_t H5Eget_class_name(hid_t class_id, char *name, size_t size);
 H5_DLL herr_t  H5Eset_current_stack(hid_t err_stack_id);
 H5_DLL herr_t  H5Epush2(hid_t err_stack, const char *file, const char *func, unsigned line, hid_t cls_id,
