/* * * * * * * * * * * * * * * * * * * * * * * * * * * * * * * * * * * * * * *
 * Copyright by The HDF Group.                                               *
 * All rights reserved.                                                      *
 *                                                                           *
 * This file is part of HDF5.  The full HDF5 copyright notice, including     *
 * terms governing use, modification, and redistribution, is contained in    *
 * the COPYING file, which can be found at the root of the source code       *
 * distribution tree, or in https://support.hdfgroup.org/ftp/HDF5/releases.  *
 * If you do not have access to either file, you may request a copy from     *
 * help@hdfgroup.org.                                                        *
 * * * * * * * * * * * * * * * * * * * * * * * * * * * * * * * * * * * * * * */

/*
 * Purpose:	This file contains declarations which are visible only within
 *          the H5VL package.  Source files outside the H5VL package should
 *          include H5VLprivate.h instead.
 */

#if !(defined H5VL_FRIEND || defined H5VL_MODULE)
#error "Do not include this file outside the H5VL package!"
#endif

#ifndef _H5VLpkg_H
#define _H5VLpkg_H

/* Get package's private header */
#include "H5VLprivate.h" /* Generic Functions                    */

/* Other private headers needed by this file */

/**************************/
/* Package Private Macros */
/**************************/

<<<<<<< HEAD
/* # of optional operations reserved for the native VOL connector */
#define H5VL_RESERVED_NATIVE_OPTIONAL   1024


=======
>>>>>>> 76af74ee
/****************************/
/* Package Private Typedefs */
/****************************/

/*****************************/
/* Package Private Variables */
/*****************************/

/******************************/
/* Package Private Prototypes */
/******************************/
H5_DLL hid_t   H5VL__register_connector(const H5VL_class_t *cls, hbool_t app_ref, hid_t vipl_id);
H5_DLL hid_t   H5VL__register_connector_by_name(const char *name, hbool_t app_ref, hid_t vipl_id);
H5_DLL hid_t   H5VL__register_connector_by_value(H5VL_class_value_t value, hbool_t app_ref, hid_t vipl_id);
H5_DLL htri_t  H5VL__is_connector_registered_by_name(const char *name);
H5_DLL htri_t  H5VL__is_connector_registered_by_value(H5VL_class_value_t value);
H5_DLL hid_t   H5VL__get_connector_id(hid_t obj_id, hbool_t is_api);
H5_DLL hid_t   H5VL__get_connector_id_by_name(const char *name, hbool_t is_api);
H5_DLL hid_t   H5VL__get_connector_id_by_value(H5VL_class_value_t value, hbool_t is_api);
H5_DLL hid_t   H5VL__peek_connector_id_by_name(const char *name);
H5_DLL hid_t   H5VL__peek_connector_id_by_value(H5VL_class_value_t value);
H5_DLL herr_t  H5VL__connector_str_to_info(const char *str, hid_t connector_id, void **info);
H5_DLL ssize_t H5VL__get_connector_name(hid_t id, char *name /*out*/, size_t size);

#endif /* _H5VLpkg_H */<|MERGE_RESOLUTION|>--- conflicted
+++ resolved
@@ -32,13 +32,10 @@
 /* Package Private Macros */
 /**************************/
 
-<<<<<<< HEAD
 /* # of optional operations reserved for the native VOL connector */
 #define H5VL_RESERVED_NATIVE_OPTIONAL   1024
 
 
-=======
->>>>>>> 76af74ee
 /****************************/
 /* Package Private Typedefs */
 /****************************/
