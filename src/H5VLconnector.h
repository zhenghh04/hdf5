--- conflicted
+++ resolved
@@ -145,11 +145,8 @@
     H5VL_FILE_UNMOUNT,                      /* Unmount a file                   */
     H5VL_FILE_IS_ACCESSIBLE,                /* Check if a file is accessible    */
     H5VL_FILE_DELETE,                       /* Delete a file                    */
-<<<<<<< HEAD
+    H5VL_FILE_IS_EQUAL,                     /* Check if two files are the same  */
     H5VL_FILE_WAIT                          /* Wait for async operations to complete */
-=======
-    H5VL_FILE_IS_EQUAL                      /* Check if two files are the same  */
->>>>>>> 444a666f
 } H5VL_file_specific_t;
 
 /* Typedef for VOL connector file optional VOL operations */
