--- conflicted
+++ resolved
@@ -600,11 +600,7 @@
     FUNC_ENTER_NOAPI_NOINIT
 
     /* Decode link information & keep a copy */
-<<<<<<< HEAD
-    if(NULL == (tmp_lnk = (H5O_link_t *)H5O_msg_decode(udata->f, NULL, H5O_LINK_ID, (const unsigned char *)obj)))
-=======
-    if(NULL == (tmp_lnk = (H5O_link_t *)H5O_msg_decode(udata->f, udata->dxpl_id, NULL, H5O_LINK_ID, obj_len, (const unsigned char *)obj)))
->>>>>>> 7aa4eb1b
+    if(NULL == (tmp_lnk = (H5O_link_t *)H5O_msg_decode(udata->f, NULL, H5O_LINK_ID, obj_len, (const unsigned char *)obj)))
         HGOTO_ERROR(H5E_SYM, H5E_CANTDECODE, FAIL, "can't decode link")
 
     /* Copy link information */
@@ -901,11 +897,7 @@
      *  HDF5 routine, it could attempt to re-protect that direct block for the
      *  heap, causing the HDF5 routine called to fail - QAK)
      */
-<<<<<<< HEAD
-    if(NULL == (udata->lnk = (H5O_link_t *)H5O_msg_decode(udata->f, NULL, H5O_LINK_ID, (const unsigned char *)obj)))
-=======
-    if(NULL == (udata->lnk = (H5O_link_t *)H5O_msg_decode(udata->f, udata->dxpl_id, NULL, H5O_LINK_ID, obj_len, (const unsigned char *)obj)))
->>>>>>> 7aa4eb1b
+    if(NULL == (udata->lnk = (H5O_link_t *)H5O_msg_decode(udata->f, NULL, H5O_LINK_ID, obj_len, (const unsigned char *)obj)))
         HGOTO_ERROR(H5E_SYM, H5E_CANTDECODE, FAIL, "can't decode link")
 
 done:
@@ -1112,11 +1104,7 @@
     FUNC_ENTER_NOAPI_NOINIT
 
     /* Decode link information */
-<<<<<<< HEAD
-    if(NULL == (lnk = (H5O_link_t *)H5O_msg_decode(udata->f, NULL, H5O_LINK_ID, (const unsigned char *)obj)))
-=======
-    if(NULL == (lnk = (H5O_link_t *)H5O_msg_decode(udata->f, udata->dxpl_id, NULL, H5O_LINK_ID, obj_len, (const unsigned char *)obj)))
->>>>>>> 7aa4eb1b
+    if(NULL == (lnk = (H5O_link_t *)H5O_msg_decode(udata->f, NULL, H5O_LINK_ID, obj_len, (const unsigned char *)obj)))
         HGOTO_ERROR(H5E_SYM, H5E_CANTDECODE, FAIL, "can't decode link")
 
     /* Get the length of the name */
@@ -1323,11 +1311,7 @@
     FUNC_ENTER_NOAPI_NOINIT
 
     /* Decode link information */
-<<<<<<< HEAD
-    if(NULL == (lnk = (H5O_link_t *)H5O_msg_decode(udata->f, NULL, H5O_LINK_ID, (const unsigned char *)obj)))
-=======
-    if(NULL == (lnk = (H5O_link_t *)H5O_msg_decode(udata->f, udata->dxpl_id, NULL, H5O_LINK_ID, obj_len, (const unsigned char *)obj)))
->>>>>>> 7aa4eb1b
+    if(NULL == (lnk = (H5O_link_t *)H5O_msg_decode(udata->f, NULL, H5O_LINK_ID, obj_len, (const unsigned char *)obj)))
         HGOTO_ERROR(H5E_SYM, H5E_CANTDECODE, FAIL, "can't decode link")
 
     /* Check for removing the link from the creation order index */
@@ -1502,11 +1486,7 @@
     FUNC_ENTER_NOAPI_NOINIT
 
     /* Decode link information */
-<<<<<<< HEAD
-    if(NULL == (udata->lnk = (H5O_link_t *)H5O_msg_decode(udata->f, NULL, H5O_LINK_ID, (const unsigned char *)obj)))
-=======
-    if(NULL == (udata->lnk = (H5O_link_t *)H5O_msg_decode(udata->f, udata->dxpl_id, NULL, H5O_LINK_ID, obj_len, (const unsigned char *)obj)))
->>>>>>> 7aa4eb1b
+    if(NULL == (udata->lnk = (H5O_link_t *)H5O_msg_decode(udata->f, NULL, H5O_LINK_ID, obj_len, (const unsigned char *)obj)))
         HGOTO_ERROR(H5E_SYM, H5E_CANTDECODE, H5_ITER_ERROR, "can't decode link")
 
     /* Can't operate on link here because the fractal heap block is locked */
