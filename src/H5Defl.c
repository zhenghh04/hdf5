/* * * * * * * * * * * * * * * * * * * * * * * * * * * * * * * * * * * * * * *
 * Copyright by The HDF Group.                                               *
 * Copyright by the Board of Trustees of the University of Illinois.         *
 * All rights reserved.                                                      *
 *                                                                           *
 * This file is part of HDF5.  The full HDF5 copyright notice, including     *
 * terms governing use, modification, and redistribution, is contained in    *
 * the files COPYING and Copyright.html.  COPYING can be found at the root   *
 * of the source code distribution tree; Copyright.html can be found at the  *
 * root level of an installed copy of the electronic HDF5 document set and   *
 * is linked from the top-level documents page.  It can also be found at     *
 * http://hdfgroup.org/HDF5/doc/Copyright.html.  If you do not have          *
 * access to either file, you may request a copy from help@hdfgroup.org.     *
 * * * * * * * * * * * * * * * * * * * * * * * * * * * * * * * * * * * * * * */

/*
 * Programmer: Quincey Koziol <koziol@ncsa.uiuc.edu>
 *	       Thursday, September 30, 2004
 */

/****************/
/* Module Setup */
/****************/

#define H5D_PACKAGE		/*suppress error about including H5Dpkg	  */


/***********/
/* Headers */
/***********/
#include "H5private.h"		/* Generic Functions			*/
#include "H5Dpkg.h"		/* Datasets				*/
#include "H5Eprivate.h"		/* Error handling		  	*/
#include "H5Fprivate.h"		/* Files				*/


/****************/
/* Local Macros */
/****************/


/******************/
/* Local Typedefs */
/******************/


/********************/
/* Local Prototypes */
/********************/

/* Layout operation callbacks */
static herr_t H5D_efl_construct(H5F_t *f, H5D_t *dset);
static herr_t H5D_efl_io_init(const H5D_io_info_t *io_info, const H5D_type_info_t *type_info,
    hsize_t nelmts, const H5S_t *file_space, const H5S_t *mem_space,
    H5D_chunk_map_t *cm);
static ssize_t H5D_efl_readvv(const H5D_io_info_t *io_info,
    size_t dset_max_nseq, size_t *dset_curr_seq, size_t dset_len_arr[], hsize_t dset_offset_arr[],
    size_t mem_max_nseq, size_t *mem_curr_seq, size_t mem_len_arr[], hsize_t mem_offset_arr[]);
static ssize_t H5D_efl_writevv(const H5D_io_info_t *io_info,
    size_t dset_max_nseq, size_t *dset_curr_seq, size_t dset_len_arr[], hsize_t dset_offset_arr[],
    size_t mem_max_nseq, size_t *mem_curr_seq, size_t mem_len_arr[], hsize_t mem_offset_arr[]);

/* Helper routines */
static herr_t H5D_efl_read(const H5O_efl_t *efl, haddr_t addr, size_t size,
    uint8_t *buf);
static herr_t H5D_efl_write(const H5O_efl_t *efl, haddr_t addr, size_t size,
    const uint8_t *buf);


/*********************/
/* Package Variables */
/*********************/

/* External File List (EFL) storage layout I/O ops */
const H5D_layout_ops_t H5D_LOPS_EFL[1] = {{
    H5D_efl_construct,
    NULL,
    H5D_efl_is_space_alloc,
    H5D_efl_io_init,
    H5D_contig_read,
    H5D_contig_write,
#ifdef H5_HAVE_PARALLEL
    NULL,
    NULL,
#endif /* H5_HAVE_PARALLEL */
    H5D_efl_readvv,
    H5D_efl_writevv,
    NULL,
    NULL
}};


/*******************/
/* Local Variables */
/*******************/



/*-------------------------------------------------------------------------
 * Function:	H5D_efl_construct
 *
 * Purpose:	Constructs new EFL layout information for dataset
 *
 * Return:	Non-negative on success/Negative on failure
 *
 * Programmer:	Quincey Koziol
 *              Thursday, May 22, 2008
 *
 *-------------------------------------------------------------------------
 */
static herr_t
<<<<<<< HEAD
H5D_efl_construct(H5F_t *f, H5D_t *dset)
=======
H5D_efl_new(H5F_t *f, hid_t UNUSED dxpl_id, H5D_t *dset,
    const H5P_genplist_t UNUSED *dc_plist)
>>>>>>> 77038a81
{
    size_t dt_size;                     /* Size of datatype */
    hsize_t dim[H5O_LAYOUT_NDIMS];	/* Current size of data in elements */
    hsize_t max_dim[H5O_LAYOUT_NDIMS];  /* Maximum size of data in elements */
    hssize_t tmp_size;                  /* Temporary holder for raw data size */
    hsize_t max_points;                 /* Maximum elements */
    hsize_t max_storage;                /* Maximum storage size */
    int ndims;                          /* Rank of dataspace */
    int i;                              /* Local index variable */
    herr_t ret_value = SUCCEED;         /* Return value */

    FUNC_ENTER_NOAPI_NOINIT(H5D_efl_construct)

    /* Sanity checks */
    HDassert(f);
    HDassert(dset);

    /*
     * The maximum size of the dataset cannot exceed the storage size.
     * Also, only the slowest varying dimension of a simple data space
     * can be extendible (currently only for external data storage).
     */

    /* Check for invalid dataset dimensions */
    if((ndims = H5S_get_simple_extent_dims(dset->shared->space, dim, max_dim)) < 0)
        HGOTO_ERROR(H5E_DATASET, H5E_CANTINIT, FAIL, "unable to initialize contiguous storage")
    for(i = 1; i < ndims; i++)
        if(max_dim[i] > dim[i])
            HGOTO_ERROR(H5E_DATASET, H5E_CANTINIT, FAIL, "only the first dimension can be extendible")

    /* Retrieve the size of the dataset's datatype */
    if(0 == (dt_size = H5T_get_size(dset->shared->type)))
        HGOTO_ERROR(H5E_DATASET, H5E_CANTINIT, FAIL, "unable to determine datatype size")

    /* Check for storage overflows */
    max_points = H5S_get_npoints_max(dset->shared->space);
    max_storage = H5O_efl_total_size(&dset->shared->dcpl_cache.efl);
    if(H5S_UNLIMITED == max_points) {
        if(H5O_EFL_UNLIMITED != max_storage)
            HGOTO_ERROR(H5E_DATASET, H5E_CANTINIT, FAIL, "unlimited dataspace but finite storage")
    } /* end if */
    else if((max_points * dt_size) < max_points)
        HGOTO_ERROR(H5E_DATASET, H5E_CANTINIT, FAIL, "dataspace * type size overflowed")
    else if((max_points * dt_size) > max_storage)
        HGOTO_ERROR(H5E_DATASET, H5E_CANTINIT, FAIL, "dataspace size exceeds external storage size")

    /* Compute the total size of dataset */
    tmp_size = H5S_GET_EXTENT_NPOINTS(dset->shared->space) * dt_size;
    H5_ASSIGN_OVERFLOW(dset->shared->layout.storage.u.contig.size, tmp_size, hssize_t, hsize_t);

    /* Get the sieve buffer size for this dataset */
    dset->shared->cache.contig.sieve_buf_size = H5F_SIEVE_BUF_SIZE(f);

done:
    FUNC_LEAVE_NOAPI(ret_value)
} /* end H5D_efl_construct() */


/*-------------------------------------------------------------------------
 * Function:	H5D_efl_is_space_alloc
 *
 * Purpose:	Query if space is allocated for layout
 *
 * Return:	Non-negative on success/Negative on failure
 *
 * Programmer:	Quincey Koziol
 *              Thursday, January 15, 2009
 *
 *-------------------------------------------------------------------------
 */
hbool_t
H5D_efl_is_space_alloc(const H5O_storage_t UNUSED *storage)
{
    FUNC_ENTER_NOAPI_NOINIT_NOFUNC(H5D_efl_is_space_alloc)

    /* Sanity checks */
    HDassert(storage);

    /* EFL storage is currently always treated as allocated */
    FUNC_LEAVE_NOAPI(TRUE)
} /* end H5D_efl_is_space_alloc() */


/*-------------------------------------------------------------------------
 * Function:	H5D_efl_io_init
 *
 * Purpose:	Performs initialization before any sort of I/O on the raw data
 *
 * Return:	Non-negative on success/Negative on failure
 *
 * Programmer:	Quincey Koziol
 *              Thursday, March 20, 2008
 *
 *-------------------------------------------------------------------------
 */
static herr_t
H5D_efl_io_init(const H5D_io_info_t *io_info, const H5D_type_info_t UNUSED *type_info,
    hsize_t UNUSED nelmts, const H5S_t UNUSED *file_space, const H5S_t UNUSED *mem_space,
    H5D_chunk_map_t UNUSED *cm)
{
    FUNC_ENTER_NOAPI_NOINIT_NOFUNC(H5D_efl_io_init)

    HDmemcpy(&io_info->store->efl, &(io_info->dset->shared->dcpl_cache.efl), sizeof(H5O_efl_t));

    FUNC_LEAVE_NOAPI(SUCCEED)
} /* end H5D_efl_io_init() */


/*-------------------------------------------------------------------------
 * Function:	H5D_efl_read
 *
 * Purpose:	Reads data from an external file list.  It is an error to
 *		read past the logical end of file, but reading past the end
 *		of any particular member of the external file list results in
 *		zeros.
 *
 * Return:	Non-negative on success/Negative on failure
 *
 * Programmer:	Robb Matzke
 *              Wednesday, March  4, 1998
 *
 * Modifications:
 *		Robb Matzke, 1999-07-28
 *		The ADDR argument is passed by value.
 *-------------------------------------------------------------------------
 */
static herr_t
H5D_efl_read(const H5O_efl_t *efl, haddr_t addr, size_t size, uint8_t *buf)
{
    int		fd = -1;
    size_t	to_read;
#ifndef NDEBUG
    hsize_t     tempto_read;
#endif /* NDEBUG */
    hsize_t     skip = 0;
    haddr_t     cur;
    ssize_t	n;
    size_t      u;                      /* Local index variable */
    herr_t      ret_value = SUCCEED;    /* Return value */

    FUNC_ENTER_NOAPI_NOINIT(H5D_efl_read)

    /* Check args */
    HDassert(efl && efl->nused>0);
    HDassert(H5F_addr_defined(addr));
    HDassert(size < SIZET_MAX);
    HDassert(buf || 0 == size);

    /* Find the first efl member from which to read */
    for (u=0, cur=0; u<efl->nused; u++) {
	if (H5O_EFL_UNLIMITED==efl->slot[u].size || addr < cur+efl->slot[u].size) {
	    skip = addr - cur;
	    break;
	}
  	cur += efl->slot[u].size;
    }

    /* Read the data */
    while (size) {
        HDassert(buf);
	if (u>=efl->nused)
	    HGOTO_ERROR (H5E_EFL, H5E_OVERFLOW, FAIL, "read past logical end of file")
	if (H5F_OVERFLOW_HSIZET2OFFT (efl->slot[u].offset+skip))
	    HGOTO_ERROR (H5E_EFL, H5E_OVERFLOW, FAIL, "external file address overflowed")
	if ((fd=HDopen (efl->slot[u].name, O_RDONLY, 0))<0)
	    HGOTO_ERROR (H5E_EFL, H5E_CANTOPENFILE, FAIL, "unable to open external raw data file")
	if (HDlseek (fd, (off_t)(efl->slot[u].offset+skip), SEEK_SET)<0)
	    HGOTO_ERROR (H5E_EFL, H5E_SEEKERROR, FAIL, "unable to seek in external raw data file")
#ifndef NDEBUG
	tempto_read = MIN(efl->slot[u].size-skip,(hsize_t)size);
        H5_CHECK_OVERFLOW(tempto_read,hsize_t,size_t);
	to_read = (size_t)tempto_read;
#else /* NDEBUG */
	to_read = MIN((size_t)(efl->slot[u].size-skip), size);
#endif /* NDEBUG */
	if((n = HDread(fd, buf, to_read)) < 0)
	    HGOTO_ERROR(H5E_EFL, H5E_READERROR, FAIL, "read error in external raw data file")
	else if((size_t)n < to_read)
	    HDmemset(buf + n, 0, to_read - (size_t)n);
	HDclose(fd);
	fd = -1;
	size -= to_read;
	buf += to_read;
	skip = 0;
	u++;
    }

done:
    if (fd>=0)
        HDclose (fd);

    FUNC_LEAVE_NOAPI(ret_value)
}


/*-------------------------------------------------------------------------
 * Function:	H5D_efl_write
 *
 * Purpose:	Writes data to an external file list.  It is an error to
 *		write past the logical end of file, but writing past the end
 *		of any particular member of the external file list just
 *		extends that file.
 *
 * Return:	Non-negative on success/Negative on failure
 *
 * Programmer:	Robb Matzke
 *              Wednesday, March  4, 1998
 *
 * Modifications:
 *		Robb Matzke, 1999-07-28
 *		The ADDR argument is passed by value.
 *-------------------------------------------------------------------------
 */
static herr_t
H5D_efl_write(const H5O_efl_t *efl, haddr_t addr, size_t size, const uint8_t *buf)
{
    int		fd = -1;
    size_t	to_write;
#ifndef NDEBUG
    hsize_t	tempto_write;
#endif /* NDEBUG */
    haddr_t     cur;
    hsize_t     skip = 0;
    size_t	u;                      /* Local index variable */
    herr_t      ret_value = SUCCEED;    /* Return value */

    FUNC_ENTER_NOAPI_NOINIT(H5D_efl_write)

    /* Check args */
    HDassert(efl && efl->nused>0);
    HDassert(H5F_addr_defined(addr));
    HDassert(size < SIZET_MAX);
    HDassert(buf || 0 == size);

    /* Find the first efl member in which to write */
    for (u=0, cur=0; u<efl->nused; u++) {
	if (H5O_EFL_UNLIMITED==efl->slot[u].size || addr < cur+efl->slot[u].size) {
	    skip = addr - cur;
	    break;
	}
	cur += efl->slot[u].size;
    }

    /* Write the data */
    while (size) {
        assert(buf);
	if (u>=efl->nused)
	    HGOTO_ERROR (H5E_EFL, H5E_OVERFLOW, FAIL, "write past logical end of file")
	if (H5F_OVERFLOW_HSIZET2OFFT (efl->slot[u].offset+skip))
	    HGOTO_ERROR (H5E_EFL, H5E_OVERFLOW, FAIL, "external file address overflowed")
	if ((fd=HDopen (efl->slot[u].name, O_CREAT|O_RDWR, 0666))<0) {
	    if (HDaccess (efl->slot[u].name, F_OK)<0) {
		HGOTO_ERROR (H5E_EFL, H5E_CANTOPENFILE, FAIL, "external raw data file does not exist")
	    } else {
		HGOTO_ERROR (H5E_EFL, H5E_CANTOPENFILE, FAIL, "unable to open external raw data file")
	    }
	}
	if (HDlseek (fd, (off_t)(efl->slot[u].offset+skip), SEEK_SET)<0)
	    HGOTO_ERROR (H5E_EFL, H5E_SEEKERROR, FAIL, "unable to seek in external raw data file")
#ifndef NDEBUG
	tempto_write = MIN(efl->slot[u].size-skip,(hsize_t)size);
        H5_CHECK_OVERFLOW(tempto_write,hsize_t,size_t);
        to_write = (size_t)tempto_write;
#else /* NDEBUG */
	to_write = MIN((size_t)(efl->slot[u].size-skip), size);
#endif /* NDEBUG */
	if ((size_t)HDwrite (fd, buf, to_write)!=to_write)
	    HGOTO_ERROR (H5E_EFL, H5E_READERROR, FAIL, "write error in external raw data file")
	HDclose (fd);
	fd = -1;
	size -= to_write;
	buf += to_write;
	skip = 0;
	u++;
    }

done:
    if (fd>=0)
        HDclose (fd);

    FUNC_LEAVE_NOAPI(ret_value)
}


/*-------------------------------------------------------------------------
 * Function:	H5D_efl_readvv
 *
 * Purpose:	Reads data from an external file list.  It is an error to
 *		read past the logical end of file, but reading past the end
 *		of any particular member of the external file list results in
 *		zeros.
 *
 * Return:	Non-negative on success/Negative on failure
 *
 * Programmer:	Quincey Koziol
 *              Wednesday, May  7, 2003
 *
 *-------------------------------------------------------------------------
 */
static ssize_t
H5D_efl_readvv(const H5D_io_info_t *io_info,
    size_t dset_max_nseq, size_t *dset_curr_seq, size_t dset_len_arr[], hsize_t dset_offset_arr[],
    size_t mem_max_nseq, size_t *mem_curr_seq, size_t mem_len_arr[], hsize_t mem_offset_arr[])
{
    const H5O_efl_t *efl = &(io_info->store->efl); /* Pointer to efl info */
    unsigned char *buf;         /* Pointer to buffer to write */
    haddr_t addr;               /* Actual address to read */
    size_t total_size = 0;      /* Total size of sequence in bytes */
    size_t size;                /* Size of sequence in bytes */
    size_t u;                   /* Counting variable */
    size_t v;                   /* Counting variable */
    ssize_t ret_value;          /* Return value */

    FUNC_ENTER_NOAPI_NOINIT(H5D_efl_readvv)

    /* Check args */
    HDassert(efl && efl->nused > 0);
    HDassert(io_info->u.rbuf);

    /* Work through all the sequences */
    for(u = *dset_curr_seq, v = *mem_curr_seq; u < dset_max_nseq && v < mem_max_nseq; ) {
        /* Choose smallest buffer to write */
        if(mem_len_arr[v] < dset_len_arr[u])
            size = mem_len_arr[v];
        else
            size = dset_len_arr[u];

        /* Compute offset on disk */
        addr = dset_offset_arr[u];

        /* Compute offset in memory */
        buf = (unsigned char *)io_info->u.rbuf + mem_offset_arr[v];

        /* Read data */
        if(H5D_efl_read(efl, addr, size, buf) < 0)
            HGOTO_ERROR(H5E_IO, H5E_WRITEERROR, FAIL, "block write failed")

        /* Update memory information */
        mem_len_arr[v] -= size;
        mem_offset_arr[v] += size;
        if(mem_len_arr[v] == 0)
            v++;

        /* Update file information */
        dset_len_arr[u] -= size;
        dset_offset_arr[u] += size;
        if(dset_len_arr[u] == 0)
            u++;

        /* Increment number of bytes copied */
        total_size += size;
    } /* end for */

    /* Update current sequence vectors */
    *dset_curr_seq = u;
    *mem_curr_seq = v;

    /* Set return value */
    H5_ASSIGN_OVERFLOW(ret_value, total_size, size_t, ssize_t);

done:
    FUNC_LEAVE_NOAPI(ret_value)
} /* end H5D_efl_readvv() */


/*-------------------------------------------------------------------------
 * Function:	H5D_efl_writevv
 *
 * Purpose:	Writes data to an external file list.  It is an error to
 *		write past the logical end of file, but writing past the end
 *		of any particular member of the external file list just
 *		extends that file.
 *
 * Return:	Non-negative on success/Negative on failure
 *
 * Programmer:	Quincey Koziol
 *              Friday, May  2, 2003
 *
 *-------------------------------------------------------------------------
 */
static ssize_t
H5D_efl_writevv(const H5D_io_info_t *io_info,
    size_t dset_max_nseq, size_t *dset_curr_seq, size_t dset_len_arr[], hsize_t dset_offset_arr[],
    size_t mem_max_nseq, size_t *mem_curr_seq, size_t mem_len_arr[], hsize_t mem_offset_arr[])
{
    const H5O_efl_t *efl = &(io_info->store->efl); /* Pointer to efl info */
    const unsigned char *buf;   /* Pointer to buffer to write */
    haddr_t addr;               /* Actual address to read */
    size_t total_size = 0;      /* Total size of sequence in bytes */
    size_t size;                /* Size of sequence in bytes */
    size_t u;                   /* Counting variable */
    size_t v;                   /* Counting variable */
    ssize_t ret_value;          /* Return value */

    FUNC_ENTER_NOAPI_NOINIT(H5D_efl_writevv)

    /* Check args */
    HDassert(efl && efl->nused > 0);
    HDassert(io_info->u.wbuf);

    /* Work through all the sequences */
    for(u = *dset_curr_seq, v = *mem_curr_seq; u < dset_max_nseq && v < mem_max_nseq; ) {
        /* Choose smallest buffer to write */
        if(mem_len_arr[v] < dset_len_arr[u])
            size = mem_len_arr[v];
        else
            size = dset_len_arr[u];

        /* Compute offset on disk */
        addr = dset_offset_arr[u];

        /* Compute offset in memory */
        buf = (const unsigned char *)io_info->u.wbuf + mem_offset_arr[v];

        /* Write data */
        if(H5D_efl_write(efl, addr, size, buf) < 0)
            HGOTO_ERROR(H5E_IO, H5E_WRITEERROR, FAIL, "block write failed")

        /* Update memory information */
        mem_len_arr[v] -= size;
        mem_offset_arr[v] += size;
        if(mem_len_arr[v] == 0)
            v++;

        /* Update file information */
        dset_len_arr[u] -= size;
        dset_offset_arr[u] += size;
        if(dset_len_arr[u] == 0)
            u++;

        /* Increment number of bytes copied */
        total_size += size;
    } /* end for */

    /* Update current sequence vectors */
    *dset_curr_seq = u;
    *mem_curr_seq = v;

    /* Set return value */
    H5_ASSIGN_OVERFLOW(ret_value, total_size, size_t, ssize_t);

done:
    FUNC_LEAVE_NOAPI(ret_value)
} /* end H5D_efl_writevv() */


/*-------------------------------------------------------------------------
 * Function:    H5D_efl_bh_size
 *
 * Purpose:     Retrieve the amount of heap storage used for External File
 *		List message
 *
 * Return:      Success:        Non-negative
 *              Failure:        negative
 *
 * Programmer:  Vailin Choi; August 2009
 *
 *-------------------------------------------------------------------------
 */
herr_t
H5D_efl_bh_info(H5F_t *f, hid_t dxpl_id, H5O_efl_t *efl, hsize_t *heap_size)
{
    herr_t ret_value = SUCCEED;         /* Return value */

    FUNC_ENTER_NOAPI(H5D_efl_bh_info, FAIL)

    /* Check args */
    HDassert(f);
    HDassert(efl);
    HDassert(H5F_addr_defined(efl->heap_addr));
    HDassert(heap_size);

    /* Get the size of the local heap for EFL's file list */
    if(H5HL_heapsize(f, dxpl_id, efl->heap_addr, heap_size) < 0)
        HGOTO_ERROR(H5E_EFL, H5E_CANTINIT, FAIL, "unable to retrieve local heap info")

done:
    FUNC_LEAVE_NOAPI(ret_value)
} /* end H5D_chunk_bh_info() */<|MERGE_RESOLUTION|>--- conflicted
+++ resolved
@@ -32,6 +32,7 @@
 #include "H5Dpkg.h"		/* Datasets				*/
 #include "H5Eprivate.h"		/* Error handling		  	*/
 #include "H5Fprivate.h"		/* Files				*/
+#include "H5HLprivate.h"	/* Local Heaps				*/
 
 
 /****************/
@@ -110,12 +111,7 @@
  *-------------------------------------------------------------------------
  */
 static herr_t
-<<<<<<< HEAD
 H5D_efl_construct(H5F_t *f, H5D_t *dset)
-=======
-H5D_efl_new(H5F_t *f, hid_t UNUSED dxpl_id, H5D_t *dset,
-    const H5P_genplist_t UNUSED *dc_plist)
->>>>>>> 77038a81
 {
     size_t dt_size;                     /* Size of datatype */
     hsize_t dim[H5O_LAYOUT_NDIMS];	/* Current size of data in elements */
