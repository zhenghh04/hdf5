--- conflicted
+++ resolved
@@ -339,11 +339,7 @@
     while(lt < rt && cmp) {
 	idx = (lt + rt) / 2;
 	/* compare */
-<<<<<<< HEAD
 	if((cmp = (type->cmp3)(f, dxpl_id, H5B_NKEY(bt, shared, idx), udata, H5B_NKEY(bt, shared, (idx + 1)))) < 0)
-=======
-	if ((cmp = (type->cmp3)(f, dxpl_id, H5B_NKEY(bt,shared,idx), udata, H5B_NKEY(bt,shared,idx+1))) < 0) {
->>>>>>> 77038a81
 	    rt = idx;
 	else
 	    lt = idx + 1;
@@ -1508,12 +1504,7 @@
 	    bt->left = HADDR_UNDEF;
 	    bt->right = HADDR_UNDEF;
             H5_CHECK_OVERFLOW(shared->sizeof_rnode,size_t,hsize_t);
-<<<<<<< HEAD
 	    if(H5AC_unprotect(f, dxpl_id, H5AC_BT, addr, bt, bt_flags | H5AC__DELETED_FLAG | H5AC__FREE_FILE_SPACE_FLAG) < 0) {
-=======
-	    if (H5MF_xfree(f, H5FD_MEM_BTREE, dxpl_id, addr, (hsize_t)shared->sizeof_rnode)<0
-                    || H5AC_unprotect(f, dxpl_id, H5AC_BT, addr, bt, bt_flags | H5C__DELETED_FLAG) < 0) {
->>>>>>> 77038a81
 		bt = NULL;
                 bt_flags = H5AC__NO_FLAGS_SET;
 		HGOTO_ERROR(H5E_BTREE, H5E_PROTECT, H5B_INS_ERROR, "unable to free B-tree node")
@@ -1746,11 +1737,7 @@
     } /* end else */
 
 done:
-<<<<<<< HEAD
-    if(bt && H5AC_unprotect(f, dxpl_id, H5AC_BT, addr, bt, H5AC__DELETED_FLAG | H5AC__FREE_FILE_SPACE_FLAG)<0)
-=======
-    if(bt && H5AC_unprotect(f, dxpl_id, H5AC_BT, addr, bt, H5C__DELETED_FLAG) < 0)
->>>>>>> 77038a81
+    if(bt && H5AC_unprotect(f, dxpl_id, H5AC_BT, addr, bt, H5AC__DELETED_FLAG | H5AC__FREE_FILE_SPACE_FLAG) < 0)
         HDONE_ERROR(H5E_BTREE, H5E_PROTECT, FAIL, "unable to release B-tree node in cache")
 
     FUNC_LEAVE_NOAPI(ret_value)
@@ -1904,12 +1891,9 @@
 
     /* Copy the main structure */
     HDmemcpy(new_node, old_bt, sizeof(H5B_t));
-<<<<<<< HEAD
-=======
 
     /* Reset cache info */
     HDmemset(&new_node->cache_info, 0, sizeof(H5AC_info_t));
->>>>>>> 77038a81
 
     if(NULL == (new_node->native = H5FL_BLK_MALLOC(native_block, shared->sizeof_keys)) ||
             NULL == (new_node->child = H5FL_SEQ_MALLOC(haddr_t, (size_t)shared->two_k)))
@@ -1928,15 +1912,9 @@
 done:
     if(NULL == ret_value) {
         if(new_node) {
-<<<<<<< HEAD
-	    (void)H5FL_BLK_FREE(native_block, new_node->native);
-	    new_node->child = H5FL_SEQ_FREE(haddr_t, new_node->child);
-	    (void)H5FL_FREE(H5B_t, new_node);
-=======
 	    new_node->native = H5FL_BLK_FREE(native_block, new_node->native);
 	    new_node->child = H5FL_SEQ_FREE(haddr_t, new_node->child);
 	    new_node = H5FL_FREE(H5B_t, new_node);
->>>>>>> 77038a81
         } /* end if */
     } /* end if */
 
@@ -2114,7 +2092,7 @@
 htri_t
 H5B_valid(H5F_t *f, hid_t dxpl_id, const H5B_class_t *type, haddr_t addr)
 {
-    H5B_t               *bt;                        /* The btree */
+    H5B_t               *bt = NULL;                 /* The btree */
     htri_t		ret_value = SUCCEED;        /* Return value */
 
     FUNC_ENTER_NOAPI(H5B_valid, FAIL)
@@ -2122,204 +2100,20 @@
     /*
      * Check arguments.
      */
-<<<<<<< HEAD
     HDassert(f);
     HDassert(type);
-=======
-    assert(f);
-    assert(H5F_addr_defined(addr));
-    assert(stream);
-    assert(indent >= 0);
-    assert(fwidth >= 0);
-    assert(type);
-
-    /*
-     * Load the tree node.
-     */
-    if(NULL == (bt = (H5B_t *)H5AC_protect(f, dxpl_id, H5AC_BT, addr, type, udata, H5AC_READ)))
-	HGOTO_ERROR(H5E_BTREE, H5E_CANTLOAD, FAIL, "unable to load B-tree node")
-    shared=(H5B_shared_t *)H5RC_GET_OBJ(bt->rc_shared);
-    HDassert(shared);
-
-    /*
-     * Print the values.
-     */
-    HDfprintf(stream, "%*s%-*s %s\n", indent, "", fwidth,
-	      "Tree type ID:",
-	      ((shared->type->id)==H5B_SNODE_ID ? "H5B_SNODE_ID" :
-            ((shared->type->id)==H5B_ISTORE_ID ? "H5B_ISTORE_ID" : "Unknown!")));
-    HDfprintf(stream, "%*s%-*s %Zu\n", indent, "", fwidth,
-	      "Size of node:",
-	      shared->sizeof_rnode);
-    HDfprintf(stream, "%*s%-*s %Zu\n", indent, "", fwidth,
-	      "Size of raw (disk) key:",
-	      shared->sizeof_rkey);
-    HDfprintf(stream, "%*s%-*s %s\n", indent, "", fwidth,
-	      "Dirty flag:",
-	      bt->cache_info.is_dirty ? "True" : "False");
-    HDfprintf(stream, "%*s%-*s %u\n", indent, "", fwidth,
-	      "Level:",
-	      bt->level);
-
-    HDfprintf(stream, "%*s%-*s %a\n", indent, "", fwidth,
-	      "Address of left sibling:",
-	      bt->left);
-
-    HDfprintf(stream, "%*s%-*s %a\n", indent, "", fwidth,
-	      "Address of right sibling:",
-	      bt->right);
-
-    HDfprintf(stream, "%*s%-*s %u (%u)\n", indent, "", fwidth,
-	      "Number of children (max):",
-	      bt->nchildren, shared->two_k);
-
-    /*
-     * Print the child addresses
-     */
-    for (u = 0; u < bt->nchildren; u++) {
-	HDfprintf(stream, "%*sChild %d...\n", indent, "", u);
-	HDfprintf(stream, "%*s%-*s %a\n", indent + 3, "", MAX(0, fwidth - 3),
-		  "Address:", bt->child[u]);
-
-        /* If there is a key debugging routine, use it to display the left & right keys */
-	if (type->debug_key) {
-            /* Decode the 'left' key & print it */
-            HDfprintf(stream, "%*s%-*s\n", indent + 3, "", MAX(0, fwidth - 3),
-                      "Left Key:");
-            assert(H5B_NKEY(bt,shared,u));
-	    (void)(type->debug_key)(stream, f, dxpl_id, indent+6, MAX (0, fwidth-6),
-			      H5B_NKEY(bt,shared,u), udata);
-
-            /* Decode the 'right' key & print it */
-            HDfprintf(stream, "%*s%-*s\n", indent + 3, "", MAX(0, fwidth - 3),
-                      "Right Key:");
-            assert(H5B_NKEY(bt,shared,u+1));
-	    (void)(type->debug_key)(stream, f, dxpl_id, indent+6, MAX (0, fwidth-6),
-			      H5B_NKEY(bt,shared,u+1), udata);
-	}
-    }
-
-done:
-    if(bt && H5AC_unprotect(f, dxpl_id, H5AC_BT, addr, bt, H5AC__NO_FLAGS_SET) < 0)
-        HDONE_ERROR(H5E_BTREE, H5E_PROTECT, FAIL, "unable to release B-tree node")
-
-    FUNC_LEAVE_NOAPI(ret_value)
-}
-
--
-/*-------------------------------------------------------------------------
- * Function:	H5B_assert
- *
- * Purpose:	Verifies that the tree is structured correctly.
- *
- * Return:	Success:	SUCCEED
- *
- *		Failure:	aborts if something is wrong.
- *
- * Programmer:	Robb Matzke
- *		Tuesday, November  4, 1997
- *
- * Modifications:
- *		Robb Matzke, 1999-07-28
- *		The ADDR argument is passed by value.
- *
- *              John Mainzer, 6/8/05
- *              Modified the function to use the new dirtied parameter of
- *              of H5AC_unprotect() instead of modifying the is_dirty
- *              field of the cache info.
- *
- *-------------------------------------------------------------------------
- */
-#ifdef H5B_DEBUG
-static herr_t
-H5B_assert(H5F_t *f, hid_t dxpl_id, haddr_t addr, const H5B_class_t *type, void *udata)
-{
-    H5B_t	*bt = NULL;
-    H5B_shared_t        *shared;        /* Pointer to shared B-tree info */
-    int	i, ncell, cmp;
-    static int	ncalls = 0;
-    herr_t	status;
-    herr_t      ret_value=SUCCEED;       /* Return value */
-
-    /* A queue of child data */
-    struct child_t {
-	haddr_t			addr;
-	unsigned		level;
-	struct child_t	       *next;
-    } *head = NULL, *tail = NULL, *prev = NULL, *cur = NULL, *tmp = NULL;
-
-    FUNC_ENTER_NOAPI(H5B_assert, FAIL)
-
-    if (0==ncalls++) {
-	if (H5DEBUG(B)) {
-	    fprintf(H5DEBUG(B), "H5B: debugging B-trees (expensive)\n");
-	}
-    }
-    /* Initialize the queue */
-    bt = (H5B_t *)H5AC_protect(f, dxpl_id, H5AC_BT, addr, type, udata, H5AC_READ);
-    assert(bt);
-    shared=(H5B_shared_t *)H5RC_GET_OBJ(bt->rc_shared);
-    HDassert(shared);
-    cur = H5MM_calloc(sizeof(struct child_t));
-    assert (cur);
-    cur->addr = addr;
-    cur->level = bt->level;
-    head = tail = cur;
-
-    status = H5AC_unprotect(f, dxpl_id, H5AC_BT, addr, bt, H5AC__NO_FLAGS_SET);
-    assert(status >= 0);
-    bt=NULL;    /* Make certain future references will be caught */
->>>>>>> 77038a81
 
     if(!H5F_addr_defined(addr))
         HGOTO_ERROR(H5E_ARGS, H5E_BADVALUE, FAIL, "address is undefined")
 
-<<<<<<< HEAD
     /* Protect the node */
     if(NULL == (bt = (H5B_t *)H5AC_protect(f, dxpl_id, H5AC_BT, addr, type, NULL, H5AC_READ)))
-	HGOTO_ERROR(H5E_BTREE, H5E_CANTLOAD, FAIL, "unable to load B-tree node")
-=======
-	if (cur->level > 0) {
-	    for (i = 0; i < bt->nchildren; i++) {
-
-		/*
-		 * Check that child nodes haven't already been seen.  If they
-		 * have then the tree has a cycle.
-		 */
-		for (tmp = head; tmp; tmp = tmp->next) {
-		    assert(H5F_addr_ne(tmp->addr, bt->child[i]));
-		}
-
-		/* Add the child node to the end of the queue */
-		tmp = H5MM_calloc(sizeof(struct child_t));
-		assert (tmp);
-		tmp->addr = bt->child[i];
-		tmp->level = bt->level - 1;
-		tail->next = tmp;
-		tail = tmp;
-
-		/* Check that the keys are monotonically increasing */
-		cmp = (type->cmp2)(f, dxpl_id, H5B_NKEY(bt,shared,i), udata,
-				    H5B_NKEY(bt,shared,i+1));
-		assert(cmp < 0);
-	    }
-	}
-	/* Release node */
-	status = H5AC_unprotect(f, dxpl_id, H5AC_BT, cur->addr, bt, H5AC__NO_FLAGS_SET);
-	assert(status >= 0);
-        bt=NULL;    /* Make certain future references will be caught */
-
-	/* Advance current location in queue */
-	prev = cur;
-	cur = cur->next;
-    }
->>>>>>> 77038a81
-
+	HGOTO_ERROR(H5E_BTREE, H5E_CANTPROTECT, FAIL, "unable to load B-tree node")
+
+done:
     /* Release the node */
-    if(H5AC_unprotect(f, dxpl_id, H5AC_BT, addr, bt, H5AC__NO_FLAGS_SET) < 0)
-        HGOTO_ERROR(H5E_BTREE, H5E_PROTECT, FAIL, "unable to release B-tree node")
-
-done:
+    if(bt && H5AC_unprotect(f, dxpl_id, H5AC_BT, addr, bt, H5AC__NO_FLAGS_SET) < 0)
+        HDONE_ERROR(H5E_BTREE, H5E_CANTUNPROTECT, FAIL, "unable to release B-tree node")
+
     FUNC_LEAVE_NOAPI(ret_value)
 } /* end H5B_valid() */
