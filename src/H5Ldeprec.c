--- conflicted
+++ resolved
@@ -226,12 +226,7 @@
     herr_t            ret_value; /* Return value */
 
     FUNC_ENTER_API(FAIL)
-<<<<<<< HEAD
-    H5TRACE8("e", "i*sIiIo*hLi*xi", loc_id, group_name, idx_type, order, idx_p, op,
-             op_data, lapl_id);
-=======
-    H5TRACE8("e", "i*sIiIo*hx*xi", loc_id, group_name, idx_type, order, idx_p, op, op_data, lapl_id);
->>>>>>> 1a6fba94
+    H5TRACE8("e", "i*sIiIo*hLi*xi", loc_id, group_name, idx_type, order, idx_p, op, op_data, lapl_id);
 
     /* Check arguments */
     if (!group_name)
@@ -575,12 +570,7 @@
     herr_t            ret_value; /* Return value */
 
     FUNC_ENTER_API(FAIL)
-<<<<<<< HEAD
-    H5TRACE7("e", "i*sIiIoLi*xi", loc_id, group_name, idx_type, order, op, op_data,
-             lapl_id);
-=======
-    H5TRACE7("e", "i*sIiIox*xi", loc_id, group_name, idx_type, order, op, op_data, lapl_id);
->>>>>>> 1a6fba94
+    H5TRACE7("e", "i*sIiIoLi*xi", loc_id, group_name, idx_type, order, op, op_data, lapl_id);
 
     /* Check args */
     if (!group_name)
