/* * * * * * * * * * * * * * * * * * * * * * * * * * * * * * * * * * * * * * *
 * Copyright by The HDF Group.                                               *
 * Copyright by the Board of Trustees of the University of Illinois.         *
 * All rights reserved.                                                      *
 *                                                                           *
 * This file is part of HDF5.  The full HDF5 copyright notice, including     *
 * terms governing use, modification, and redistribution, is contained in    *
 * the COPYING file, which can be found at the root of the source code       *
 * distribution tree, or in https://support.hdfgroup.org/ftp/HDF5/releases.  *
 * If you do not have access to either file, you may request a copy from     *
 * help@hdfgroup.org.                                                        *
 * * * * * * * * * * * * * * * * * * * * * * * * * * * * * * * * * * * * * * */

/****************/
/* Module Setup */
/****************/

/***********/
/* Headers */
/***********/
#include "H5private.h"   /* Generic Functions                        */
#include "H5ACprivate.h" /* Metadata cache                           */
#include "H5CXprivate.h" /* API Contexts                             */
#include "H5Dprivate.h"  /* Datasets                                 */
#include "H5Eprivate.h"  /* Error handling                           */
#include "H5FLprivate.h" /* Free lists                               */
#include "H5FSprivate.h" /* File free space                          */
#include "H5Lprivate.h"  /* Links                                    */
#include "H5MMprivate.h" /* Memory management                        */
#include "H5Pprivate.h"  /* Property lists                           */
#include "H5SLprivate.h" /* Skip lists                               */
#include "H5Tprivate.h"  /* Datatypes                                */

/****************/
/* Local Macros */
/****************/

/******************/
/* Local Typedefs */
/******************/

/********************/
/* Package Typedefs */
/********************/

/********************/
/* Local Prototypes */
/********************/
static void H5__debug_mask(const char *);
#ifdef H5_HAVE_PARALLEL
static int H5__mpi_delete_cb(MPI_Comm comm, int keyval, void *attr_val, int *flag);
#endif /*H5_HAVE_PARALLEL*/

/*********************/
/* Package Variables */
/*********************/

/*****************************/
/* Library Private Variables */
/*****************************/

/* HDF5 API Entered variable */
/* (move to H5.c when new FUNC_ENTER macros in actual use -QAK) */
hbool_t H5_api_entered_g = FALSE;

/* statically initialize block for pthread_once call used in initializing */
/* the first global mutex                                                 */
#ifdef H5_HAVE_THREADSAFE
H5_api_t H5_g;
#else
hbool_t H5_libinit_g = FALSE; /* Library hasn't been initialized */
hbool_t H5_libterm_g = FALSE; /* Library isn't being shutdown */
#endif

#ifdef H5_HAVE_MPE
hbool_t H5_MPEinit_g = FALSE; /* MPE Library hasn't been initialized */
#endif

char           H5_lib_vers_info_g[] = H5_VERS_INFO;
static hbool_t H5_dont_atexit_g     = FALSE;
H5_debug_t     H5_debug_g; /* debugging info */

/*******************/
/* Local Variables */
/*******************/

/*--------------------------------------------------------------------------
 * NAME
 *   H5_init_library -- Initialize library-global information
 * USAGE
 *    herr_t H5_init_library()
 *
 * RETURNS
 *    Non-negative on success/Negative on failure
 *
 * DESCRIPTION
 *    Initializes any library-global data or routines.
 *
 *--------------------------------------------------------------------------
 */
herr_t
H5_init_library(void)
{
    herr_t ret_value = SUCCEED;

    FUNC_ENTER_NOAPI(FAIL)

#ifdef H5_HAVE_PARALLEL
    {
        int mpi_initialized;
        int mpi_finalized;
        int mpi_code;

        MPI_Initialized(&mpi_initialized);
        MPI_Finalized(&mpi_finalized);

#ifdef H5_HAVE_MPE
        /* Initialize MPE instrumentation library. */
        if (!H5_MPEinit_g) {
            int mpe_code;
            if (mpi_initialized && !mpi_finalized) {
                mpe_code = MPE_Init_log();
                HDassert(mpe_code >= 0);
                H5_MPEinit_g = TRUE;
            }
        }
#endif /*H5_HAVE_MPE*/

        /* add an attribute on MPI_COMM_SELF to call H5_term_library
           when it is destroyed, i.e. on MPI_Finalize */
        if (mpi_initialized && !mpi_finalized) {
            int key_val;

            if (MPI_SUCCESS != (mpi_code = MPI_Comm_create_keyval(
                                    MPI_COMM_NULL_COPY_FN, (MPI_Comm_delete_attr_function *)H5__mpi_delete_cb,
                                    &key_val, NULL)))
                HMPI_GOTO_ERROR(FAIL, "MPI_Comm_create_keyval failed", mpi_code)

            if (MPI_SUCCESS != (mpi_code = MPI_Comm_set_attr(MPI_COMM_SELF, key_val, NULL)))
                HMPI_GOTO_ERROR(FAIL, "MPI_Comm_set_attr failed", mpi_code)

            if (MPI_SUCCESS != (mpi_code = MPI_Comm_free_keyval(&key_val)))
                HMPI_GOTO_ERROR(FAIL, "MPI_Comm_free_keyval failed", mpi_code)
        }
    }
#endif /*H5_HAVE_PARALLEL*/

    /*
     * Make sure the package information is updated.
     */
    HDmemset(&H5_debug_g, 0, sizeof H5_debug_g);
    H5_debug_g.pkg[H5_PKG_A].name  = "a";
    H5_debug_g.pkg[H5_PKG_AC].name = "ac";
    H5_debug_g.pkg[H5_PKG_B].name  = "b";
    H5_debug_g.pkg[H5_PKG_D].name  = "d";
    H5_debug_g.pkg[H5_PKG_E].name  = "e";
    H5_debug_g.pkg[H5_PKG_F].name  = "f";
    H5_debug_g.pkg[H5_PKG_G].name  = "g";
    H5_debug_g.pkg[H5_PKG_HG].name = "hg";
    H5_debug_g.pkg[H5_PKG_HL].name = "hl";
    H5_debug_g.pkg[H5_PKG_I].name  = "i";
    H5_debug_g.pkg[H5_PKG_M].name  = "m";
    H5_debug_g.pkg[H5_PKG_MF].name = "mf";
    H5_debug_g.pkg[H5_PKG_MM].name = "mm";
    H5_debug_g.pkg[H5_PKG_O].name  = "o";
    H5_debug_g.pkg[H5_PKG_P].name  = "p";
    H5_debug_g.pkg[H5_PKG_S].name  = "s";
    H5_debug_g.pkg[H5_PKG_T].name  = "t";
    H5_debug_g.pkg[H5_PKG_V].name  = "v";
    H5_debug_g.pkg[H5_PKG_VL].name = "vl";
    H5_debug_g.pkg[H5_PKG_Z].name  = "z";

    /*
     * Install atexit() library cleanup routines unless the H5dont_atexit()
     * has been called.  Once we add something to the atexit() list it stays
     * there permanently, so we set H5_dont_atexit_g after we add it to prevent
     * adding it again later if the library is cosed and reopened.
     */
    if (!H5_dont_atexit_g) {

#if defined(H5_HAVE_THREADSAFE) && defined(H5_HAVE_WIN_THREADS)
        /* Clean up Win32 thread resources. Pthreads automatically cleans up.
         * This must be entered before the library cleanup code so it's
         * executed in LIFO order (i.e., last).
         */
        (void)HDatexit(H5TS_win32_process_exit);
#endif /* H5_HAVE_THREADSAFE && H5_HAVE_WIN_THREADS */

        /* Normal library termination code */
        (void)HDatexit(H5_term_library);

        H5_dont_atexit_g = TRUE;
    } /* end if */

    /*
     * Initialize interfaces that might not be able to initialize themselves
     * soon enough.  The file & dataset interfaces must be initialized because
     * calling H5P_create() might require the file/dataset property classes to be
     * initialized.  The property interface must be initialized before the file
     * & dataset interfaces though, in order to provide them with the proper
     * property classes.
     * The link interface needs to be initialized so that link property lists
     * have their properties registered.
     * The FS module needs to be initialized as a result of the fix for HDFFV-10160:
     *   It might not be initialized during normal file open.
     *   When the application does not close the file, routines in the module might
     *   be called via H5_term_library() when shutting down the file.
     */
    if (H5E_init() < 0)
        HGOTO_ERROR(H5E_FUNC, H5E_CANTINIT, FAIL, "unable to initialize error interface")
    if (H5VL_init_phase1() < 0)
        HGOTO_ERROR(H5E_FUNC, H5E_CANTINIT, FAIL, "unable to initialize vol interface")
    if (H5P_init() < 0)
        HGOTO_ERROR(H5E_FUNC, H5E_CANTINIT, FAIL, "unable to initialize property list interface")
    if (H5AC_init() < 0)
        HGOTO_ERROR(H5E_FUNC, H5E_CANTINIT, FAIL, "unable to initialize metadata caching interface")
    if (H5L_init() < 0)
        HGOTO_ERROR(H5E_FUNC, H5E_CANTINIT, FAIL, "unable to initialize link interface")
    if (H5FS_init() < 0)
        HGOTO_ERROR(H5E_FUNC, H5E_CANTINIT, FAIL, "unable to initialize FS interface")

    /* Finish initializing interfaces that depend on the interfaces above */
    if (H5VL_init_phase2() < 0)
        HGOTO_ERROR(H5E_FUNC, H5E_CANTINIT, FAIL, "unable to initialize vol interface")

    /* Debugging? */
    H5__debug_mask("-all");
    H5__debug_mask(HDgetenv("HDF5_DEBUG"));

done:
    FUNC_LEAVE_NOAPI(ret_value)
} /* end H5_init_library() */

/*-------------------------------------------------------------------------
 * Function:	H5_term_library
 *
 * Purpose:	Terminate interfaces in a well-defined order due to
 *		dependencies among the interfaces, then terminate
 *		library-specific data.
 *
 * Return:	void
 *
 *-------------------------------------------------------------------------
 */
void
H5_term_library(void)
{
    int         pending, ntries = 0, n;
    size_t      at = 0;
    char        loop[1024];
    H5E_auto2_t func;

#ifdef H5_HAVE_THREADSAFE
    /* explicit locking of the API */
    H5_FIRST_THREAD_INIT
    H5_API_LOCK
#endif

    /* Don't do anything if the library is already closed */
    if (!(H5_INIT_GLOBAL))
        goto done;

    /* Indicate that the library is being shut down */
    H5_TERM_GLOBAL = TRUE;

    /* Push the API context without checking for errors */
    H5CX_push_special();

    /* Check if we should display error output */
    (void)H5Eget_auto2(H5E_DEFAULT, &func, NULL);

    /*
     * Terminate each interface. The termination functions return a positive
     * value if they do something that might affect some other interface in a
     * way that would necessitate some cleanup work in the other interface.
     */
#define DOWN(F)                                                                                              \
    (((n = H5##F##_term_package()) && (at + 8) < sizeof loop)                                                \
         ? (HDsprintf(loop + at, "%s%s", (at ? "," : ""), #F), at += HDstrlen(loop + at), n)                 \
         : ((n > 0 && (at + 5) < sizeof loop) ? (HDsprintf(loop + at, "..."), at += HDstrlen(loop + at), n)  \
                                              : n))

    do {
        pending = 0;

        /* Try to organize these so the "higher" level components get shut
         * down before "lower" level components that they might rely on. -QAK
         */

        /* Close the event sets first, so that all asynchronous operations
         *  complete before anything else attempts to shut down.
         */
        pending += DOWN(ES);

        /* Close down the user-facing interfaces, after the event sets */
        if(pending == 0) {
            /* Close the interfaces dependent on others */
            pending += DOWN(L);

            /* Close the "top" of various interfaces (IDs, etc) but don't shut
             *  down the whole interface yet, so that the object header messages
             *  get serialized correctly for entries in the metadata cache and the
             *  symbol table entry in the superblock gets serialized correctly, etc.
             *  all of which is performed in the 'F' shutdown.
             */
            pending += DOWN(A_top);
            pending += DOWN(D_top);
            pending += DOWN(G_top);
            pending += DOWN(M_top);
            pending += DOWN(R_top);
            pending += DOWN(S_top);
            pending += DOWN(T_top);
        } /* end if */

        /* Don't shut down the file code until objects in files are shut down */
        if (pending == 0)
            pending += DOWN(F);

        /* Don't shut down the property list code until all objects that might
         * use property lists are shut down */
        if (pending == 0)
            pending += DOWN(P);

        /* Wait to shut down the "bottom" of various interfaces until the
         *      files are closed, so pieces of the file can be serialized
         *      correctly.
         */
        if (pending == 0) {
            /* Shut down the "bottom" of the attribute, dataset, group,
             *  reference, dataspace, and datatype interfaces, fully closing
             *  out the interfaces now.
             */
            pending += DOWN(A);
            pending += DOWN(D);
            pending += DOWN(G);
            pending += DOWN(M);
            pending += DOWN(R);
            pending += DOWN(S);
            pending += DOWN(T);
        } /* end if */

        /* Don't shut down "low-level" components until "high-level" components
         * have successfully shut down.  This prevents property lists and IDs
         * from being closed "out from underneath" of the high-level objects
         * that depend on them. -QAK
         */
        if (pending == 0) {
            pending += DOWN(AC);
            /* Shut down the "pluggable" interfaces, before the plugin framework */
            pending += DOWN(Z);
            pending += DOWN(FD);
            pending += DOWN(VL);
            /* Don't shut down the plugin code until all "pluggable" interfaces (Z, FD, PL) are shut down */
            if (pending == 0)
                pending += DOWN(PL);
            /* Don't shut down the error code until other APIs which use it are shut down */
            if (pending == 0)
                pending += DOWN(E);
            /* Don't shut down the ID code until other APIs which use them are shut down */
            if (pending == 0)
                pending += DOWN(I);
            /* Don't shut down the skip list code until everything that uses it is down */
            if (pending == 0)
                pending += DOWN(SL);
            /* Don't shut down the free list code until everything that uses it is down */
            if (pending == 0)
                pending += DOWN(FL);
            /* Don't shut down the API context code until _everything_ else is down */
            if (pending == 0)
                pending += DOWN(CX);
        } /* end if */
    } while (pending && ntries++ < 100);

    if (pending) {
        /* Only display the error message if the user is interested in them. */
        if (func) {
            HDfprintf(stderr, "HDF5: infinite loop closing library\n");
            HDfprintf(stderr, "      %s\n", loop);
#ifndef NDEBUG
            HDabort();
#endif    /* NDEBUG */
        } /* end if */
    }     /* end if */

#ifdef H5_HAVE_MPE
    /* Close MPE instrumentation library.  May need to move this
     * down if any of the below code involves using the instrumentation code.
     */
    if (H5_MPEinit_g) {
        int mpi_initialized;
        int mpi_finalized;
        int mpe_code;

        MPI_Initialized(&mpi_initialized);
        MPI_Finalized(&mpi_finalized);

        if (mpi_initialized && !mpi_finalized) {
            mpe_code = MPE_Finish_log("h5log");
            HDassert(mpe_code >= 0);
        }                     /* end if */
        H5_MPEinit_g = FALSE; /* turn it off no matter what */
    }                         /* end if */
#endif

    /* Free open debugging streams */
    while (H5_debug_g.open_stream) {
        H5_debug_open_stream_t *tmp_open_stream;

        tmp_open_stream = H5_debug_g.open_stream;
        (void)HDfclose(H5_debug_g.open_stream->stream);
        H5_debug_g.open_stream = H5_debug_g.open_stream->next;
        (void)H5MM_free(tmp_open_stream);
    } /* end while */

#if defined H5_MEMORY_ALLOC_SANITY_CHECK
    /* Sanity check memory allocations */
    H5MM_final_sanity_check();
#endif /* H5_MEMORY_ALLOC_SANITY_CHECK */

    /* Reset flag indicating that the library is being shut down */
    H5_TERM_GLOBAL = FALSE;

    /* Mark library as closed */
    H5_INIT_GLOBAL = FALSE;

    /* Don't pop the API context (i.e. H5CX_pop), since it's been shut down already */

done:
#ifdef H5_HAVE_THREADSAFE
    H5_API_UNLOCK
#endif /* H5_HAVE_THREADSAFE */

    return;
} /* end H5_term_library() */

/*-------------------------------------------------------------------------
 * Function:	H5dont_atexit
 *
 * Purpose:	Indicates that the library is not to clean up after itself
 *		when the application exits by calling exit() or returning
 *		from main().  This function must be called before any other
 *		HDF5 function or constant is used or it will have no effect.
 *
 *		If this function is used then certain memory buffers will not
 *		be de-allocated nor will open files be flushed automatically.
 *		The application may still call H5close() explicitly to
 *		accomplish these things.
 *
 * Return:	Success:	non-negative
 *
 *		Failure:	negative if this function is called more than
 *				once or if it is called too late.
 *
 *-------------------------------------------------------------------------
 */
herr_t
H5dont_atexit(void)
{
    herr_t ret_value = SUCCEED; /* Return value */

    FUNC_ENTER_API_NOINIT_NOERR_NOFS
    H5TRACE0("e", "");

    if (H5_dont_atexit_g)
        ret_value = FAIL;
    else
        H5_dont_atexit_g = TRUE;

    FUNC_LEAVE_API_NOFS(ret_value)
} /* end H5dont_atexit() */

/*-------------------------------------------------------------------------
 * Function:	H5garbage_collect
 *
 * Purpose:	Walks through all the garbage collection routines for the
 *		library, which are supposed to free any unused memory they have
 *		allocated.
 *
 *      These should probably be registered dynamically in a linked list of
 *          functions to call, but there aren't that many right now, so we
 *          hard-wire them...
 *
 * Return:	Success:	non-negative
 *
 *		Failure:	negative
 *
 *-------------------------------------------------------------------------
 */
herr_t
H5garbage_collect(void)
{
    herr_t ret_value = SUCCEED;

    FUNC_ENTER_API(FAIL)
    H5TRACE0("e", "");

    /* Call the garbage collection routines in the library */
    if (H5FL_garbage_coll() < 0)
        HGOTO_ERROR(H5E_RESOURCE, H5E_CANTGC, FAIL, "can't garbage collect objects")

done:
    FUNC_LEAVE_API(ret_value)
} /* end H5garbage_collect() */

/*-------------------------------------------------------------------------
 * Function:	H5set_free_list_limits
 *
 * Purpose:	Sets limits on the different kinds of free lists.  Setting a value
 *      of -1 for a limit means no limit of that type.  These limits are global
 *      for the entire library.  Each "global" limit only applies to free lists
 *      of that type, so if an application sets a limit of 1 MB on each of the
 *      global lists, up to 3 MB of total storage might be allocated (1MB on
 *      each of regular, array and block type lists).
 *
 *      The settings for block free lists are duplicated to factory free lists.
 *      Factory free list limits cannot be set independently currently.
 *
 * Parameters:
 *  int reg_global_lim;  IN: The limit on all "regular" free list memory used
 *  int reg_list_lim;    IN: The limit on memory used in each "regular" free list
 *  int arr_global_lim;  IN: The limit on all "array" free list memory used
 *  int arr_list_lim;    IN: The limit on memory used in each "array" free list
 *  int blk_global_lim;  IN: The limit on all "block" free list memory used
 *  int blk_list_lim;    IN: The limit on memory used in each "block" free list
 *
 * Return:	Success:	non-negative
 *
 *		Failure:	negative
 *
 *-------------------------------------------------------------------------
 */
herr_t
H5set_free_list_limits(int reg_global_lim, int reg_list_lim, int arr_global_lim, int arr_list_lim,
                       int blk_global_lim, int blk_list_lim)
{
    herr_t ret_value = SUCCEED;

    FUNC_ENTER_API(FAIL)
    H5TRACE6("e", "IsIsIsIsIsIs", reg_global_lim, reg_list_lim, arr_global_lim, arr_list_lim, blk_global_lim,
             blk_list_lim);

    /* Call the free list function to actually set the limits */
    if (H5FL_set_free_list_limits(reg_global_lim, reg_list_lim, arr_global_lim, arr_list_lim, blk_global_lim,
                                  blk_list_lim, blk_global_lim, blk_list_lim) < 0)
        HGOTO_ERROR(H5E_RESOURCE, H5E_CANTSET, FAIL, "can't set garbage collection limits")

done:
    FUNC_LEAVE_API(ret_value)
} /* end H5set_free_list_limits() */

/*-------------------------------------------------------------------------
 * Function:	H5get_free_list_sizes
 *
 * Purpose:	Gets the current size of the different kinds of free lists that
 *	the library uses to manage memory.  The free list sizes can be set with
 *	H5set_free_list_limits and garbage collected with H5garbage_collect.
 *      These lists are global for the entire library.
 *
 * Parameters:
 *  size_t *reg_size;    OUT: The current size of all "regular" free list memory used
 *  size_t *arr_size;    OUT: The current size of all "array" free list memory used
 *  size_t *blk_size;    OUT: The current size of all "block" free list memory used
 *  size_t *fac_size;    OUT: The current size of all "factory" free list memory used
 *
 * Return:	Success:	non-negative
 *		Failure:	negative
 *
 * Programmer:  Quincey Koziol
 *              Friday, March 6, 2020
 *
 *-------------------------------------------------------------------------
 */
herr_t
<<<<<<< HEAD
H5get_free_list_sizes(size_t *reg_size/*out*/, size_t *arr_size/*out*/,
    size_t *blk_size/*out*/, size_t *fac_size/*out*/)
=======
H5get_free_list_sizes(size_t *reg_size, size_t *arr_size, size_t *blk_size, size_t *fac_size)
>>>>>>> 1a6fba94
{
    herr_t ret_value = SUCCEED; /* Return value */

    FUNC_ENTER_API(FAIL)
    H5TRACE4("e", "xxxx", reg_size, arr_size, blk_size, fac_size);

    /* Call the free list function to actually get the sizes */
    if (H5FL_get_free_list_sizes(reg_size, arr_size, blk_size, fac_size) < 0)
        HGOTO_ERROR(H5E_RESOURCE, H5E_CANTGET, FAIL, "can't get garbage collection sizes")

done:
    FUNC_LEAVE_API(ret_value)
} /* end H5get_free_list_sizes() */

/*-------------------------------------------------------------------------
 * Function:	H5get_alloc_stats
 *
 * Purpose:	Gets the memory allocation statistics for the library, if the
 *	--enable-memory-alloc-sanity-check option was given when building the
 *      library.  Applications can check whether this option was enabled by
 *	detecting if the 'H5_MEMORY_ALLOC_SANITY_CHECK' macro is defined.  This
 *	option is enabled by default for debug builds of the library and
 *	disabled by default for non-debug builds.  If the option is not enabled,
 *	all the values returned with be 0.  These statistics are global for the
 *	entire library, but don't include allocations from chunked dataset I/O
 *	filters or non-native VOL connectors.
 *
 * Parameters:
 *  H5_alloc_stats_t *stats;            OUT: Memory allocation statistics
 *
 * Return:	Success:	non-negative
 *		Failure:	negative
 *
 * Programmer:  Quincey Koziol
 *              Saturday, March 7, 2020
 *
 *-------------------------------------------------------------------------
 */
herr_t
H5get_alloc_stats(H5_alloc_stats_t *stats/*out*/)
{
    herr_t ret_value = SUCCEED; /* Return value */

    FUNC_ENTER_API(FAIL)
    H5TRACE1("e", "x", stats);

    /* Call the internal allocation stat routine to get the values */
    if (H5MM_get_alloc_stats(stats) < 0)
        HGOTO_ERROR(H5E_RESOURCE, H5E_CANTGET, FAIL, "can't get allocation stats")

done:
    FUNC_LEAVE_API(ret_value)
} /* end H5get_alloc_stats() */

/*-------------------------------------------------------------------------
 * Function:    H5__debug_mask
 *
 * Purpose:     Set runtime debugging flags according to the string S.  The
 *              string should contain file numbers and package names
 *              separated by other characters. A file number applies to all
 *              following package names up to the next file number. The
 *              initial file number is `2' (the standard error stream). Each
 *              package name can be preceded by a `+' or `-' to add or remove
 *              the package from the debugging list (`+' is the default). The
 *              special name `all' means all packages.
 *
 *              The name `trace' indicates that API tracing is to be turned
 *              on or off.
 *
 *              The name 'ttop' indicates that only top-level API calls
 *              should be shown. This also turns on tracing as if the
 *              'trace' word was shown.
 *
 * Return:      void
 *
 *-------------------------------------------------------------------------
 */
static void
H5__debug_mask(const char *s)
{
    FILE *  stream = stderr;
    char    pkg_name[32], *rest;
    size_t  i;
    hbool_t clear;

    while (s && *s) {

        if (HDisalpha(*s) || '-' == *s || '+' == *s) {

            /* Enable or Disable debugging? */
            if ('-' == *s) {
                clear = TRUE;
                s++;
            }
            else if ('+' == *s) {
                clear = FALSE;
                s++;
            }
            else {
                clear = FALSE;
            } /* end if */

            /* Get the name */
            for (i = 0; HDisalpha(*s); i++, s++)
                if (i < sizeof pkg_name)
                    pkg_name[i] = *s;
            pkg_name[MIN(sizeof(pkg_name) - 1, i)] = '\0';

            /* Trace, all, or one? */
            if (!HDstrcmp(pkg_name, "trace")) {
                H5_debug_g.trace = clear ? NULL : stream;
            }
            else if (!HDstrcmp(pkg_name, "ttop")) {
                H5_debug_g.trace = stream;
                H5_debug_g.ttop  = (hbool_t)!clear;
            }
            else if (!HDstrcmp(pkg_name, "ttimes")) {
                H5_debug_g.trace  = stream;
                H5_debug_g.ttimes = (hbool_t)!clear;
            }
            else if (!HDstrcmp(pkg_name, "all")) {
                for (i = 0; i < (size_t)H5_NPKGS; i++)
                    H5_debug_g.pkg[i].stream = clear ? NULL : stream;
            }
            else {
                for (i = 0; i < (size_t)H5_NPKGS; i++) {
                    if (!HDstrcmp(H5_debug_g.pkg[i].name, pkg_name)) {
                        H5_debug_g.pkg[i].stream = clear ? NULL : stream;
                        break;
                    } /* end if */
                }     /* end for */
                if (i >= (size_t)H5_NPKGS)
                    HDfprintf(stderr, "HDF5_DEBUG: ignored %s\n", pkg_name);
            } /* end if-else */
        }
        else if (HDisdigit(*s)) {
            int                     fd = (int)HDstrtol(s, &rest, 0);
            H5_debug_open_stream_t *open_stream;

            if ((stream = HDfdopen(fd, "w")) != NULL) {
                (void)HDsetvbuf(stream, NULL, _IOLBF, (size_t)0);

                if (NULL ==
                    (open_stream = (H5_debug_open_stream_t *)H5MM_malloc(sizeof(H5_debug_open_stream_t)))) {
                    (void)HDfclose(stream);
                    return;
                } /* end if */

                open_stream->stream    = stream;
                open_stream->next      = H5_debug_g.open_stream;
                H5_debug_g.open_stream = open_stream;
            } /* end if */

            s = rest;
        }
        else {
            s++;
        } /* end if-else */
    }     /* end while */

    return;

} /* end H5__debug_mask() */

#ifdef H5_HAVE_PARALLEL

/*-------------------------------------------------------------------------
 * Function:	H5__mpi_delete_cb
 *
 * Purpose:	Callback attribute on MPI_COMM_SELF to terminate the HDF5
 *              library when the communicator is destroyed, i.e. on MPI_Finalize.
 *
 * Return:	MPI_SUCCESS
 *
 *-------------------------------------------------------------------------
 */
static int
H5__mpi_delete_cb(MPI_Comm H5_ATTR_UNUSED comm, int H5_ATTR_UNUSED keyval, void H5_ATTR_UNUSED *attr_val,
                  int H5_ATTR_UNUSED *flag)
{
    H5_term_library();
    return MPI_SUCCESS;
}
#endif /*H5_HAVE_PARALLEL*/

/*-------------------------------------------------------------------------
 * Function:	H5get_libversion
 *
 * Purpose:	Returns the library version numbers through arguments. MAJNUM
 *		will be the major revision number of the library, MINNUM the
 *		minor revision number, and RELNUM the release revision number.
 *
 * Note:	When printing an HDF5 version number it should be printed as
 *
 * 		printf("%u.%u.%u", maj, min, rel)		or
 *		printf("version %u.%u release %u", maj, min, rel)
 *
 * Return:	Non-negative on success/Negative on failure
 *
 *-------------------------------------------------------------------------
 */
herr_t
H5get_libversion(unsigned *majnum/*out*/, unsigned *minnum/*out*/, unsigned *relnum/*out*/)
{
    herr_t ret_value = SUCCEED;

    FUNC_ENTER_API(FAIL)
    H5TRACE3("e", "xxx", majnum, minnum, relnum);

    /* Set the version information */
    if (majnum)
        *majnum = H5_VERS_MAJOR;
    if (minnum)
        *minnum = H5_VERS_MINOR;
    if (relnum)
        *relnum = H5_VERS_RELEASE;

done:
    FUNC_LEAVE_API(ret_value)
} /* end H5get_libversion() */

/*-------------------------------------------------------------------------
 * Function:	H5check_version
 *
 * Purpose:	Verifies that the arguments match the version numbers
 *		compiled into the library.  This function is intended to be
 *		called from user to verify that the versions of header files
 *		compiled into the application match the version of the hdf5
 *		library.
 *
 * Return:	Success:	SUCCEED
 *
 *		Failure:	abort()
 *
 *-------------------------------------------------------------------------
 */
#define VERSION_MISMATCH_WARNING                                                                             \
    "Warning! ***HDF5 library version mismatched error***\n"                                                 \
    "The HDF5 header files used to compile this application do not match\n"                                  \
    "the version used by the HDF5 library to which this application is linked.\n"                            \
    "Data corruption or segmentation faults may occur if the application continues.\n"                       \
    "This can happen when an application was compiled by one version of HDF5 but\n"                          \
    "linked with a different version of static or shared HDF5 library.\n"                                    \
    "You should recompile the application or check your shared library related\n"                            \
    "settings such as 'LD_LIBRARY_PATH'.\n"

herr_t
H5check_version(unsigned majnum, unsigned minnum, unsigned relnum)
{
    char                lib_str[256];
    char                substr[]                 = H5_VERS_SUBRELEASE;
    static int          checked                  = 0; /* If we've already checked the version info */
    static unsigned int disable_version_check    = 0; /* Set if the version check should be disabled */
    static const char * version_mismatch_warning = VERSION_MISMATCH_WARNING;
    herr_t              ret_value                = SUCCEED; /* Return value */

    FUNC_ENTER_API_NOINIT_NOERR_NOFS
    H5TRACE3("e", "IuIuIu", majnum, minnum, relnum);

    /* Don't check again, if we already have */
    if (checked)
        HGOTO_DONE(SUCCEED)

    {
        const char *s; /* Environment string for disabling version check */

        /* Allow different versions of the header files and library? */
        s = HDgetenv("HDF5_DISABLE_VERSION_CHECK");

        if (s && HDisdigit(*s))
            disable_version_check = (unsigned int)HDstrtol(s, NULL, 0);
    }

    if (H5_VERS_MAJOR != majnum || H5_VERS_MINOR != minnum || H5_VERS_RELEASE != relnum) {
        switch (disable_version_check) {
            case 0:
                HDfprintf(stderr, "%s%s", version_mismatch_warning,
                          "You can, at your own risk, disable this warning by setting the environment\n"
                          "variable 'HDF5_DISABLE_VERSION_CHECK' to a value of '1'.\n"
                          "Setting it to 2 or higher will suppress the warning messages totally.\n");
                /* Mention the versions we are referring to */
                HDfprintf(stderr, "Headers are %u.%u.%u, library is %u.%u.%u\n", majnum, minnum, relnum,
                          (unsigned)H5_VERS_MAJOR, (unsigned)H5_VERS_MINOR, (unsigned)H5_VERS_RELEASE);
                /* Show library settings if available */
                HDfprintf(stderr, "%s", H5libhdf5_settings);

                /* Bail out now. */
                HDfputs("Bye...\n", stderr);
                HDabort();
            case 1:
                /* continue with a warning */
                /* Note that the warning message is embedded in the format string.*/
                HDfprintf(stderr,
                          "%s'HDF5_DISABLE_VERSION_CHECK' "
                          "environment variable is set to %d, application will\n"
                          "continue at your own risk.\n",
                          version_mismatch_warning, disable_version_check);
                /* Mention the versions we are referring to */
                HDfprintf(stderr, "Headers are %u.%u.%u, library is %u.%u.%u\n", majnum, minnum, relnum,
                          (unsigned)H5_VERS_MAJOR, (unsigned)H5_VERS_MINOR, (unsigned)H5_VERS_RELEASE);
                /* Show library settings if available */
                HDfprintf(stderr, "%s", H5libhdf5_settings);
                break;
            default:
                /* 2 or higher: continue silently */
                break;
        } /* end switch */

    } /* end if */

    /* Indicate that the version check has been performed */
    checked = 1;

    if (!disable_version_check) {
        /*
         * Verify if H5_VERS_INFO is consistent with the other version information.
         * Check only the first sizeof(lib_str) char.  Assume the information
         * will fit within this size or enough significance.
         */
        HDsnprintf(lib_str, sizeof(lib_str), "HDF5 library version: %d.%d.%d", H5_VERS_MAJOR, H5_VERS_MINOR,
                   H5_VERS_RELEASE);
        if (*substr) {
            HDstrncat(lib_str, "-", (size_t)1);
            HDstrncat(lib_str, substr, (sizeof(lib_str) - HDstrlen(lib_str)) - 1);
        } /* end if */
        if (HDstrcmp(lib_str, H5_lib_vers_info_g)) {
            HDfputs("Warning!  Library version information error.\n"
                    "The HDF5 library version information are not "
                    "consistent in its source code.\nThis is NOT a fatal error "
                    "but should be corrected.  Setting the environment\n"
                    "variable 'HDF5_DISABLE_VERSION_CHECK' to a value of 1 "
                    "will suppress\nthis warning.\n",
                    stderr);
            HDfprintf(stderr,
                      "Library version information are:\n"
                      "H5_VERS_MAJOR=%d, H5_VERS_MINOR=%d, H5_VERS_RELEASE=%d, "
                      "H5_VERS_SUBRELEASE=%s,\nH5_VERS_INFO=%s\n",
                      H5_VERS_MAJOR, H5_VERS_MINOR, H5_VERS_RELEASE, H5_VERS_SUBRELEASE, H5_VERS_INFO);
        } /* end if */
    }

done:
    FUNC_LEAVE_API_NOFS(ret_value)
} /* end H5check_version() */

/*-------------------------------------------------------------------------
 * Function:    H5open
 *
 * Purpose:     Initialize the library.  This is normally called
 *              automatically, but if you find that an HDF5 library function
 *              is failing inexplicably, then try calling this function
 *              first.
 *
 * Return:	Non-negative on success/Negative on failure
 *
 *-------------------------------------------------------------------------
 */
herr_t
H5open(void)
{
    herr_t ret_value = SUCCEED; /* Return value */

    FUNC_ENTER_API_NOPUSH(FAIL)
    /*NO TRACE*/

    /* all work is done by FUNC_ENTER() */

done:
    FUNC_LEAVE_API_NOPUSH(ret_value)
} /* end H5open() */

/*-------------------------------------------------------------------------
 * Function:	H5close
 *
 * Purpose:	Terminate the library and release all resources.
 *
 * Return:	Non-negative on success/Negative on failure
 *
 *-------------------------------------------------------------------------
 */
herr_t
H5close(void)
{
    /*
     * Don't call normal FUNC_ENTER() since we don't want to initialize the
     * whole library just to release it all right away.  It is safe to call
     * this function for an uninitialized library.
     */
    FUNC_ENTER_API_NOINIT_NOERR_NOFS
    H5TRACE0("e", "");

    H5_term_library();

    FUNC_LEAVE_API_NOFS(SUCCEED)
} /* end H5close() */

/*-------------------------------------------------------------------------
 * Function:	H5allocate_memory
 *
 * Purpose:	    Allocate a memory buffer with the semantics of malloc().
 *
 *              NOTE: This function is intended for use with filter
 *              plugins so that all allocation and free operations
 *              use the same memory allocator. It is not intended for
 *              use as a general memory allocator in applications.
 *
 * Parameters:
 *
 *      size:   The size of the buffer.
 *
 *      clear:  Whether or not to memset the buffer to 0.
 *
 * Return:
 *
 *      Success:    A pointer to the allocated buffer.
 *
 *      Failure:    NULL
 *
 *-------------------------------------------------------------------------
 */
void *
H5allocate_memory(size_t size, hbool_t clear)
{
    void *ret_value = NULL;

    FUNC_ENTER_API_NOINIT
    H5TRACE2("*x", "zb", size, clear);

    if (clear)
        ret_value = H5MM_calloc(size);
    else
        ret_value = H5MM_malloc(size);

    FUNC_LEAVE_API_NOINIT(ret_value)
} /* end H5allocate_memory() */

/*-------------------------------------------------------------------------
 * Function:	H5resize_memory
 *
 * Purpose:	    Resize a memory buffer with the semantics of realloc().
 *
 *              NOTE: This function is intended for use with filter
 *              plugins so that all allocation and free operations
 *              use the same memory allocator. It is not intended for
 *              use as a general memory allocator in applications.
 *
 * Parameters:
 *
 *      mem:    The buffer to be resized.
 *
 *      size:   The size of the buffer.
 *
 * Return:
 *
 *      Success:    A pointer to the resized buffer.
 *
 *      Failure:    NULL (the input buffer will be unchanged)
 *
 *-------------------------------------------------------------------------
 */
void *
H5resize_memory(void *mem, size_t size)
{
    void *ret_value = NULL;

    FUNC_ENTER_API_NOINIT
    H5TRACE2("*x", "*xz", mem, size);

    ret_value = H5MM_realloc(mem, size);

    FUNC_LEAVE_API_NOINIT(ret_value)
} /* end H5resize_memory() */

/*-------------------------------------------------------------------------
 * Function:	H5free_memory
 *
 * Purpose:	    Frees memory allocated by the library that it is the user's
 *              responsibility to free.  Ensures that the same library
 *              that was used to allocate the memory frees it.  Passing
 *              NULL pointers is allowed.
 *
 * Return:	    SUCCEED/FAIL
 *
 *-------------------------------------------------------------------------
 */
herr_t
H5free_memory(void *mem)
{
    FUNC_ENTER_API_NOINIT
    H5TRACE1("e", "*x", mem);

    /* At this time, it is impossible for this to fail. */
    H5MM_xfree(mem);

    FUNC_LEAVE_API_NOINIT(SUCCEED)
} /* end H5free_memory() */

/*-------------------------------------------------------------------------
 * Function:	H5is_library_threadsafe
 *
 * Purpose:	    Checks to see if the library was built with thread-safety
 *              enabled.
 *
 * Return:	    SUCCEED/FAIL
 *
 *-------------------------------------------------------------------------
 */
herr_t
H5is_library_threadsafe(hbool_t *is_ts)
{
    FUNC_ENTER_API_NOINIT
    H5TRACE1("e", "*b", is_ts);

    HDassert(is_ts);

    /* At this time, it is impossible for this to fail. */
#ifdef H5_HAVE_THREADSAFE
    *is_ts = TRUE;
#else  /* H5_HAVE_THREADSAFE */
    *is_ts = FALSE;
#endif /* H5_HAVE_THREADSAFE */

    FUNC_LEAVE_API_NOINIT(SUCCEED)
} /* end H5is_library_threadsafe() */

<<<<<<< HEAD

/*-------------------------------------------------------------------------
 * Function:	H5is_library_terminating
 *
 * Purpose:	Checks to see if the library is shutting down.
 *
 * Note:	Useful for plugins to detect when the library is terminating.
 *		For example, a VOL connector could check if a "file close"
 *		callback was the result of the library shutdown process, or
 *		an API action from the application.
 *
 * Return:	SUCCEED/FAIL
 *
 *-------------------------------------------------------------------------
 */
herr_t
H5is_library_terminating(hbool_t *is_terminating)
{
    FUNC_ENTER_API_NOINIT
    H5TRACE1("e", "*b", is_terminating);

    HDassert(is_terminating);

    /* At this time, it is impossible for this to fail. */
    *is_terminating = H5_TERM_GLOBAL;

    FUNC_LEAVE_API_NOINIT(SUCCEED)
} /* end H5is_library_terminating() */


#if defined(H5_HAVE_THREADSAFE) && defined(H5_BUILT_AS_DYNAMIC_LIB) \
    && defined(H5_HAVE_WIN32_API) && defined(H5_HAVE_WIN_THREADS)
=======
#if defined(H5_HAVE_THREADSAFE) && defined(H5_BUILT_AS_DYNAMIC_LIB) && defined(H5_HAVE_WIN32_API) &&         \
    defined(H5_HAVE_WIN_THREADS)
>>>>>>> 1a6fba94
/*-------------------------------------------------------------------------
 * Function:    DllMain
 *
 * Purpose:     Handles various conditions in the library on Windows.
 *
 *    NOTE:     The main purpose of this is for handling Win32 thread cleanup
 *              on thread/process detach.
 *
 *              Only enabled when the shared Windows library is built with
 *              thread safety enabled.
 *
 * Return:      TRUE on success, FALSE on failure
 *
 *-------------------------------------------------------------------------
 */
BOOL WINAPI
DllMain(_In_ HINSTANCE hinstDLL, _In_ DWORD fdwReason, _In_ LPVOID lpvReserved)
{
    /* Don't add our function enter/leave macros since this function will be
     * called before the library is initialized.
     *
     * NOTE: Do NOT call any CRT functions in DllMain!
     * This includes any functions that are called by from here!
     */

    BOOL fOkay = TRUE;

    switch (fdwReason) {
        case DLL_PROCESS_ATTACH:
            break;

        case DLL_PROCESS_DETACH:
            break;

        case DLL_THREAD_ATTACH:
#ifdef H5_HAVE_WIN_THREADS
            if (H5TS_win32_thread_enter() < 0)
                fOkay = FALSE;
#endif /* H5_HAVE_WIN_THREADS */
            break;

        case DLL_THREAD_DETACH:
#ifdef H5_HAVE_WIN_THREADS
            if (H5TS_win32_thread_exit() < 0)
                fOkay = FALSE;
#endif /* H5_HAVE_WIN_THREADS */
            break;

        default:
            /* Shouldn't get here */
            fOkay = FALSE;
            break;
    }

    return fOkay;
}
#endif /* H5_HAVE_WIN32_API && H5_BUILT_AS_DYNAMIC_LIB && H5_HAVE_WIN_THREADS && H5_HAVE_THREADSAFE*/<|MERGE_RESOLUTION|>--- conflicted
+++ resolved
@@ -293,7 +293,7 @@
         pending += DOWN(ES);
 
         /* Close down the user-facing interfaces, after the event sets */
-        if(pending == 0) {
+        if (pending == 0) {
             /* Close the interfaces dependent on others */
             pending += DOWN(L);
 
@@ -571,12 +571,8 @@
  *-------------------------------------------------------------------------
  */
 herr_t
-<<<<<<< HEAD
-H5get_free_list_sizes(size_t *reg_size/*out*/, size_t *arr_size/*out*/,
-    size_t *blk_size/*out*/, size_t *fac_size/*out*/)
-=======
-H5get_free_list_sizes(size_t *reg_size, size_t *arr_size, size_t *blk_size, size_t *fac_size)
->>>>>>> 1a6fba94
+H5get_free_list_sizes(size_t *reg_size /*out*/, size_t *arr_size /*out*/, size_t *blk_size /*out*/,
+                      size_t *fac_size /*out*/)
 {
     herr_t ret_value = SUCCEED; /* Return value */
 
@@ -616,7 +612,7 @@
  *-------------------------------------------------------------------------
  */
 herr_t
-H5get_alloc_stats(H5_alloc_stats_t *stats/*out*/)
+H5get_alloc_stats(H5_alloc_stats_t *stats /*out*/)
 {
     herr_t ret_value = SUCCEED; /* Return value */
 
@@ -779,7 +775,7 @@
  *-------------------------------------------------------------------------
  */
 herr_t
-H5get_libversion(unsigned *majnum/*out*/, unsigned *minnum/*out*/, unsigned *relnum/*out*/)
+H5get_libversion(unsigned *majnum /*out*/, unsigned *minnum /*out*/, unsigned *relnum /*out*/)
 {
     herr_t ret_value = SUCCEED;
 
@@ -1102,9 +1098,6 @@
     FUNC_LEAVE_API_NOINIT(SUCCEED)
 } /* end H5is_library_threadsafe() */
 
-<<<<<<< HEAD
--
 /*-------------------------------------------------------------------------
  * Function:	H5is_library_terminating
  *
@@ -1133,14 +1126,9 @@
     FUNC_LEAVE_API_NOINIT(SUCCEED)
 } /* end H5is_library_terminating() */
 
--
-#if defined(H5_HAVE_THREADSAFE) && defined(H5_BUILT_AS_DYNAMIC_LIB) \
-    && defined(H5_HAVE_WIN32_API) && defined(H5_HAVE_WIN_THREADS)
-=======
 #if defined(H5_HAVE_THREADSAFE) && defined(H5_BUILT_AS_DYNAMIC_LIB) && defined(H5_HAVE_WIN32_API) &&         \
     defined(H5_HAVE_WIN_THREADS)
->>>>>>> 1a6fba94
+
 /*-------------------------------------------------------------------------
  * Function:    DllMain
  *
