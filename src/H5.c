--- conflicted
+++ resolved
@@ -1226,19 +1226,6 @@
  *-------------------------------------------------------------------------
  */
 herr_t
-<<<<<<< HEAD
-H5is_library_terminating(hbool_t *is_terminating)
-{
-    FUNC_ENTER_API_NOINIT
-    H5TRACE1("e", "*b", is_terminating);
-
-    HDassert(is_terminating);
-
-    /* At this time, it is impossible for this to fail. */
-    *is_terminating = H5_TERM_GLOBAL;
-
-    FUNC_LEAVE_API_NOINIT(SUCCEED)
-=======
 H5is_library_terminating(hbool_t *is_terminating /*out*/)
 {
     herr_t ret_value = SUCCEED;         /* Return value */
@@ -1254,7 +1241,6 @@
         ret_value = FAIL;
 
     FUNC_LEAVE_API_NOINIT(ret_value)
->>>>>>> 7950dca7
 } /* end H5is_library_terminating() */
 
 #if defined(H5_HAVE_THREADSAFE) && defined(H5_BUILT_AS_DYNAMIC_LIB) && defined(H5_HAVE_WIN32_API) &&         \
