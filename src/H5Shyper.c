--- conflicted
+++ resolved
@@ -8946,7 +8946,6 @@
 
 /*--------------------------------------------------------------------------
  NAME
-<<<<<<< HEAD
     H5Sselect_is_regular
  PURPOSE
     Check if hyperslab selection is a regular selection
@@ -8983,7 +8982,65 @@
 done:
     FUNC_LEAVE_API(ret_value)
 }
-=======
+
++
+/*--------------------------------------------------------------------------
+ NAME
+    H5Sget_reg_hyperslab_params
+ PURPOSE
+    retrieve the start, stride, count, block arrays of a regular 
+    hyperslab selection
+ RETURNS
+    SUCCESS/FAIL
+--------------------------------------------------------------------------*/
+herr_t
+H5Sget_reg_hyperslab_params(hid_t space_id, hsize_t start[], hsize_t stride[],
+                            hsize_t count[], hsize_t block[])
+{
+    H5S_t *space = NULL;  /* Dataspace to get selection of */
+    const H5S_hyper_dim_t *diminfo; /* Alias for dataspace's diminfo information */
+    unsigned ndims; /* Rank of the dataspace */
+    unsigned u;
+    herr_t ret_value=SUCCEED; /* Return value */
+
+    FUNC_ENTER_API(FAIL)
+    H5TRACE5("e", "i*h*h*h*h", space_id, start, stride, count, block);
+
+    /* Check args */
+    if (NULL == (space = (H5S_t *)H5I_object_verify(space_id, H5I_DATASPACE)))
+        HGOTO_ERROR(H5E_ARGS, H5E_BADTYPE, FAIL, "not a data space")
+    if(space->select.sel_info.hslab->diminfo_valid == H5S_DIMINFO_VALID_IMPOSSIBLE)
+        HGOTO_ERROR(H5E_ARGS, H5E_UNSUPPORTED, FAIL, "not a regular hyperslab selection")
+
+    /* Rebuild diminfo if it is invalid and has not been confirmed to be
+     * impossible */
+    if(space->select.sel_info.hslab->diminfo_valid == H5S_DIMINFO_VALID_NO) {
+        (void)H5S_hyper_rebuild((H5S_t *)space);
+    }
+
+    if(space->select.sel_info.hslab->diminfo_valid != H5S_DIMINFO_VALID_YES) {
+        HGOTO_ERROR(H5E_ARGS, H5E_UNSUPPORTED, FAIL, "not a regular hyperslab selection")
+    }
+
+    diminfo = space->select.sel_info.hslab->opt_diminfo;
+    ndims = space->extent.rank;
+
+    for(u=0 ; u<ndims; u++) {
+        start[u] = diminfo[u].start;
+        stride[u] = diminfo[u].stride;
+        count[u] = diminfo[u].count;
+        block[u] = diminfo[u].block;
+    }
+
+done:
+    FUNC_LEAVE_API(ret_value)
+}
+
++
+/*--------------------------------------------------------------------------
+ NAME
     H5Sis_regular_hyperslab
  PURPOSE
     Determine if a hyperslab selection is regular
@@ -9022,63 +9079,11 @@
 done:
     FUNC_LEAVE_API(ret_value)
 }   /* H5Sis_regular_hyperslab() */
->>>>>>> 15f0ea3f
 
  
 /*--------------------------------------------------------------------------
  NAME
-<<<<<<< HEAD
-    H5Sget_reg_hyperslab_params
- PURPOSE
-    retrieve the start, stride, count, block arrays of a regular 
-    hyperslab selection
- RETURNS
-    SUCCESS/FAIL
---------------------------------------------------------------------------*/
-herr_t
-H5Sget_reg_hyperslab_params(hid_t space_id, hsize_t start[], hsize_t stride[],
-                            hsize_t count[], hsize_t block[])
-{
-    H5S_t *space = NULL;  /* Dataspace to get selection of */
-    const H5S_hyper_dim_t *diminfo; /* Alias for dataspace's diminfo information */
-    unsigned ndims; /* Rank of the dataspace */
-    unsigned u;
-    herr_t ret_value=SUCCEED; /* Return value */
-
-    FUNC_ENTER_API(FAIL)
-    H5TRACE5("e", "i*h*h*h*h", space_id, start, stride, count, block);
-
-    /* Check args */
-    if (NULL == (space = (H5S_t *)H5I_object_verify(space_id, H5I_DATASPACE)))
-        HGOTO_ERROR(H5E_ARGS, H5E_BADTYPE, FAIL, "not a data space")
-    if(space->select.sel_info.hslab->diminfo_valid == H5S_DIMINFO_VALID_IMPOSSIBLE)
-        HGOTO_ERROR(H5E_ARGS, H5E_UNSUPPORTED, FAIL, "not a regular hyperslab selection")
-
-    /* Rebuild diminfo if it is invalid and has not been confirmed to be
-     * impossible */
-    if(space->select.sel_info.hslab->diminfo_valid == H5S_DIMINFO_VALID_NO) {
-        (void)H5S_hyper_rebuild((H5S_t *)space);
-    }
-
-    if(space->select.sel_info.hslab->diminfo_valid != H5S_DIMINFO_VALID_YES) {
-        HGOTO_ERROR(H5E_ARGS, H5E_UNSUPPORTED, FAIL, "not a regular hyperslab selection")
-    }
-
-    diminfo = space->select.sel_info.hslab->opt_diminfo;
-    ndims = space->extent.rank;
-
-    for(u=0 ; u<ndims; u++) {
-        start[u] = diminfo[u].start;
-        stride[u] = diminfo[u].stride;
-        count[u] = diminfo[u].count;
-        block[u] = diminfo[u].block;
-    }
-
-done:
-    FUNC_LEAVE_API(ret_value)
-}
-=======
     H5Sgetregular_hyperslab
  PURPOSE
     Retrieve a regular hyperslab selection
@@ -9138,5 +9143,4 @@
 
 done:
     FUNC_LEAVE_API(ret_value)
-}   /* H5Sget_regular_hyperslab() */
->>>>>>> 15f0ea3f
+}   /* H5Sget_regular_hyperslab() */