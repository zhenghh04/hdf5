--- conflicted
+++ resolved
@@ -37,16 +37,6 @@
 #include "H5Spublic.h"   /* Dataspace functions			*/
 
 /* Private headers needed by this file */
-<<<<<<< HEAD
-#include "H5private.h" /* Generic Functions                    */
-#include "H5ACprivate.h" /* Metadata cache                       */
-#include "H5Fprivate.h" /* File access				*/
-#include "H5HGprivate.h" /* Global Heaps                         */
-#include "H5SLprivate.h" /* Skip lists				*/
-#include "H5Tprivate.h" /* Datatype functions			*/
-#include "H5VLprivate.h"
-#include "H5Zprivate.h" /* I/O pipeline filters			*/
-=======
 #include "H5private.h"   /* Generic Functions                   */
 #include "H5ACprivate.h" /* Metadata cache                      */
 #include "H5Fprivate.h"  /* File access				*/
@@ -55,7 +45,6 @@
 #include "H5Tprivate.h"  /* Datatype functions			*/
 #include "H5VLprivate.h" /* Virtual Object Layer                */
 #include "H5Zprivate.h"  /* I/O pipeline filters		*/
->>>>>>> 5ff09ae9
 
 /* Forward references of package typedefs */
 typedef struct H5O_msg_class_t H5O_msg_class_t;
