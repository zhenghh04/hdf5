/* * * * * * * * * * * * * * * * * * * * * * * * * * * * * * * * * * * * * * *
 * Copyright by The HDF Group.                                               *
 * Copyright by the Board of Trustees of the University of Illinois.         *
 * All rights reserved.                                                      *
 *                                                                           *
 * This file is part of HDF5.  The full HDF5 copyright notice, including     *
 * terms governing use, modification, and redistribution, is contained in    *
 * the COPYING file, which can be found at the root of the source code       *
 * distribution tree, or in https://support.hdfgroup.org/ftp/HDF5/releases.  *
 * If you do not have access to either file, you may request a copy from     *
 * help@hdfgroup.org.                                                        *
 * * * * * * * * * * * * * * * * * * * * * * * * * * * * * * * * * * * * * * */

/*-------------------------------------------------------------------------
 *
 * Created:		H5Aint.c
 *			Dec 18 2006
 *			Quincey Koziol <koziol@hdfgroup.org>
 *
 * Purpose:		Internal routines for managing attributes.
 *
 *-------------------------------------------------------------------------
 */

/****************/
/* Module Setup */
/****************/

#include "H5Amodule.h"          /* This source code file is part of the H5A module */
#define H5O_FRIEND		/*suppress error about including H5Opkg	  */


/***********/
/* Headers */
/***********/
#include "H5private.h"          /* Generic Functions                        */
#include "H5Apkg.h"             /* Attributes                               */
#include "H5CXprivate.h"        /* API Contexts                             */
#include "H5Dprivate.h"         /* Datasets                                 */
#include "H5Eprivate.h"         /* Error handling                           */
#include "H5Iprivate.h"         /* IDs                                      */
#include "H5MMprivate.h"        /* Memory management                        */
#include "H5Opkg.h"             /* Object headers                           */
#include "H5SMprivate.h"        /* Shared Object Header Messages            */
#include "H5VLprivate.h"        /* Virtual Object Layer                     */
#include "H5VLnative_private.h" /* Native VOL driver                        */


/****************/
/* Local Macros */
/****************/


/******************/
/* Local Typedefs */
/******************/

/* Data exchange structure to use when building table of compact attributes for an object */
typedef struct {
    H5F_t       *f;             /* Pointer to file that fractal heap is in */
    H5A_attr_table_t *atable;   /* Pointer to attribute table to build */
    size_t curr_attr;           /* Current attribute to operate on */
    hbool_t bogus_crt_idx;      /* Whether bogus creation index values need to be set */
} H5A_compact_bt_ud_t;

/* Data exchange structure to use when building table of dense attributes for an object */
typedef struct {
    H5A_attr_table_t *atable;   /* Pointer to attribute table to build */
    size_t curr_attr;           /* Current attribute to operate on */
} H5A_dense_bt_ud_t;

/* Data exchange structure to use when copying an attribute from _SRC to _DST */
typedef struct {
    const H5O_ainfo_t *ainfo;   /* dense information    */
    H5F_t *file;                /* file                 */
    hbool_t *recompute_size;    /* Flag to indicate if size changed */
    H5O_copy_t *cpy_info;       /* Information on copying options   */
    const H5O_loc_t *oloc_src;
    H5O_loc_t *oloc_dst;
} H5A_dense_file_cp_ud_t;


/********************/
/* Package Typedefs */
/********************/


/********************/
/* Local Prototypes */
/********************/

static herr_t H5A__compact_build_table_cb(H5O_t *oh, H5O_mesg_t *mesg/*in,out*/,
    unsigned sequence, unsigned *oh_flags_ptr, void *_udata/*in,out*/);
static herr_t H5A__dense_build_table_cb(const H5A_t *attr, void *_udata);
static int H5A__attr_cmp_name_inc(const void *attr1, const void *attr2);
static int H5A__attr_cmp_name_dec(const void *attr1, const void *attr2);
static int H5A__attr_cmp_corder_inc(const void *attr1, const void *attr2);
static int H5A__attr_cmp_corder_dec(const void *attr1, const void *attr2);
static herr_t H5A__attr_sort_table(H5A_attr_table_t *atable, H5_index_t idx_type,
    H5_iter_order_t order);
static herr_t H5A__iterate_common(hid_t loc_id, H5_index_t idx_type,
    H5_iter_order_t order, hsize_t *idx, H5A_attr_iter_op_t *attr_op, void *op_data);

/*********************/
/* Package Variables */
/*********************/

/* Format version bounds for attribute */
const unsigned H5O_attr_ver_bounds[] = {
    H5O_ATTR_VERSION_1,         /* H5F_LIBVER_EARLIEST */
    H5O_ATTR_VERSION_3,         /* H5F_LIBVER_V18 */
    H5O_ATTR_VERSION_LATEST     /* H5F_LIBVER_LATEST */
};

/*****************************/
/* Library Private Variables */
/*****************************/


/*******************/
/* Local Variables */
/*******************/

typedef H5A_t*	H5A_t_ptr;
H5FL_SEQ_DEFINE(H5A_t_ptr);


/*-------------------------------------------------------------------------
 * Function:	H5A__create
 *
 * Purpose:     This is the guts of creating an attribute.
 *
 * Return:      Attribute structure on success, NULL on Failure.
 *
 * Programmer:	Quincey Koziol
 *		April 2, 1998
 *
 *-------------------------------------------------------------------------
 */
H5A_t *
H5A__create(const H5G_loc_t *loc, const char *attr_name, const H5T_t *type,
    const H5S_t *space, hid_t acpl_id)
{
    H5A_t	*attr = NULL;           /* Attribute created */
    hssize_t	snelmts;	        /* elements in attribute */
    size_t	nelmts;		        /* elements in attribute */
    htri_t      exists;                 /* Whether attribute exists */
    H5A_t	*ret_value = NULL;      /* Return value */

    FUNC_ENTER_PACKAGE_TAG(loc->oloc->addr)

    /* Check args */
    HDassert(loc);
    HDassert(attr_name);
    HDassert(type);
    HDassert(space);

    /* Check for existing attribute with same name */
    /* (technically, the "attribute create" operation will fail for a duplicated
     *  name, but it's going to be hard to unwind all the special cases on
     *  failure, so just check first, for now - QAK)
     */
    if((exists = H5O__attr_exists(loc->oloc, attr_name)) < 0)
        HGOTO_ERROR(H5E_ATTR, H5E_NOTFOUND, NULL, "error checking attributes")
    else if(exists > 0)
        HGOTO_ERROR(H5E_ATTR, H5E_ALREADYEXISTS, NULL, "attribute already exists")

    /* Check if the dataspace has an extent set (or is NULL) */
    if(!(H5S_has_extent(space)))
        HGOTO_ERROR(H5E_ATTR, H5E_BADVALUE, NULL, "dataspace extent has not been set")

    /* Check if the datatype is "sensible" for use in a dataset */
    if(H5T_is_sensible(type) != TRUE)
        HGOTO_ERROR(H5E_ATTR, H5E_BADTYPE, NULL, "datatype is not sensible")

    /* Build the attribute information */
    if(NULL == (attr = H5FL_CALLOC(H5A_t)))
        HGOTO_ERROR(H5E_ATTR, H5E_CANTALLOC, NULL, "memory allocation failed for attribute info")

    if(NULL == (attr->shared = H5FL_CALLOC(H5A_shared_t)))
        HGOTO_ERROR(H5E_ATTR, H5E_CANTALLOC, NULL, "can't allocate shared attr structure")

    /* If the creation property list is H5P_DEFAULT, use the default character encoding */
    if(acpl_id == H5P_DEFAULT)
        attr->shared->encoding = H5F_DEFAULT_CSET;
    else {
        H5P_genplist_t  *ac_plist;      /* ACPL Property list */

        /* Get a local copy of the attribute creation property list */
        if(NULL == (ac_plist = (H5P_genplist_t *)H5I_object(acpl_id)))
            HGOTO_ERROR(H5E_ARGS, H5E_BADTYPE, NULL, "not a property list")

        if(H5P_get(ac_plist, H5P_STRCRT_CHAR_ENCODING_NAME, &(attr->shared->encoding)) < 0)
            HGOTO_ERROR(H5E_PLIST, H5E_CANTGET, NULL, "can't get character encoding flag")
    } /* end else */

    /* Copy the attribute name */
    attr->shared->name = H5MM_xstrdup(attr_name);

    /* Copy datatype */
    if(NULL == (attr->shared->dt = H5T_copy(type, H5T_COPY_ALL)))
        HGOTO_ERROR(H5E_ATTR, H5E_CANTGET, NULL, "can't get shared datatype info")

    /* Convert a datatype (if committed) to a transient type if the committed datatype's file
       location is different from the file location where the attribute will be created */
    if(H5T_convert_committed_datatype(attr->shared->dt, loc->oloc->file) < 0)
        HGOTO_ERROR(H5E_ATTR, H5E_CANTGET, NULL, "can't get shared datatype info")

    /* Mark datatype as being on disk now */
    if(H5T_set_loc(attr->shared->dt, loc->oloc->file, H5T_LOC_DISK) < 0)
        HGOTO_ERROR(H5E_DATATYPE, H5E_CANTINIT, NULL, "invalid datatype location")

    /* Set the version for datatype */
    if(H5T_set_version(loc->oloc->file, attr->shared->dt) < 0)
        HGOTO_ERROR(H5E_DATASET, H5E_CANTSET, NULL, "can't set version of datatype")

    /* Copy the dataspace for the attribute */
    attr->shared->ds = H5S_copy(space, FALSE, TRUE);

    /* Set the version for dataspace */
    if(H5S_set_version(loc->oloc->file, attr->shared->ds) < 0)
        HGOTO_ERROR(H5E_DATASET, H5E_CANTSET, NULL, "can't set version of dataspace")

    /* Copy the object header information */
    if(H5O_loc_copy(&(attr->oloc), loc->oloc, H5_COPY_DEEP) < 0)
        HGOTO_ERROR(H5E_ATTR, H5E_CANTOPENOBJ, NULL, "unable to copy entry")

    /* Deep copy of the group hierarchy path */
    if(H5G_name_copy(&(attr->path), loc->path, H5_COPY_DEEP) < 0)
        HGOTO_ERROR(H5E_ATTR, H5E_CANTCOPY, NULL, "unable to copy path")

    /* Check if any of the pieces should be (or are already) shared in the
     * SOHM table
     */
    if(H5SM_try_share(attr->oloc.file, NULL, 0, H5O_DTYPE_ID, attr->shared->dt, NULL) < 0)
        HGOTO_ERROR(H5E_OHDR, H5E_BADMESG, NULL, "trying to share datatype failed")
    if(H5SM_try_share(attr->oloc.file, NULL, 0, H5O_SDSPACE_ID, attr->shared->ds, NULL) < 0)
        HGOTO_ERROR(H5E_OHDR, H5E_BADMESG, NULL, "trying to share dataspace failed")

    /* Check whether datatype is committed & increment ref count
     * (to maintain ref. count incr/decr similarity with "shared message"
     *      type of datatype sharing)
     */
    if(H5T_is_named(attr->shared->dt))
        /* Increment the reference count on the shared datatype */
        if(H5T_link(attr->shared->dt, 1) < 0)
            HGOTO_ERROR(H5E_OHDR, H5E_LINKCOUNT, NULL, "unable to adjust shared datatype link count")

    /* Compute the size of pieces on disk.  This is either the size of the
     * datatype and dataspace messages themselves, or the size of the "shared"
     * messages if either or both of them are shared.
     */
    attr->shared->dt_size = H5O_msg_raw_size(attr->oloc.file, H5O_DTYPE_ID, FALSE, attr->shared->dt);
    attr->shared->ds_size = H5O_msg_raw_size(attr->oloc.file, H5O_SDSPACE_ID, FALSE, attr->shared->ds);

    /* Get # of elements for attribute's dataspace */
    if((snelmts = H5S_GET_EXTENT_NPOINTS(attr->shared->ds)) < 0)
        HGOTO_ERROR(H5E_ATTR, H5E_CANTCOUNT, NULL, "dataspace is invalid")
    H5_CHECKED_ASSIGN(nelmts, size_t, snelmts, hssize_t);

    HDassert(attr->shared->dt_size > 0);
    HDassert(attr->shared->ds_size > 0);
    attr->shared->data_size = nelmts * H5T_GET_SIZE(attr->shared->dt);

    /* Hold the symbol table entry (and file) open */
    if(H5O_open(&(attr->oloc)) < 0)
        HGOTO_ERROR(H5E_ATTR, H5E_CANTOPENOBJ, NULL, "unable to open")
    attr->obj_opened = TRUE;

    /* Set the version to encode the attribute with */
    if(H5A__set_version(attr->oloc.file, attr) < 0)
        HGOTO_ERROR(H5E_ATTR, H5E_CANTSET, NULL, "unable to update attribute version")

    /* Insert the attribute into the object header */
    if(H5O__attr_create(&(attr->oloc), attr) < 0)
        HGOTO_ERROR(H5E_ATTR, H5E_CANTINSERT, NULL, "unable to create attribute in object header")

    /* Set return value */
    ret_value = attr;

done:
    /* Cleanup on failure */
    if(NULL == ret_value && attr && H5A__close(attr))
        HDONE_ERROR(H5E_ATTR, H5E_CANTFREE, NULL, "can't close attribute")

    FUNC_LEAVE_NOAPI_TAG(ret_value)
<<<<<<< HEAD
} /* H5A__create_common() */


/*-------------------------------------------------------------------------
 * Function:	H5A__create
 *
 * Purpose:     Entry point for creating attribute on an object
 *
 * Note:        This routine is needed so that there's a non-API routine for
 *              creating attributes that can set up VOL / SWMR info
 *              (which need a DXPL).
 *
 * Return:      Attribute structure on success, NULL on Failure.
 *
 * Programmer:	Quincey Koziol
 *		December 6, 2017
 *
 *-------------------------------------------------------------------------
 */
H5A_t *
H5A__create(const H5G_loc_t *loc, const char *name, const H5T_t *type,
    const H5S_t *space, hid_t acpl_id)
{
    H5A_t	*ret_value = NULL;      /* Return value */

    FUNC_ENTER_PACKAGE

    /* Check args */
    HDassert(loc);
    HDassert(name);
    HDassert(type);
    HDassert(space);

    /* Go do the real work for attaching the attribute to the object */
    if(NULL == (ret_value = H5A__create_common(loc, name, type, space, acpl_id)))
	HGOTO_ERROR(H5E_ATTR, H5E_CANTCREATE, NULL, "unable to create attribute")

done:
    FUNC_LEAVE_NOAPI(ret_value)
=======
>>>>>>> 2f605eaa
} /* H5A__create() */


/*-------------------------------------------------------------------------
 * Function:	H5A__create_by_name
 *
 * Purpose:	Create an attribute on object, according to it's name
 *
 * Return:	Non-negative on success/Negative on failure
 *
 * Programmer:	Quincey Koziol
 *		December 6, 2017
 *
 *-------------------------------------------------------------------------
 */
H5A_t *
H5A__create_by_name(const H5G_loc_t *loc, const char *obj_name, const char *attr_name,
    const H5T_t *type, const H5S_t *space, hid_t acpl_id)
{
    H5G_loc_t   obj_loc;                /* Location used to open group */
    H5G_name_t  obj_path;            	/* Opened object group hier. path */
    H5O_loc_t   obj_oloc;            	/* Opened object object location */
    hbool_t     loc_found = FALSE;      /* Entry at 'obj_name' found */
    H5A_t       *attr = NULL;           /* Attribute from object header */
    H5A_t       *ret_value = NULL;      /* Return value */

    FUNC_ENTER_PACKAGE

    /* check args */
    HDassert(loc);
    HDassert(obj_name);
    HDassert(attr_name);

    /* Set up opened group location to fill in */
    obj_loc.oloc = &obj_oloc;
    obj_loc.path = &obj_path;
    H5G_loc_reset(&obj_loc);

    /* Find the object's location */
    if(H5G_loc_find(loc, obj_name, &obj_loc/*out*/) < 0)
        HGOTO_ERROR(H5E_ATTR, H5E_NOTFOUND, NULL, "object not found")
    loc_found = TRUE;

    /* Go do the real work for attaching the attribute to the object */
    if(NULL == (attr = H5A__create(&obj_loc, attr_name, type, space, acpl_id)))
        HGOTO_ERROR(H5E_ATTR, H5E_CANTINIT, NULL, "unable to create attribute")

    /* Set return value */
    ret_value = attr;

done:
    /* Release resources */
    if(loc_found && H5G_loc_free(&obj_loc) < 0)
        HDONE_ERROR(H5E_ATTR, H5E_CANTRELEASE, NULL, "can't free location")

    /* Cleanup on failure */
    if(ret_value == NULL)
        if(attr && H5A__close(attr) < 0)
            HDONE_ERROR(H5E_ATTR, H5E_CANTFREE, NULL, "can't close attribute")

    FUNC_LEAVE_NOAPI(ret_value)
} /* H5A__create_by_name() */


/*-------------------------------------------------------------------------
 * Function:	H5A__open_common
 *
 * Purpose:
 *      Finishes initializing an attributes the open
 *
 * Usage:
 *  herr_t H5A__open_common(loc, name)
 *      const H5G_loc_t *loc;   IN: Pointer to group location for object
 *      H5A_t *attr;            IN/OUT: Pointer to attribute to initialize
 *
 * Return: Non-negative on success/Negative on failure
 *
 * Programmer:	Quincey Koziol
 *		December 18, 2006
 *
 *-------------------------------------------------------------------------
 */
herr_t
H5A__open_common(const H5G_loc_t *loc, H5A_t *attr)
{
    herr_t ret_value = SUCCEED;         /* Return value */

    FUNC_ENTER_PACKAGE

    /* check args */
    HDassert(loc);
    HDassert(attr);

#if defined(H5_USING_MEMCHECKER) || !defined(NDEBUG)
    /* Clear object location */
    if(H5O_loc_reset(&(attr->oloc)) < 0)
        HGOTO_ERROR(H5E_ATTR, H5E_CANTOPENOBJ, FAIL, "unable to reset location")
#endif /* H5_USING_MEMCHECKER */

    /* Free any previous group hier. path */
    if(H5G_name_free(&(attr->path)) < 0)
        HGOTO_ERROR(H5E_ATTR, H5E_CANTRELEASE, FAIL, "can't release group hier. path")

    /* Deep copy of the symbol table entry */
    if(H5O_loc_copy(&(attr->oloc), loc->oloc, H5_COPY_DEEP) < 0)
        HGOTO_ERROR(H5E_ATTR, H5E_CANTOPENOBJ, FAIL, "unable to copy entry")

    /* Deep copy of the group hier. path */
    if(H5G_name_copy(&(attr->path), loc->path, H5_COPY_DEEP) < 0)
        HGOTO_ERROR(H5E_ATTR, H5E_CANTCOPY, FAIL, "unable to copy entry")

    /* Hold the symbol table entry (and file) open */
    if(H5O_open(&(attr->oloc)) < 0)
        HGOTO_ERROR(H5E_ATTR, H5E_CANTOPENOBJ, FAIL, "unable to open")
    attr->obj_opened = TRUE;

done:
    FUNC_LEAVE_NOAPI(ret_value)
} /* H5A__open_common() */


/*-------------------------------------------------------------------------
 * Function:    H5A__open
 *
 * Purpose:     Open an attribute in an object header
 *
 * Return:      SUCCEED/FAIL
 *
 * Programmer:	Quincey Koziol
 *		December 9, 2017
 *
 *-------------------------------------------------------------------------
 */
H5A_t *
H5A__open(const H5G_loc_t *loc, const char *attr_name)
{
    H5A_t       *attr = NULL;           /* Attribute from object header */
    H5A_t       *ret_value = NULL;      /* Return value */

    FUNC_ENTER_PACKAGE

    /* check args */
    HDassert(loc);
    HDassert(attr_name);

    /* Read in attribute from object header */
    if(NULL == (attr = H5O__attr_open_by_name(loc->oloc, attr_name)))
        HGOTO_ERROR(H5E_ATTR, H5E_CANTOPENOBJ, NULL, "unable to load attribute info from object header for attribute: '%s'", attr_name)

    /* Finish initializing attribute */
    if(H5A__open_common(loc, attr) < 0)
        HGOTO_ERROR(H5E_ATTR, H5E_CANTINIT, NULL, "unable to initialize attribute")

    /* Set return value */
    ret_value = attr;

done:
    /* Cleanup on failure */
    if(ret_value == NULL)
        if(attr && H5A__close(attr) < 0)
            HDONE_ERROR(H5E_ATTR, H5E_CANTFREE, NULL, "can't close attribute")

    FUNC_LEAVE_NOAPI(ret_value)
} /* H5A__open() */


/*-------------------------------------------------------------------------
 * Function:	H5A__open_by_idx
 *
 * Purpose: 	Open an attribute according to its index order
 *
 * Return:	Non-negative on success/Negative on failure
 *
 * Programmer:	Quincey Koziol
 *		April 2, 1998
 *
 *-------------------------------------------------------------------------
 */
H5A_t *
H5A__open_by_idx(const H5G_loc_t *loc, const char *obj_name, H5_index_t idx_type,
    H5_iter_order_t order, hsize_t n)
{
    H5G_loc_t   obj_loc;                /* Location used to open group */
    H5G_name_t  obj_path;            	/* Opened object group hier. path */
    H5O_loc_t   obj_oloc;            	/* Opened object object location */
    hbool_t     loc_found = FALSE;      /* Entry at 'obj_name' found */
    H5A_t       *attr = NULL;           /* Attribute from object header */
    H5A_t       *ret_value = NULL;      /* Return value */

    FUNC_ENTER_PACKAGE

    /* check args */
    HDassert(loc);
    HDassert(obj_name);

    /* Set up opened group location to fill in */
    obj_loc.oloc = &obj_oloc;
    obj_loc.path = &obj_path;
    H5G_loc_reset(&obj_loc);

    /* Find the object's location */
    if(H5G_loc_find(loc, obj_name, &obj_loc/*out*/) < 0)
        HGOTO_ERROR(H5E_ATTR, H5E_NOTFOUND, NULL, "object not found")
    loc_found = TRUE;

    /* Read in attribute from object header */
    if(NULL == (attr = H5O__attr_open_by_idx(obj_loc.oloc, idx_type, order, n)))
        HGOTO_ERROR(H5E_ATTR, H5E_CANTOPENOBJ, NULL, "unable to load attribute info from object header")

    /* Finish initializing attribute */
    if(H5A__open_common(&obj_loc, attr) < 0)
        HGOTO_ERROR(H5E_ATTR, H5E_CANTINIT, NULL, "unable to initialize attribute")

    /* Set return value */
    ret_value = attr;

done:
    /* Release resources */
    if(loc_found && H5G_loc_free(&obj_loc) < 0)
        HDONE_ERROR(H5E_ATTR, H5E_CANTRELEASE, NULL, "can't free location")

    /* Cleanup on failure */
    if(ret_value == NULL)
        if(attr && H5A__close(attr) < 0)
            HDONE_ERROR(H5E_ATTR, H5E_CANTFREE, NULL, "can't close attribute")

    FUNC_LEAVE_NOAPI(ret_value)
} /* H5A__open_by_idx() */


/*-------------------------------------------------------------------------
 * Function:    H5A__open_by_name
 *
 * Purpose:     Open an attribute in an object header, according to it's name
 *
 * Return:      SUCCEED/FAIL
 *
 * Programmer:	Quincey Koziol
 *		December 11, 2006
 *
 *-------------------------------------------------------------------------
 */
H5A_t *
H5A__open_by_name(const H5G_loc_t *loc, const char *obj_name, const char *attr_name)
{
    H5G_loc_t   obj_loc;                /* Location used to open group */
    H5G_name_t  obj_path;            	/* Opened object group hier. path */
    H5O_loc_t   obj_oloc;            	/* Opened object object location */
    hbool_t     loc_found = FALSE;      /* Entry at 'obj_name' found */
    H5A_t       *attr = NULL;           /* Attribute from object header */
    H5A_t       *ret_value = NULL;      /* Return value */

    FUNC_ENTER_PACKAGE

    /* check args */
    HDassert(loc);
    HDassert(obj_name);
    HDassert(attr_name);

    /* Set up opened group location to fill in */
    obj_loc.oloc = &obj_oloc;
    obj_loc.path = &obj_path;
    H5G_loc_reset(&obj_loc);

    /* Find the object's location */
    if(H5G_loc_find(loc, obj_name, &obj_loc/*out*/) < 0)
        HGOTO_ERROR(H5E_ATTR, H5E_NOTFOUND, NULL, "object not found")
    loc_found = TRUE;

    /* Read in attribute from object header */
    if(NULL == (attr = H5O__attr_open_by_name(obj_loc.oloc, attr_name)))
        HGOTO_ERROR(H5E_ATTR, H5E_CANTINIT, NULL, "unable to load attribute info from object header")

    /* Finish initializing attribute */
    if(H5A__open_common(loc, attr) < 0)
        HGOTO_ERROR(H5E_ATTR, H5E_CANTINIT, NULL, "unable to initialize attribute")

    /* Set return value */
    ret_value = attr;

done:
    /* Release resources */
    if(loc_found && H5G_loc_free(&obj_loc) < 0)
        HDONE_ERROR(H5E_ATTR, H5E_CANTRELEASE, NULL, "can't free location")

    /* Cleanup on failure */
    if(ret_value == NULL)
        if(attr && H5A__close(attr) < 0)
            HDONE_ERROR(H5E_ATTR, H5E_CANTFREE, NULL, "can't close attribute")

    FUNC_LEAVE_NOAPI(ret_value)
} /* H5A__open_by_name() */


/*--------------------------------------------------------------------------
 NAME
    H5A__read
 PURPOSE
    Actually read in data from an attribute
 USAGE
    herr_t H5A__read (attr, mem_type, buf)
        H5A_t *attr;         IN: Attribute to read
        const H5T_t *mem_type;     IN: Memory datatype of buffer
        void *buf;           IN: Buffer for data to read
 RETURNS
    Non-negative on success/Negative on failure

 DESCRIPTION
    This function reads a complete attribute from disk.
--------------------------------------------------------------------------*/
herr_t
H5A__read(const H5A_t *attr, const H5T_t *mem_type, void *buf)
{
    uint8_t		*tconv_buf = NULL;	/* datatype conv buffer*/
    uint8_t		*bkg_buf = NULL;	/* background buffer */
    hssize_t		snelmts;		/* elements in attribute */
    size_t		nelmts;			/* elements in attribute*/
    H5T_path_t		*tpath = NULL;		/* type conversion info	*/
    hid_t		src_id = -1, dst_id = -1;/* temporary type atoms*/
    size_t		src_type_size;		/* size of source type 	*/
    size_t		dst_type_size;		/* size of destination type */
    size_t		buf_size;		/* desired buffer size	*/
    herr_t		ret_value = SUCCEED;

    FUNC_ENTER_PACKAGE_TAG(attr->oloc.addr)

    HDassert(attr);
    HDassert(mem_type);
    HDassert(buf);

    /* Create buffer for data to store on disk */
    if((snelmts = H5S_GET_EXTENT_NPOINTS(attr->shared->ds)) < 0)
        HGOTO_ERROR(H5E_ATTR, H5E_CANTCOUNT, FAIL, "dataspace is invalid")
    H5_CHECKED_ASSIGN(nelmts, size_t, snelmts, hssize_t);

    if(nelmts > 0) {
        /* Get the memory and file datatype sizes */
        src_type_size = H5T_GET_SIZE(attr->shared->dt);
        dst_type_size = H5T_GET_SIZE(mem_type);

        /* Check if the attribute has any data yet, if not, fill with zeroes */
        if(attr->obj_opened && !attr->shared->data)
            HDmemset(buf, 0, (dst_type_size * nelmts));
        else {  /* Attribute exists and has a value */
            /* Convert memory buffer into disk buffer */
            /* Set up type conversion function */
            if(NULL == (tpath = H5T_path_find(attr->shared->dt, mem_type)))
                HGOTO_ERROR(H5E_ATTR, H5E_UNSUPPORTED, FAIL, "unable to convert between src and dst datatypes")

            /* Check for type conversion required */
            if(!H5T_path_noop(tpath)) {
                if((src_id = H5I_register(H5I_DATATYPE, H5T_copy(attr->shared->dt, H5T_COPY_ALL), FALSE)) < 0 ||
                        (dst_id = H5I_register(H5I_DATATYPE, H5T_copy(mem_type, H5T_COPY_ALL), FALSE)) < 0)
                    HGOTO_ERROR(H5E_ATTR, H5E_CANTREGISTER, FAIL, "unable to register types for conversion")

                /* Get the maximum buffer size needed and allocate it */
                buf_size = nelmts * MAX(src_type_size, dst_type_size);
                if(NULL == (tconv_buf = H5FL_BLK_MALLOC(attr_buf, buf_size)))
                    HGOTO_ERROR(H5E_ATTR, H5E_NOSPACE, FAIL, "memory allocation failed")
                if(NULL == (bkg_buf = H5FL_BLK_CALLOC(attr_buf, buf_size)))
                    HGOTO_ERROR(H5E_ATTR, H5E_NOSPACE, FAIL, "memory allocation failed")

                /* Copy the attribute data into the buffer for conversion */
                HDmemcpy(tconv_buf, attr->shared->data, (src_type_size * nelmts));

                /* Perform datatype conversion.  */
                if(H5T_convert(tpath, src_id, dst_id, nelmts, (size_t)0, (size_t)0, tconv_buf, bkg_buf) < 0)
                    HGOTO_ERROR(H5E_ATTR, H5E_CANTENCODE, FAIL, "datatype conversion failed")

                /* Copy the converted data into the user's buffer */
                HDmemcpy(buf, tconv_buf, (dst_type_size * nelmts));
            } /* end if */
            /* No type conversion necessary */
            else {
                HDassert(dst_type_size == src_type_size);

                /* Copy the attribute data into the user's buffer */
                HDmemcpy(buf, attr->shared->data, (dst_type_size * nelmts));
            } /* end else */
        } /* end else */
    } /* end if */

done:
    /* Release resources */
    if(src_id >= 0 && H5I_dec_ref(src_id) < 0)
        HDONE_ERROR(H5E_ATTR, H5E_CANTDEC, FAIL, "unable to close temporary object")
    if(dst_id >= 0 && H5I_dec_ref(dst_id) < 0)
        HDONE_ERROR(H5E_ATTR, H5E_CANTDEC, FAIL, "unable to close temporary object")
    if(tconv_buf)
        tconv_buf = H5FL_BLK_FREE(attr_buf, tconv_buf);
    if(bkg_buf)
	bkg_buf = H5FL_BLK_FREE(attr_buf, bkg_buf);

    FUNC_LEAVE_NOAPI_TAG(ret_value)
} /* H5A__read() */


/*--------------------------------------------------------------------------
 NAME
    H5A__write
 PURPOSE
    Actually write out data to an attribute
 USAGE
    herr_t H5A__write (attr, mem_type, buf)
        H5A_t *attr;         IN: Attribute to write
        const H5T_t *mem_type;     IN: Memory datatype of buffer
        const void *buf;           IN: Buffer of data to write
 RETURNS
    Non-negative on success/Negative on failure

 DESCRIPTION
    This function writes a complete attribute to disk.
--------------------------------------------------------------------------*/
herr_t
H5A__write(H5A_t *attr, const H5T_t *mem_type, const void *buf)
{
    uint8_t		*tconv_buf = NULL;	/* datatype conv buffer */
    hbool_t             tconv_owned = FALSE;    /* Whether the datatype conv buffer is owned by attribute */
    uint8_t		*bkg_buf = NULL;	/* temp conversion buffer */
    hssize_t		snelmts;		/* elements in attribute */
    size_t		nelmts;		    	/* elements in attribute */
    H5T_path_t		*tpath = NULL;		/* conversion information*/
    hid_t		src_id = -1, dst_id = -1;/* temporary type atoms */
    size_t		src_type_size;		/* size of source type	*/
    size_t		dst_type_size;		/* size of destination type*/
    size_t		buf_size;		/* desired buffer size	*/
    herr_t		ret_value = SUCCEED;

    FUNC_ENTER_PACKAGE_TAG(attr->oloc.addr)

    HDassert(attr);
    HDassert(mem_type);
    HDassert(buf);

    /* Get # of elements for attribute's dataspace */
    if((snelmts = H5S_GET_EXTENT_NPOINTS(attr->shared->ds)) < 0)
        HGOTO_ERROR(H5E_ATTR, H5E_CANTCOUNT, FAIL, "dataspace is invalid")
    H5_CHECKED_ASSIGN(nelmts, size_t, snelmts, hssize_t);

    /* If there's actually data elements for the attribute, make a copy of the data passed in */
    if(nelmts > 0) {
        /* Get the memory and file datatype sizes */
        src_type_size = H5T_GET_SIZE(mem_type);
        dst_type_size = H5T_GET_SIZE(attr->shared->dt);

        /* Convert memory buffer into disk buffer */
        /* Set up type conversion function */
        if(NULL == (tpath = H5T_path_find(mem_type, attr->shared->dt)))
            HGOTO_ERROR(H5E_ATTR, H5E_UNSUPPORTED, FAIL, "unable to convert between src and dst datatypes")

        /* Check for type conversion required */
        if(!H5T_path_noop(tpath)) {
            if((src_id = H5I_register(H5I_DATATYPE, H5T_copy(mem_type, H5T_COPY_ALL), FALSE)) < 0 ||
                    (dst_id = H5I_register(H5I_DATATYPE, H5T_copy(attr->shared->dt, H5T_COPY_ALL), FALSE)) < 0)
                HGOTO_ERROR(H5E_ATTR, H5E_CANTREGISTER, FAIL, "unable to register types for conversion")

            /* Get the maximum buffer size needed and allocate it */
            buf_size = nelmts * MAX(src_type_size, dst_type_size);
            if(NULL == (tconv_buf = H5FL_BLK_MALLOC(attr_buf, buf_size)))
                HGOTO_ERROR(H5E_ATTR, H5E_CANTALLOC, FAIL, "memory allocation failed")
            if(NULL == (bkg_buf = H5FL_BLK_CALLOC(attr_buf, buf_size)))
                HGOTO_ERROR(H5E_ATTR, H5E_CANTALLOC, FAIL, "memory allocation failed")

            /* Copy the user's data into the buffer for conversion */
            HDmemcpy(tconv_buf, buf, (src_type_size * nelmts));

            /* Perform datatype conversion */
            if(H5T_convert(tpath, src_id, dst_id, nelmts, (size_t)0, (size_t)0, tconv_buf, bkg_buf) < 0)
                HGOTO_ERROR(H5E_ATTR, H5E_CANTENCODE, FAIL, "datatype conversion failed")

            /* Free the previous attribute data buffer, if there is one */
            if(attr->shared->data)
                attr->shared->data = H5FL_BLK_FREE(attr_buf, attr->shared->data);

            /* Set the pointer to the attribute data to the converted information */
            attr->shared->data = tconv_buf;
            tconv_owned = TRUE;
        } /* end if */
        /* No type conversion necessary */
        else {
            HDassert(dst_type_size == src_type_size);

            /* Allocate the attribute buffer, if there isn't one */
            if(attr->shared->data == NULL)
                if(NULL == (attr->shared->data = H5FL_BLK_MALLOC(attr_buf, dst_type_size * nelmts)))
                    HGOTO_ERROR(H5E_RESOURCE, H5E_NOSPACE, FAIL, "memory allocation failed")

            /* Copy the attribute data into the user's buffer */
            HDmemcpy(attr->shared->data, buf, (dst_type_size * nelmts));
        } /* end else */

        /* Modify the attribute in the object header */
        if(H5O__attr_write(&(attr->oloc), attr) < 0)
            HGOTO_ERROR(H5E_ATTR, H5E_CANTINIT, FAIL, "unable to modify attribute")
    } /* end if */

done:
    /* Release resources */
    if(src_id >= 0 && H5I_dec_ref(src_id) < 0)
        HDONE_ERROR(H5E_ATTR, H5E_CANTDEC, FAIL, "unable to close temporary object")
    if(dst_id >= 0 && H5I_dec_ref(dst_id) < 0)
        HDONE_ERROR(H5E_ATTR, H5E_CANTDEC, FAIL, "unable to close temporary object")
    if(tconv_buf && !tconv_owned)
        tconv_buf = H5FL_BLK_FREE(attr_buf, tconv_buf);
    if(bkg_buf)
        bkg_buf = H5FL_BLK_FREE(attr_buf, bkg_buf);

    FUNC_LEAVE_NOAPI_TAG(ret_value)
} /* H5A__write() */


/*--------------------------------------------------------------------------
 NAME
    H5A__get_name
 PURPOSE
    Private function for H5Aget_name.  Gets a copy of the name for an
    attribute
 RETURNS
    This function returns the length of the attribute's name (which may be
    longer than 'buf_size') on success or negative for failure.
 DESCRIPTION
        This function retrieves the name of an attribute for an attribute ID.
    Up to 'buf_size' characters are stored in 'buf' followed by a '\0' string
    terminator.  If the name of the attribute is longer than 'buf_size'-1,
    the string terminator is stored in the last position of the buffer to
    properly terminate the string.
--------------------------------------------------------------------------*/
ssize_t
H5A__get_name(H5A_t *attr, size_t buf_size, char *buf)
{
    size_t              copy_len, nbytes;
    ssize_t		ret_value = -1;         /* Return value */

    FUNC_ENTER_PACKAGE_NOERR

    /* get the real attribute length */
    nbytes = HDstrlen(attr->shared->name);
    HDassert((ssize_t)nbytes >= 0); /*overflow, pretty unlikely --rpm*/

    /* compute the string length which will fit into the user's buffer */
    copy_len = MIN(buf_size - 1, nbytes);

    /* Copy all/some of the name */
    if(buf && copy_len > 0) {
        HDmemcpy(buf, attr->shared->name, copy_len);

        /* Terminate the string */
        buf[copy_len]='\0';
    } /* end if */

    /* Set return value */
    ret_value = (ssize_t)nbytes;

    FUNC_LEAVE_NOAPI(ret_value)
} /* H5A__get_name() */


/*-------------------------------------------------------------------------
 * Function:    H5A_get_space
 *
 * Purpose:     Returns dataspace of the attribute.
 *
 * Return:      Success:    A valid ID for the dataspace of an attribute
 *
 *              Failure:    H5I_INVALID_ID
 *
 *-------------------------------------------------------------------------
 */
hid_t
H5A_get_space(H5A_t *attr)
{
    H5S_t      *ds = NULL;
    hid_t       ret_value = H5I_INVALID_HID;

    FUNC_ENTER_NOAPI_NOINIT

    HDassert(attr);

    /* Copy the attribute's dataspace */
    if (NULL == (ds = H5S_copy(attr->shared->ds, FALSE, TRUE)))
        HGOTO_ERROR(H5E_ATTR, H5E_CANTINIT, H5I_INVALID_HID, "unable to copy dataspace")

    /* Atomize */
    if ((ret_value = H5I_register(H5I_DATASPACE, ds, TRUE)) < 0)
        HGOTO_ERROR(H5E_ATOM, H5E_CANTREGISTER, H5I_INVALID_HID, "unable to register dataspace atom")

done:
    if (H5I_INVALID_HID == ret_value && ds && H5S_close(ds) < 0)
        HDONE_ERROR(H5E_ATTR, H5E_CLOSEERROR, H5I_INVALID_HID, "unable to release dataspace")

    FUNC_LEAVE_NOAPI(ret_value)
} /* end H5A_get_space() */


/*-------------------------------------------------------------------------
 * Function:    H5A__get_type
 *
 * Purpose:     Returns an ID for the datatype of an attribute
 *
 * Return:      Success:    A valid ID for the datatype of an attribute
 *
 *              Failure:	H5I_INVALID_HID
 *
 *-------------------------------------------------------------------------
 */
hid_t
H5A__get_type(H5A_t *attr)
{
    H5T_t *dt = NULL;
    hid_t ret_value = H5I_INVALID_HID;

    FUNC_ENTER_PACKAGE

    HDassert(attr);

    /* Patch the datatype's "top level" file pointer */
    if (H5T_patch_file(attr->shared->dt, attr->oloc.file) < 0)
        HGOTO_ERROR(H5E_ATTR, H5E_CANTINIT, H5I_INVALID_HID, "unable to patch datatype's file pointer")

    /* Copy the attribute's datatype.  If the type is a named type then
     * reopen the type before returning it to the user. Make the type
     * read-only.
     */
    if (NULL == (dt = H5T_copy(attr->shared->dt, H5T_COPY_REOPEN)))
        HGOTO_ERROR(H5E_ATTR, H5E_CANTINIT, H5I_INVALID_HID, "unable to copy datatype")

    /* Mark any datatypes as being in memory now */
    if (H5T_set_loc(dt, NULL, H5T_LOC_MEMORY) < 0)
        HGOTO_ERROR(H5E_DATATYPE, H5E_CANTINIT, H5I_INVALID_HID, "invalid datatype location")

    /* Lock copied type */
    if (H5T_lock(dt, FALSE) < 0)
        HGOTO_ERROR(H5E_DATATYPE, H5E_CANTINIT, H5I_INVALID_HID, "unable to lock transient datatype")

    /* Atomize */
    if (H5T_is_named(dt)) {
        /* If this is a committed datatype, we need to recreate the
         * two level IDs, where the VOL object is a copy of the
         * returned datatype
         */
        if ((ret_value = H5VL_native_register(H5I_DATATYPE, dt, TRUE)) < 0)
            HGOTO_ERROR(H5E_ATOM, H5E_CANTREGISTER, H5I_INVALID_HID, "unable to atomize file handle")
    }
    else {
        if ((ret_value = H5I_register(H5I_DATATYPE, dt, TRUE)) < 0)
            HGOTO_ERROR(H5E_ATOM, H5E_CANTREGISTER, H5I_INVALID_HID, "unable to register datatype")
    }

done:
    if(H5I_INVALID_HID == ret_value)
        if(dt && H5T_close(dt) < 0)
            HDONE_ERROR(H5E_ATTR, H5E_CLOSEERROR, H5I_INVALID_HID, "unable to release datatype")

    FUNC_LEAVE_NOAPI(ret_value)
} /* end H5A__get_type() */


/*--------------------------------------------------------------------------
 NAME
    H5A__get_create_plist
 PURPOSE
    private version of H5Aget_create_plist
 RETURNS
    This function returns the ID of a copy of the attribute's creation
    property list, or negative on failure.

 ERRORS

 DESCRIPTION
        This function returns a copy of the creation property list for
    an attribute.  The resulting ID must be closed with H5Pclose() or
    resource leaks will occur.
--------------------------------------------------------------------------*/
hid_t
H5A__get_create_plist(H5A_t* attr)
{
    H5P_genplist_t      *plist;              /* Default property list */
    hid_t               new_plist_id;        /* ID of ACPL to return */
    H5P_genplist_t      *new_plist;          /* ACPL to return */
    hid_t               ret_value = H5I_INVALID_HID;    /* Return value */

    FUNC_ENTER_PACKAGE

    if(NULL == (plist = (H5P_genplist_t *)H5I_object(H5P_LST_ATTRIBUTE_CREATE_ID_g)))
        HGOTO_ERROR(H5E_PLIST, H5E_BADTYPE, FAIL, "can't get default ACPL")

    /* Create the property list object to return */
    if((new_plist_id = H5P_copy_plist(plist, TRUE)) < 0)
	HGOTO_ERROR(H5E_PLIST, H5E_CANTINIT, FAIL, "unable to copy attribute creation properties")
    if(NULL == (new_plist = (H5P_genplist_t *)H5I_object(new_plist_id)))
        HGOTO_ERROR(H5E_PLIST, H5E_BADTYPE, FAIL, "can't get property list")

    /* Set the character encoding on the new property list */
    if(H5P_set(new_plist, H5P_STRCRT_CHAR_ENCODING_NAME, &(attr->shared->encoding)) < 0)
        HGOTO_ERROR(H5E_PLIST, H5E_CANTSET, FAIL, "can't set character encoding")

    ret_value = new_plist_id;

done:
    FUNC_LEAVE_NOAPI(ret_value)
} /* end H5A__get_create_plist() */


/*-------------------------------------------------------------------------
 * Function:	H5A__get_info
 *
 * Purpose:	Retrieve information about an attribute.
 *
 * Return:	Success:	Non-negative
 *		Failure:	Negative
 *
 * Programmer:	Quincey Koziol
 *              February  6, 2007
 *
 *-------------------------------------------------------------------------
 */
herr_t
H5A__get_info(const H5A_t *attr, H5A_info_t *ainfo)
{
    herr_t ret_value = SUCCEED;           /* Return value */

    FUNC_ENTER_NOAPI(FAIL)

    /* Check args */
    HDassert(attr);
    HDassert(ainfo);

    /* Set info for attribute */
    ainfo->cset = attr->shared->encoding;
    ainfo->data_size = attr->shared->data_size;
    if(attr->shared->crt_idx == H5O_MAX_CRT_ORDER_IDX) {
        ainfo->corder_valid = FALSE;
        ainfo->corder = 0;
    } /* end if */
    else {
        ainfo->corder_valid = TRUE;
        ainfo->corder = attr->shared->crt_idx;
    } /* end else */

done:
    FUNC_LEAVE_NOAPI(ret_value)
} /* end H5A__get_info() */


/*-------------------------------------------------------------------------
 * Function:    H5A__copy
 *
 * Purpose:     Copies attribute OLD_ATTR.
 *
 * Return:      Success:    Pointer to a new copy of the OLD_ATTR argument.
 *
 *              Failure:    NULL
 *
 * Programmer:	Robb Matzke
 *		Thursday, December  4, 1997
 *
 *-------------------------------------------------------------------------
 */
H5A_t *
H5A__copy(H5A_t *_new_attr, const H5A_t *old_attr)
{
    H5A_t	*new_attr = NULL;
    hbool_t     allocated_attr = FALSE;   /* Whether the attribute was allocated */
    H5A_t	*ret_value = NULL;        /* Return value */

    FUNC_ENTER_PACKAGE

    /* check args */
    HDassert(old_attr);

    /* Allocate attribute structure */
    if(_new_attr == NULL) {
        if(NULL == (new_attr = H5FL_CALLOC(H5A_t)))
            HGOTO_ERROR(H5E_RESOURCE, H5E_NOSPACE, NULL, "memory allocation failed")
        allocated_attr = TRUE;
    } /* end if */
    else
        new_attr = _new_attr;

    /* Copy the top level of the attribute */
    new_attr->sh_loc = old_attr->sh_loc;

    /* Deep copy of the group hierarchy path */
    if(H5G_name_copy(&(new_attr->path), &(old_attr->path), H5_COPY_DEEP) < 0)
        HGOTO_ERROR(H5E_ATTR, H5E_CANTCOPY, NULL, "unable to copy path")

    /* Share some attribute information */
    new_attr->shared = old_attr->shared;

    /* Increment reference count for shared object */
    new_attr->shared->nrefs++;

    /* Don't open the object header for a copy */
    new_attr->obj_opened = FALSE;

    /* Set the return value */
    ret_value = new_attr;

done:
    if(ret_value == NULL)
        if(allocated_attr && new_attr && H5A__close(new_attr) < 0)
            HDONE_ERROR(H5E_ATTR, H5E_CANTFREE, NULL, "can't close attribute")

    FUNC_LEAVE_NOAPI(ret_value)
} /* end H5A__copy() */


/*-------------------------------------------------------------------------
 * Function:    H5A__free
 *
 * Purpose:     Frees all memory associated with an attribute, but does not
 *              free the H5A_t structure (which should be done in H5T_close).
 *
 * Return:      SUCCEED/FAIL
 *
 * Programmer:	Quincey Koziol
 *		Monday, November 15, 2004
 *
 *-------------------------------------------------------------------------
 */
herr_t
H5A__free(H5A_t *attr)
{
    herr_t ret_value = SUCCEED;           /* Return value */

    FUNC_ENTER_PACKAGE

    HDassert(attr);

    /* Free dynamically allocated items */
    if(attr->shared->name) {
        H5MM_xfree(attr->shared->name);
        attr->shared->name = NULL;
    }
    if(attr->shared->dt) {
        if(H5T_close_real(attr->shared->dt) < 0)
            HGOTO_ERROR(H5E_ATTR, H5E_CANTRELEASE, FAIL, "can't release datatype info")
        attr->shared->dt = NULL;
    }
    if(attr->shared->ds) {
        if(H5S_close(attr->shared->ds) < 0)
            HGOTO_ERROR(H5E_ATTR, H5E_CANTRELEASE, FAIL, "can't release dataspace info")
        attr->shared->ds = NULL;
    }
    if(attr->shared->data)
        attr->shared->data = H5FL_BLK_FREE(attr_buf, attr->shared->data);

done:
    FUNC_LEAVE_NOAPI(ret_value)
} /* end H5A__free() */


/*-------------------------------------------------------------------------
 * Function:    H5A__close_cb
 *
 * Purpose:     Called when the ref count reaches zero on the attribute's ID
 *
 * Return:      SUCCEED/FAIL
 *
 *-------------------------------------------------------------------------
 */
herr_t
H5A__close_cb(H5VL_object_t *attr_vol_obj)
{
    herr_t          ret_value = SUCCEED;    /* Return value */

    FUNC_ENTER_PACKAGE

    /* Sanity check */
    HDassert(attr_vol_obj);

    /* Close the attribute */
    if((ret_value = H5VL_attr_close(attr_vol_obj->data, attr_vol_obj->driver->cls, H5P_DATASET_XFER_DEFAULT, H5_REQUEST_NULL)) < 0)
        HGOTO_ERROR(H5E_ATTR, H5E_CLOSEERROR, FAIL, "problem closing attribute")

    /* Free the VOL object */
    if(H5VL_free_object(attr_vol_obj) < 0)
        HGOTO_ERROR(H5E_ATTR, H5E_CANTDEC, FAIL, "unable to free VOL object")

done:
    FUNC_LEAVE_NOAPI(ret_value)
} /* end H5A__close_cb() */


/*-------------------------------------------------------------------------
 * Function:    H5A__close
 *
 * Purpose:     Frees an attribute and all associated memory.
 *
 * Return:      SUCCEED/FAIL
 *
 * Programmer:	Robb Matzke
 *		Monday, December  8, 1997
 *
 *-------------------------------------------------------------------------
 */
herr_t
H5A__close(H5A_t *attr)
{
    herr_t ret_value = SUCCEED;           /* Return value */

    FUNC_ENTER_PACKAGE

    HDassert(attr);
    HDassert(attr->shared);

    /* Close the object's symbol-table entry */
    if(attr->obj_opened && (H5O_close(&(attr->oloc), NULL) < 0))
        HGOTO_ERROR(H5E_ATTR, H5E_CANTRELEASE, FAIL, "can't release object header info")

    /* Reference count can be 0.  It only happens when H5A__create fails. */
    if(attr->shared->nrefs <= 1) {
        /* Free dynamically allocated items */
        if(H5A__free(attr) < 0)
            HGOTO_ERROR(H5E_ATTR, H5E_CANTRELEASE, FAIL, "can't release attribute info")

        /* Destroy shared attribute struct */
        attr->shared = H5FL_FREE(H5A_shared_t, attr->shared);
    } /* end if */
    else {
        /* There are other references to the shared part of the attribute.
         * Only decrement the reference count. */
        --attr->shared->nrefs;
    } /* end else */

    /* Free group hierarchy path */
    if(H5G_name_free(&(attr->path)) < 0)
        HGOTO_ERROR(H5E_ATTR, H5E_CANTRELEASE, FAIL, "can't release group hier. path")

    attr->shared = NULL;
    attr = H5FL_FREE(H5A_t, attr);

done:
    FUNC_LEAVE_NOAPI(ret_value)
} /* end H5A__close() */


/*-------------------------------------------------------------------------
 * Function:	H5A_oloc
 *
 * Purpose:	Return the object location for an attribute.  It's the
 *		object location for the object to which the attribute
 *		belongs, not the attribute itself.
 *
 * Return:	Success:	Ptr to entry
 *		Failure:	NULL
 *
 * Programmer:	Robb Matzke
 *              Thursday, August  6, 1998
 *
 *-------------------------------------------------------------------------
 */
H5O_loc_t *
H5A_oloc(H5A_t *attr)
{
    H5O_loc_t *ret_value = NULL;   /* Return value */

    FUNC_ENTER_NOAPI(NULL)

    HDassert(attr);

    /* Set return value */
    ret_value = &(attr->oloc);

done:
    FUNC_LEAVE_NOAPI(ret_value)
} /* end H5A_oloc() */


/*-------------------------------------------------------------------------
 * Function:	H5A_nameof
 *
 * Purpose:	Return the group hier. path for an attribute.  It's the
 *		group hier. path for the object to which the attribute
 *		belongs, not the attribute itself.
 *
 * Return:	Success:	Ptr to entry
 *		Failure:	NULL
 *
 * Programmer:	Quincey Koziol
 *              Monday, September 12, 2005
 *
 *-------------------------------------------------------------------------
 */
H5G_name_t *
H5A_nameof(H5A_t *attr)
{
    H5G_name_t *ret_value = NULL;   /* Return value */

    FUNC_ENTER_NOAPI(NULL)

    HDassert(attr);

    /* Set return value */
    ret_value = &(attr->path);

done:
    FUNC_LEAVE_NOAPI(ret_value)
} /* end H5A_nameof() */


/*-------------------------------------------------------------------------
 * Function:    H5A_type
 *
 * Purpose:     Return the datatype for an attribute.
 *
 * Return:      Success:        Ptr to entry
 *              Failure:        NULL
 *
 * Programmer:  Neil Fortner
 *              Friday, November  11, 2011
 *
 *-------------------------------------------------------------------------
 */
H5T_t *
H5A_type(const H5A_t *attr)
{
    H5T_t *ret_value = NULL;   /* Return value */

    FUNC_ENTER_NOAPI(NULL)

    HDassert(attr);

    /* Set return value */
    ret_value = attr->shared->dt;

done:
    FUNC_LEAVE_NOAPI(ret_value)
} /* end H5A_type() */


/*-------------------------------------------------------------------------
<<<<<<< HEAD
 * Function:	H5A__exists
 *
 * Purpose:     Private version of H5Aexists
 *
 * Note:        This routine is needed so that there's a non-API routine for
 *              detecting attributes that can set up VOL / SWMR info
 *              (which need a DXPL).
 *
 * Return:	Success:	TRUE/FALSE
 *		Failure:        Negative
 *
 * Programmer:	Quincey Koziol
 *              December 6, 2017
 *
 *-------------------------------------------------------------------------
 */
htri_t
H5A__exists(const H5G_loc_t *loc, const char *name)
{
    htri_t ret_value = FAIL;    /* Return value */

    FUNC_ENTER_PACKAGE

    /* Check if the attribute exists */
    if((ret_value = H5O__attr_exists(loc->oloc, name)) < 0)
        HGOTO_ERROR(H5E_ATTR, H5E_CANTGET, FAIL, "unable to determine if attribute exists")

done:
    FUNC_LEAVE_NOAPI(ret_value)
} /* H5A__exists() */


/*-------------------------------------------------------------------------
 * Function:	H5A__exists_by_name
=======
 * Function:    H5A__exists_by_name
>>>>>>> 2f605eaa
 *
 * Purpose:     Private version of H5Aexists_by_name
 *
 * Return:      TRUE/FALSE/FAIL
 *
 * Programmer:	Quincey Koziol
 *              Thursday, November 1, 2007
 *
 *-------------------------------------------------------------------------
 */
htri_t
H5A__exists_by_name(H5G_loc_t loc, const char *obj_name, const char *attr_name)
{
    H5G_loc_t   obj_loc;                /* Location used to open group */
    H5G_name_t  obj_path;            	/* Opened object group hier. path */
    H5O_loc_t   obj_oloc;            	/* Opened object object location */
    hbool_t     loc_found = FALSE;      /* Entry at 'obj_name' found */
    htri_t	ret_value = FAIL;       /* Return value */

    FUNC_ENTER_PACKAGE

    /* Set up opened group location to fill in */
    obj_loc.oloc = &obj_oloc;
    obj_loc.path = &obj_path;
    H5G_loc_reset(&obj_loc);

    /* Find the object's location */
    if(H5G_loc_find(&loc, obj_name, &obj_loc/*out*/) < 0)
        HGOTO_ERROR(H5E_ATTR, H5E_NOTFOUND, FAIL, "object not found")
    loc_found = TRUE;

    /* Check if the attribute exists */
    if((ret_value = H5O__attr_exists(obj_loc.oloc, attr_name)) < 0)
        HGOTO_ERROR(H5E_ATTR, H5E_CANTGET, FAIL, "unable to determine if attribute exists")

done:
    /* Release resources */
    if(loc_found && H5G_loc_free(&obj_loc) < 0)
        HDONE_ERROR(H5E_ATTR, H5E_CANTRELEASE, FAIL, "can't free location")

    FUNC_LEAVE_NOAPI(ret_value)
} /* H5A__exists_by_name() */


/*-------------------------------------------------------------------------
 * Function:	H5A__compact_build_table_cb
 *
 * Purpose:	Object header iterator callback routine to copy attribute
 *              into table.
 *
 * Return:	Non-negative on success/Negative on failure
 *
 * Programmer:	Quincey Koziol
 *		koziol@hdfgroup.org
 *		Dec 18 2006
 *
 * Modification:Raymond Lu
 *              24 June 2008
 *              Changed the table of attribute objects to be the table of
 *              pointers to attribute objects for the ease of operation.
 *-------------------------------------------------------------------------
 */
static herr_t
H5A__compact_build_table_cb(H5O_t H5_ATTR_UNUSED *oh, H5O_mesg_t *mesg/*in,out*/,
    unsigned sequence, unsigned H5_ATTR_UNUSED *oh_modified, void *_udata/*in,out*/)
{
    H5A_compact_bt_ud_t *udata = (H5A_compact_bt_ud_t *)_udata;   /* Operator user data */
    herr_t ret_value = H5_ITER_CONT;    /* Return value */

    FUNC_ENTER_STATIC

    /* check args */
    HDassert(mesg);

    /* Re-allocate the table if necessary */
    if(udata->curr_attr == udata->atable->nattrs) {
        H5A_t **new_table;          /* New table for attributes */
        size_t new_table_size;      /* Number of attributes in new table */

        /* Allocate larger table */
        new_table_size = MAX(1, 2 * udata->atable->nattrs);
        if(NULL == (new_table = (H5A_t **)H5FL_SEQ_REALLOC(H5A_t_ptr, udata->atable->attrs, new_table_size)))
            HGOTO_ERROR(H5E_RESOURCE, H5E_NOSPACE, H5_ITER_ERROR, "unable to extend attribute table")

        /* Update table information in user data */
        udata->atable->attrs = new_table;
        udata->atable->nattrs = new_table_size;
    } /* end if */

    /* Copy attribute into table */
    if(NULL == (udata->atable->attrs[udata->curr_attr] = H5A__copy(NULL, (const H5A_t *)mesg->native)))
        HGOTO_ERROR(H5E_ATTR, H5E_CANTCOPY, H5_ITER_ERROR, "can't copy attribute")

    /* Assign [somewhat arbitrary] creation order value, if requested */
    if(udata->bogus_crt_idx)
        ((udata->atable->attrs[udata->curr_attr])->shared)->crt_idx = sequence;

    /* Increment current attribute */
    udata->curr_attr++;

done:
    FUNC_LEAVE_NOAPI(ret_value)
} /* end H5A__compact_build_table_cb() */


/*-------------------------------------------------------------------------
 * Function:	H5A__compact_build_table
 *
 * Purpose:     Builds a table containing a sorted list of attributes for
 *              an object
 *
 * Note:        Used for building table of attributes in non-native iteration
 *              order for an index
 *
 * Return:      SUCCEED/FAIL
 *
 * Programmer:	Quincey Koziol
 *	        Dec 18, 2006
 *
 *-------------------------------------------------------------------------
 */
herr_t
H5A__compact_build_table(H5F_t *f, H5O_t *oh, H5_index_t idx_type,
    H5_iter_order_t order, H5A_attr_table_t *atable)
{
    H5A_compact_bt_ud_t udata;                  /* User data for iteration callback */
    H5O_mesg_operator_t op;             /* Wrapper for operator */
    herr_t ret_value = SUCCEED;         /* Return value */

    FUNC_ENTER_PACKAGE

    /* Sanity check */
    HDassert(f);
    HDassert(oh);
    HDassert(atable);

    /* Initialize table */
    atable->attrs = NULL;
    atable->nattrs = 0;

    /* Set up user data for iteration */
    udata.f = f;
    udata.atable = atable;
    udata.curr_attr = 0;
    udata.bogus_crt_idx = (hbool_t)((oh->version == H5O_VERSION_1 ||
            !(oh->flags & H5O_HDR_ATTR_CRT_ORDER_TRACKED)) ? TRUE : FALSE);

    /* Iterate over existing attributes, checking for attribute with same name */
    op.op_type = H5O_MESG_OP_LIB;
    op.u.lib_op = H5A__compact_build_table_cb;
    if(H5O__msg_iterate_real(f, oh, H5O_MSG_ATTR, &op, &udata) < 0)
        HGOTO_ERROR(H5E_ATTR, H5E_BADITER, FAIL, "error building attribute table")

    /* Correct # of attributes in table */
    atable->nattrs = udata.curr_attr;

    /* Don't sort an empty table. */
    if(atable->nattrs > 0) {
        /* Sort attribute table in correct iteration order */
        if(H5A__attr_sort_table(atable, idx_type, order) < 0)
            HGOTO_ERROR(H5E_ATTR, H5E_CANTSORT, FAIL, "error sorting attribute table")
    } /* end if */

done:
    FUNC_LEAVE_NOAPI(ret_value)
} /* end H5A__compact_build_table() */


/*-------------------------------------------------------------------------
 * Function:	H5A__dense_build_table_cb
 *
 * Purpose:	Callback routine for building table of attributes from dense
 *              attribute storage.
 *
 * Return:	Success:        Non-negative
 *		Failure:	Negative
 *
 * Programmer:	Quincey Koziol
 *		koziol@hdfgroup.org
 *		Dec 11 2006
 *
 *-------------------------------------------------------------------------
 */
static herr_t
H5A__dense_build_table_cb(const H5A_t *attr, void *_udata)
{
    H5A_dense_bt_ud_t *udata = (H5A_dense_bt_ud_t *)_udata;     /* 'User data' passed in */
    herr_t ret_value = H5_ITER_CONT;   /* Return value */

    FUNC_ENTER_STATIC

    /* check arguments */
    HDassert(attr);
    HDassert(udata);
    HDassert(udata->curr_attr < udata->atable->nattrs);

    /* Allocate attribute for entry in the table */
    if(NULL == (udata->atable->attrs[udata->curr_attr] = H5FL_CALLOC(H5A_t)))
        HGOTO_ERROR(H5E_ATTR, H5E_CANTALLOC, H5_ITER_ERROR, "can't allocate attribute")

    /* Copy attribute information.  Share the attribute object in copying. */
    if(NULL == H5A__copy(udata->atable->attrs[udata->curr_attr], attr))
        HGOTO_ERROR(H5E_ATTR, H5E_CANTCOPY, H5_ITER_ERROR, "can't copy attribute")

    /* Increment number of attributes stored */
    udata->curr_attr++;

done:
    FUNC_LEAVE_NOAPI(ret_value)
} /* end H5A__dense_build_table_cb() */


/*-------------------------------------------------------------------------
 * Function:    H5A__dense_build_table
 *
 * Purpose:     Builds a table containing a sorted list of attributes for
 *              an object
 *
 * Note:        Used for building table of attributes in non-native iteration
 *              order for an index.  Uses the "name" index to retrieve records,
 *              but the 'idx_type' index for sorting them.
 *
 * Return:      SUCCEED/FAIL
 *
 * Programmer:	Quincey Koziol
 *	        Dec 11, 2006
 *
 *-------------------------------------------------------------------------
 */
herr_t
H5A__dense_build_table(H5F_t *f, const H5O_ainfo_t *ainfo,
    H5_index_t idx_type, H5_iter_order_t order, H5A_attr_table_t *atable)
{
    H5B2_t *bt2_name = NULL;            /* v2 B-tree handle for name index */
    hsize_t nrec;                       /* # of records in v2 B-tree */
    herr_t ret_value = SUCCEED;         /* Return value */

    FUNC_ENTER_PACKAGE

    /* Sanity check */
    HDassert(f);
    HDassert(ainfo);
    HDassert(H5F_addr_defined(ainfo->fheap_addr));
    HDassert(H5F_addr_defined(ainfo->name_bt2_addr));
    HDassert(atable);

    /* Open the name index v2 B-tree */
    if(NULL == (bt2_name = H5B2_open(f, ainfo->name_bt2_addr, NULL)))
        HGOTO_ERROR(H5E_ATTR, H5E_CANTOPENOBJ, FAIL, "unable to open v2 B-tree for name index")

    /* Retrieve # of records in "name" B-tree */
    /* (should be same # of records in all indices) */
    if(H5B2_get_nrec(bt2_name, &nrec) < 0)
        HGOTO_ERROR(H5E_ATTR, H5E_CANTGET, FAIL, "can't retrieve # of records in index")

    /* Set size of table */
    H5_CHECK_OVERFLOW(nrec, /* From: */ hsize_t, /* To: */ size_t);
    atable->nattrs = (size_t)nrec;

    /* Allocate space for the table entries */
    if(atable->nattrs > 0) {
        H5A_dense_bt_ud_t udata;       /* User data for iteration callback */
        H5A_attr_iter_op_t attr_op;    /* Attribute operator */

        /* Allocate the table to store the attributes */
        if((atable->attrs = (H5A_t **)H5FL_SEQ_CALLOC(H5A_t_ptr, atable->nattrs)) == NULL)
            HGOTO_ERROR(H5E_RESOURCE, H5E_NOSPACE, FAIL, "memory allocation failed")

        /* Set up user data for iteration */
        udata.atable = atable;
        udata.curr_attr = 0;

        /* Build iterator operator */
        attr_op.op_type = H5A_ATTR_OP_LIB;
        attr_op.u.lib_op = H5A__dense_build_table_cb;

        /* Iterate over the links in the group, building a table of the link messages */
        if(H5A__dense_iterate(f, (hid_t)0, ainfo, H5_INDEX_NAME, H5_ITER_NATIVE,
                (hsize_t)0, NULL, &attr_op, &udata) < 0)
            HGOTO_ERROR(H5E_ATTR, H5E_CANTINIT, FAIL, "error building attribute table")

        /* Sort attribute table in correct iteration order */
        if(H5A__attr_sort_table(atable, idx_type, order) < 0)
            HGOTO_ERROR(H5E_ATTR, H5E_CANTSORT, FAIL, "error sorting attribute table")
    } /* end if */
    else
        atable->attrs = NULL;

done:
    /* Release resources */
    if(bt2_name && H5B2_close(bt2_name) < 0)
        HDONE_ERROR(H5E_ATTR, H5E_CLOSEERROR, FAIL, "can't close v2 B-tree for name index")

    FUNC_LEAVE_NOAPI(ret_value)
} /* end H5A__dense_build_table() */


/*-------------------------------------------------------------------------
 * Function:	H5A__attr_cmp_name_inc
 *
 * Purpose:	Callback routine for comparing two attribute names, in
 *              increasing alphabetic order
 *
 * Return:	An integer less than, equal to, or greater than zero if the
 *              first argument is considered to be respectively less than,
 *              equal to, or greater than the second.  If two members compare
 *              as equal, their order in the sorted array is undefined.
 *              (i.e. same as strcmp())
 *
 * Programmer:	Quincey Koziol
 *		koziol@hdfgroup.org
 *		Dec 11 2006
 *
 *-------------------------------------------------------------------------
 */
static int
H5A__attr_cmp_name_inc(const void *attr1, const void *attr2)
{
    FUNC_ENTER_STATIC_NOERR

    FUNC_LEAVE_NOAPI(HDstrcmp((*(const H5A_t * const *)attr1)->shared->name,
            (*(const H5A_t * const *)attr2)->shared->name))
} /* end H5A__attr_cmp_name_inc() */


/*-------------------------------------------------------------------------
 * Function:	H5A__attr_cmp_name_dec
 *
 * Purpose:	Callback routine for comparing two attribute names, in
 *              decreasing alphabetic order
 *
 * Return:	An integer less than, equal to, or greater than zero if the
 *              second argument is considered to be respectively less than,
 *              equal to, or greater than the first.  If two members compare
 *              as equal, their order in the sorted array is undefined.
 *              (i.e. opposite of strcmp())
 *
 * Programmer:	Quincey Koziol
 *		koziol@hdfgroup.org
 *		Feb  8 2007
 *
 *-------------------------------------------------------------------------
 */
static int
H5A__attr_cmp_name_dec(const void *attr1, const void *attr2)
{
    FUNC_ENTER_STATIC_NOERR

    FUNC_LEAVE_NOAPI(HDstrcmp((*(const H5A_t * const *)attr2)->shared->name,
            (*(const H5A_t * const *)attr1)->shared->name))
} /* end H5A__attr_cmp_name_dec() */


/*-------------------------------------------------------------------------
 * Function:	H5A__attr_cmp_corder_inc
 *
 * Purpose:	Callback routine for comparing two attributes, in
 *              increasing creation order
 *
 * Return:	An integer less than, equal to, or greater than zero if the
 *              first argument is considered to be respectively less than,
 *              equal to, or greater than the second.  If two members compare
 *              as equal, their order in the sorted array is undefined.
 *
 * Programmer:	Quincey Koziol
 *		koziol@hdfgroup.org
 *		Feb  8 2007
 *
 *-------------------------------------------------------------------------
 */
static int
H5A__attr_cmp_corder_inc(const void *attr1, const void *attr2)
{
    int ret_value = 0;          /* Return value */

    FUNC_ENTER_STATIC_NOERR

    if((*(const H5A_t * const *)attr1)->shared->crt_idx < (*(const H5A_t * const *)attr2)->shared->crt_idx)
        ret_value = -1;
    else if((*(const H5A_t * const *)attr1)->shared->crt_idx > (*(const H5A_t * const *)attr2)->shared->crt_idx)
        ret_value = 1;
    else
        ret_value = 0;

    FUNC_LEAVE_NOAPI(ret_value)
} /* end H5A__attr_cmp_corder_inc() */


/*-------------------------------------------------------------------------
 * Function:	H5A__attr_cmp_corder_dec
 *
 * Purpose:	Callback routine for comparing two attributes, in
 *              decreasing creation order
 *
 * Return:	An integer less than, equal to, or greater than zero if the
 *              second argument is considered to be respectively less than,
 *              equal to, or greater than the first.  If two members compare
 *              as equal, their order in the sorted array is undefined.
 *
 * Programmer:	Quincey Koziol
 *		koziol@hdfgroup.org
 *		Feb  8 2007
 *
 *-------------------------------------------------------------------------
 */
static int
H5A__attr_cmp_corder_dec(const void *attr1, const void *attr2)
{
    int ret_value = 0;              /* Return value */

    FUNC_ENTER_STATIC_NOERR

    if((*(const H5A_t * const *)attr1)->shared->crt_idx < (*(const H5A_t * const *)attr2)->shared->crt_idx)
        ret_value = 1;
    else if((*(const H5A_t * const *)attr1)->shared->crt_idx > (*(const H5A_t * const *)attr2)->shared->crt_idx)
        ret_value = -1;
    else
        ret_value = 0;

    FUNC_LEAVE_NOAPI(ret_value)
} /* end H5A__attr_cmp_corder_dec() */


/*-------------------------------------------------------------------------
 * Function:	H5A__attr_sort_table
 *
 * Purpose:     Sort table containing a list of attributes for an object
 *
 * Return:	Success:        Non-negative
 *		Failure:	Negative
 *
 * Programmer:	Quincey Koziol
 *	        Dec 11, 2006
 *
 *-------------------------------------------------------------------------
 */
static herr_t
H5A__attr_sort_table(H5A_attr_table_t *atable, H5_index_t idx_type,
    H5_iter_order_t order)
{
    FUNC_ENTER_STATIC_NOERR

    /* Sanity check */
    HDassert(atable);

    /* Pick appropriate comparison routine */
    if(idx_type == H5_INDEX_NAME) {
        if(order == H5_ITER_INC)
            HDqsort(atable->attrs, atable->nattrs, sizeof(H5A_t*), H5A__attr_cmp_name_inc);
        else if(order == H5_ITER_DEC)
            HDqsort(atable->attrs, atable->nattrs, sizeof(H5A_t*), H5A__attr_cmp_name_dec);
        else
            HDassert(order == H5_ITER_NATIVE);
    } /* end if */
    else {
        HDassert(idx_type == H5_INDEX_CRT_ORDER);
        if(order == H5_ITER_INC)
            HDqsort(atable->attrs, atable->nattrs, sizeof(H5A_t*), H5A__attr_cmp_corder_inc);
        else if(order == H5_ITER_DEC)
            HDqsort(atable->attrs, atable->nattrs, sizeof(H5A_t*), H5A__attr_cmp_corder_dec);
        else
            HDassert(order == H5_ITER_NATIVE);
    } /* end else */

    FUNC_LEAVE_NOAPI(SUCCEED)
} /* end H5A__attr_sort_table() */


/*-------------------------------------------------------------------------
 * Function:    H5A__attr_iterate_table
 *
 * Purpose:     Iterate over table containing a list of attributes for an object,
 *              making appropriate callbacks
 *
 * Return:      SUCCEED/FAIL
 *
 * Programmer:	Quincey Koziol
 *	        Dec 18, 2006
 *
 *-------------------------------------------------------------------------
 */
herr_t
H5A__attr_iterate_table(const H5A_attr_table_t *atable, hsize_t skip,
    hsize_t *last_attr, hid_t loc_id, const H5A_attr_iter_op_t *attr_op,
    void *op_data)
{
    size_t u;                           /* Local index variable */
    herr_t ret_value = H5_ITER_CONT;   /* Return value */

    FUNC_ENTER_PACKAGE

    /* Sanity check */
    HDassert(atable);
    HDassert(attr_op);

    /* Skip over attributes, if requested */
    if(last_attr)
        *last_attr = skip;

    /* Iterate over attribute messages */
    H5_CHECKED_ASSIGN(u, size_t, skip, hsize_t)
    for(; u < atable->nattrs && !ret_value; u++) {
        /* Check which type of callback to make */
        switch(attr_op->op_type) {
            case H5A_ATTR_OP_APP2:
            {
                H5A_info_t ainfo;               /* Info for attribute */

                /* Get the attribute information */
                if(H5A__get_info(atable->attrs[u], &ainfo) < 0)
                    HGOTO_ERROR(H5E_ATTR, H5E_CANTGET, H5_ITER_ERROR, "unable to get attribute info")

                /* Make the application callback */
                ret_value = (attr_op->u.app_op2)(loc_id, ((atable->attrs[u])->shared)->name, &ainfo, op_data);
                break;
            }

#ifndef H5_NO_DEPRECATED_SYMBOLS
            case H5A_ATTR_OP_APP:
                /* Make the application callback */
                ret_value = (attr_op->u.app_op)(loc_id, ((atable->attrs[u])->shared)->name, op_data);
                break;
#endif /* H5_NO_DEPRECATED_SYMBOLS */

            case H5A_ATTR_OP_LIB:
                /* Call the library's callback */
                ret_value = (attr_op->u.lib_op)((atable->attrs[u]), op_data);
                break;

            default:
                HDassert("unknown attribute op type" && 0);
#ifdef NDEBUG
                HGOTO_ERROR(H5E_ATTR, H5E_UNSUPPORTED, FAIL, "unsupported attribute op type")
#endif /* NDEBUG */
        } /* end switch */

        /* Increment the number of entries passed through */
        if(last_attr)
            (*last_attr)++;
    } /* end for */

    /* Check for callback failure and pass along return value */
    if(ret_value < 0)
        HERROR(H5E_ATTR, H5E_CANTNEXT, "iteration operator failed");

done:
    FUNC_LEAVE_NOAPI(ret_value)
} /* end H5A__attr_iterate_table() */


/*-------------------------------------------------------------------------
 * Function:    H5A__attr_release_table
 *
 * Purpose:     Release table containing a list of attributes for an object
 *
 * Return:      SUCCEED/FAIL
 *
 * Programmer:	  Quincey Koziol
 *	          Dec 11, 2006
 *
 *-------------------------------------------------------------------------
 */
herr_t
H5A__attr_release_table(H5A_attr_table_t *atable)
{
    herr_t	ret_value = SUCCEED;    /* Return value */

    FUNC_ENTER_PACKAGE

    /* Sanity check */
    HDassert(atable);

    /* Release attribute info, if any. */
    if(atable->nattrs > 0) {
        size_t      u;               /* Local index variable */

        /* Free attribute message information */
        for(u = 0; u < atable->nattrs; u++)
            if(atable->attrs[u] && H5A__close(atable->attrs[u]) < 0)
                HGOTO_ERROR(H5E_ATTR, H5E_CANTFREE, FAIL, "unable to release attribute")
    } /* end if */
    else
        HDassert(atable->attrs == NULL);

    atable->attrs = (H5A_t **)H5FL_SEQ_FREE(H5A_t_ptr, atable->attrs);

done:
    FUNC_LEAVE_NOAPI(ret_value)
} /* end H5A__attr_release_table() */


/*-------------------------------------------------------------------------
 * Function:    H5A__get_ainfo
 *
 * Purpose:     Retrieves the "attribute info" message for an object.  Also
 *              sets the number of attributes correctly, if it isn't set up yet.
 *
 * Return:      Success:    TRUE/FALSE whether message was found & retrieved
 *              Failure:    FAIL if error occurred
 *
 * Programmer:  Quincey Koziol
 *              koziol@hdfgroup.org
 *              Mar 11 2007
 *
 *-------------------------------------------------------------------------
 */
htri_t
H5A__get_ainfo(H5F_t *f, H5O_t *oh, H5O_ainfo_t *ainfo)
{
    H5B2_t *bt2_name = NULL;    /* v2 B-tree handle for name index */
    htri_t ret_value = FAIL;    /* Return value */

    FUNC_ENTER_NOAPI_TAG(oh->cache_info.addr, FAIL)

    /* check arguments */
    HDassert(f);
    HDassert(oh);
    HDassert(ainfo);

    /* Check if the "attribute info" message exists */
    if((ret_value = H5O_msg_exists_oh(oh, H5O_AINFO_ID)) < 0)
	HGOTO_ERROR(H5E_ATTR, H5E_NOTFOUND, FAIL, "unable to check object header")
    if(ret_value > 0) {
        /* Retrieve the "attribute info" structure */
        if(NULL == H5O_msg_read_oh(f, oh, H5O_AINFO_ID, ainfo))
	    HGOTO_ERROR(H5E_ATTR, H5E_CANTGET, FAIL, "can't read AINFO message")

        /* Check if we don't know how many attributes there are */
        if(ainfo->nattrs == HSIZET_MAX) {
            /* Check if we are using "dense" attribute storage */
            if(H5F_addr_defined(ainfo->fheap_addr)) {
                /* Open the name index v2 B-tree */
                if(NULL == (bt2_name = H5B2_open(f, ainfo->name_bt2_addr, NULL)))
                    HGOTO_ERROR(H5E_ATTR, H5E_CANTOPENOBJ, FAIL, "unable to open v2 B-tree for name index")

                /* Retrieve # of records in "name" B-tree */
                /* (should be same # of records in all indices) */
                if(H5B2_get_nrec(bt2_name, &ainfo->nattrs) < 0)
                    HGOTO_ERROR(H5E_ATTR, H5E_CANTGET, FAIL, "can't retrieve # of records in index")
            } /* end if */
            else
                /* Retrieve # of attributes from object header */
                ainfo->nattrs = oh->attr_msgs_seen;
        } /* end if */
    } /* end if */

done:
    /* Release resources */
    if(bt2_name && H5B2_close(bt2_name) < 0)
        HDONE_ERROR(H5E_ATTR, H5E_CLOSEERROR, FAIL, "can't close v2 B-tree for name index")

    FUNC_LEAVE_NOAPI_TAG(ret_value)
} /* end H5A__get_ainfo() */


/*-------------------------------------------------------------------------
 * Function:    H5A__set_version
 *
 * Purpose:     Sets the correct version to encode attribute with.
 *              Chooses the oldest version possible, unless the
 *              file's low bound indicates otherwise.
 *
 * Return:      SUCCEED/FAIL
 *
 * Programmer:  Quincey Koziol
 *              koziol@hdfgroup.org
 *              Jul 17 2007
 *
 *-------------------------------------------------------------------------
 */
herr_t
H5A__set_version(const H5F_t *f, H5A_t *attr)
{
    hbool_t type_shared, space_shared;  /* Flags to indicate that shared messages are used for this attribute */
    uint8_t version;                    /* Message version */
    herr_t ret_value = SUCCEED;         /* Return value */

    FUNC_ENTER_PACKAGE

    /* check arguments */
    HDassert(f);
    HDassert(attr);

    /* Check whether datatype and dataspace are shared */
    if(H5O_msg_is_shared(H5O_DTYPE_ID, attr->shared->dt) > 0)
        type_shared = TRUE;
    else
        type_shared = FALSE;

    if(H5O_msg_is_shared(H5O_SDSPACE_ID, attr->shared->ds) > 0)
        space_shared = TRUE;
    else
        space_shared = FALSE;

    /* Check which version to encode attribute with */
    if(attr->shared->encoding != H5T_CSET_ASCII)
        version = H5O_ATTR_VERSION_3;   /* Write version which includes the character encoding */
    else if(type_shared || space_shared)
        version = H5O_ATTR_VERSION_2;   /* Write out version with flag for indicating shared datatype or dataspace */
    else
        version = H5O_ATTR_VERSION_1;   /* Write out basic version */

    /* Upgrade to the version indicated by the file's low bound if higher */
    version = MAX(version, (uint8_t)H5O_attr_ver_bounds[H5F_LOW_BOUND(f)]);

    /* Version bounds check */
    if(version > H5O_attr_ver_bounds[H5F_HIGH_BOUND(f)])
        HGOTO_ERROR(H5E_ATTR, H5E_BADRANGE, FAIL, "attribute version out of bounds")

    /* Set the message version */
    attr->shared->version = version;

done:
    FUNC_LEAVE_NOAPI(ret_value)
} /* end H5A__set_version() */


/*-------------------------------------------------------------------------
 * Function:    H5A__attr_copy_file
 *
 * Purpose:     Copies a message from _MESG to _DEST in file
 *
 *              Note that this function assumes that it is copying *all*
 *              the attributes in the object, specifically when it copies
 *              the creation order from source to destination.  If this is
 *              to be used to copy only a single attribute, then the
 *              creation order must be handled differently.  -NAF
 *
 * Return:      Success:        Ptr to _DEST
 *
 *              Failure:        NULL
 *
 * Programmer:  Quincey Koziol
 *              November 1, 2005
 *
 *-------------------------------------------------------------------------
 */
H5A_t *
H5A__attr_copy_file(const H5A_t *attr_src, H5F_t *file_dst, hbool_t *recompute_size,
    H5O_copy_t *cpy_info)
{
    H5A_t      *attr_dst = NULL;        /* Destination attribute */
    hid_t       tid_src = -1;           /* Datatype ID for source datatype */
    hid_t       tid_dst = -1;           /* Datatype ID for destination datatype */
    hid_t       tid_mem = -1;           /* Datatype ID for memory datatype */
    void       *buf = NULL;             /* Buffer for copying data */
    void       *reclaim_buf = NULL;     /* Buffer for reclaiming data */
    void       *bkg_buf = NULL;     	/* Background buffer */
    hid_t       buf_sid = -1;           /* ID for buffer dataspace */
    hssize_t	sdst_nelmts;	        /* # of elements in destination attribute (signed) */
    size_t	dst_nelmts;		/* # of elements in destination attribute */
    size_t	dst_dt_size;		/* Size of destination attribute datatype */
    H5A_t      *ret_value = NULL;       /* Return value */

    FUNC_ENTER_PACKAGE

    /* check args */
    HDassert(attr_src);
    HDassert(file_dst);
    HDassert(cpy_info);
    HDassert(!cpy_info->copy_without_attr);

    /* Allocate space for the destination message */
    if(NULL == (attr_dst = H5FL_CALLOC(H5A_t)))
        HGOTO_ERROR(H5E_RESOURCE, H5E_NOSPACE, NULL, "memory allocation failed")

    /* Copy the top level of the attribute */
    *attr_dst = *attr_src;

    if(NULL == (attr_dst->shared = H5FL_CALLOC(H5A_shared_t)))
        HGOTO_ERROR(H5E_FILE, H5E_NOSPACE, NULL, "can't allocate shared attr structure")

    /* Don't have an opened group location for copy */
    H5O_loc_reset(&(attr_dst->oloc));
    H5G_name_reset(&(attr_dst->path));
    attr_dst->obj_opened = FALSE;

    /* Reference count for the header message in the cache */
    attr_dst->shared->nrefs = 1;

    /* Copy attribute's name */
    attr_dst->shared->name = H5MM_strdup(attr_src->shared->name);
    HDassert(attr_dst->shared->name);
    attr_dst->shared->encoding = attr_src->shared->encoding;

    /* Copy attribute's datatype */
    /* If source is named, we will keep dst as named, but we will not actually
     * copy the target and update the message until post copy */
    if(NULL == (attr_dst->shared->dt = H5T_copy(attr_src->shared->dt, H5T_COPY_ALL)))
        HGOTO_ERROR(H5E_OHDR, H5E_CANTCOPY, NULL, "cannot copy datatype")

    /* Set the location of the destination datatype */
    if(H5T_set_loc(attr_dst->shared->dt, file_dst, H5T_LOC_DISK) < 0)
        HGOTO_ERROR(H5E_DATATYPE, H5E_CANTINIT, NULL, "cannot mark datatype on disk")

    if(!H5T_is_named(attr_src->shared->dt)) {
        /* If the datatype is not named, it may have been shared in the
         * source file's heap.  Un-share it for now. We'll try to shared
         * it in the destination file below.
         */
        if(H5O_msg_reset_share(H5O_DTYPE_ID, attr_dst->shared->dt) < 0)
            HGOTO_ERROR(H5E_OHDR, H5E_CANTINIT, NULL, "unable to reset datatype sharing")
    }

    /* Copy the dataspace for the attribute. Make sure the maximal dimension is also copied.
     * Otherwise the comparison in the test may complain about it. SLU 2011/4/12 */
    attr_dst->shared->ds = H5S_copy(attr_src->shared->ds, FALSE, TRUE);
    HDassert(attr_dst->shared->ds);

    /* Reset the dataspace's sharing in the source file before trying to share
     * it in the destination.
     */
    if(H5O_msg_reset_share(H5O_SDSPACE_ID, attr_dst->shared->ds) < 0)
        HGOTO_ERROR(H5E_OHDR, H5E_CANTINIT, NULL, "unable to reset dataspace sharing")

    /* Simulate trying to share both the datatype and dataset, to determine the
     * final size of the messages.  This does nothing if the datatype is
     * committed or sharing is disabled.
     */
    if(H5SM_try_share(file_dst, NULL, H5SM_DEFER, H5O_DTYPE_ID, attr_dst->shared->dt, NULL) < 0)
        HGOTO_ERROR(H5E_OHDR, H5E_WRITEERROR, NULL, "can't share attribute datatype")
    if(H5SM_try_share(file_dst, NULL, H5SM_DEFER, H5O_SDSPACE_ID, attr_dst->shared->ds, NULL) < 0)
        HGOTO_ERROR(H5E_OHDR, H5E_WRITEERROR, NULL, "can't share attribute dataspace")

    /* Compute the sizes of the datatype and dataspace. This is their raw
     * size unless they're shared.
     */
    attr_dst->shared->dt_size = H5O_msg_raw_size(file_dst, H5O_DTYPE_ID, FALSE, attr_dst->shared->dt);
    HDassert(attr_dst->shared->dt_size > 0);
    attr_dst->shared->ds_size = H5O_msg_raw_size(file_dst, H5O_SDSPACE_ID, FALSE, attr_dst->shared->ds);
    HDassert(attr_dst->shared->ds_size > 0);

    /* Check whether to recompute the size of the attribute */
    /* (happens when the datatype or dataspace changes sharing status) */
    if(attr_dst->shared->dt_size != attr_src->shared->dt_size || attr_dst->shared->ds_size != attr_src->shared->ds_size)
        *recompute_size = TRUE;

    /* Get # of elements for destination attribute's dataspace */
    if((sdst_nelmts = H5S_GET_EXTENT_NPOINTS(attr_dst->shared->ds)) < 0)
        HGOTO_ERROR(H5E_ATTR, H5E_CANTCOUNT, NULL, "dataspace is invalid")
    H5_CHECKED_ASSIGN(dst_nelmts, size_t, sdst_nelmts, hssize_t);

    /* Get size of destination attribute's datatype */
    if(0 == (dst_dt_size = H5T_get_size(attr_dst->shared->dt)))
        HGOTO_ERROR(H5E_DATATYPE, H5E_CANTINIT, NULL, "unable to determine datatype size")

    /* Compute the size of the data */
    attr_dst->shared->data_size =  dst_nelmts * dst_dt_size;

    /* Copy (& convert) the data, if necessary */
    if(attr_src->shared->data) {
        if(NULL == (attr_dst->shared->data = H5FL_BLK_MALLOC(attr_buf, attr_dst->shared->data_size)))
            HGOTO_ERROR(H5E_RESOURCE, H5E_NOSPACE, NULL, "memory allocation failed")

        /* Check if we need to convert data */
        if(H5T_detect_class(attr_src->shared->dt, H5T_VLEN, FALSE) > 0) {
            H5T_path_t  *tpath_src_mem, *tpath_mem_dst;   /* Datatype conversion paths */
            H5T_t *dt_mem;              /* Memory datatype */
            size_t src_dt_size;         /* Source datatype size */
            size_t tmp_dt_size;         /* Temp. datatype size */
            size_t max_dt_size;         /* Max atatype size */
            H5S_t *buf_space;           /* Dataspace describing buffer */
            hsize_t buf_dim;            /* Dimension for buffer */
            size_t nelmts;              /* Number of elements in buffer */
            size_t buf_size;            /* Size of copy buffer */

            /* Create datatype ID for src datatype */
            if((tid_src = H5I_register(H5I_DATATYPE, attr_src->shared->dt, FALSE)) < 0)
                HGOTO_ERROR(H5E_DATATYPE, H5E_CANTREGISTER, NULL, "unable to register source file datatype")

            /* create a memory copy of the variable-length datatype */
            if(NULL == (dt_mem = H5T_copy(attr_src->shared->dt, H5T_COPY_TRANSIENT)))
                HGOTO_ERROR(H5E_DATATYPE, H5E_CANTINIT, NULL, "unable to copy")
            if((tid_mem = H5I_register(H5I_DATATYPE, dt_mem, FALSE)) < 0)
                HGOTO_ERROR(H5E_DATATYPE, H5E_CANTREGISTER, NULL, "unable to register memory datatype")

            /* create variable-length datatype at the destinaton file */
            if((tid_dst = H5I_register(H5I_DATATYPE, attr_dst->shared->dt, FALSE)) < 0)
                HGOTO_ERROR(H5E_DATATYPE, H5E_CANTREGISTER, NULL, "unable to register destination file datatype")

            /* Set up the conversion functions */
            if(NULL == (tpath_src_mem = H5T_path_find(attr_src->shared->dt, dt_mem)))
                HGOTO_ERROR(H5E_DATATYPE, H5E_CANTINIT, NULL, "unable to convert between src and mem datatypes")
            if(NULL == (tpath_mem_dst = H5T_path_find(dt_mem, attr_dst->shared->dt)))
                HGOTO_ERROR(H5E_DATATYPE, H5E_CANTINIT, NULL, "unable to convert between mem and dst datatypes")

            /* Determine largest datatype size */
            if(0 == (src_dt_size = H5T_get_size(attr_src->shared->dt)))
                HGOTO_ERROR(H5E_DATATYPE, H5E_CANTINIT, NULL, "unable to determine datatype size")
            if(0 == (tmp_dt_size = H5T_get_size(dt_mem)))
                HGOTO_ERROR(H5E_DATATYPE, H5E_CANTINIT, NULL, "unable to determine datatype size")
            max_dt_size = MAX(src_dt_size, tmp_dt_size);
            if(0 == (tmp_dt_size = H5T_get_size(attr_dst->shared->dt)))
                HGOTO_ERROR(H5E_DATATYPE, H5E_CANTINIT, NULL, "unable to determine datatype size")
            max_dt_size = MAX(max_dt_size, tmp_dt_size);

            /* Set number of whole elements that fit in buffer */
            if(0 == (nelmts = attr_src->shared->data_size / src_dt_size))
                HGOTO_ERROR(H5E_DATATYPE, H5E_CANTINIT, NULL, "element size too large")

            /* Set up number of bytes to copy, and initial buffer size */
            buf_size = nelmts * max_dt_size;

            /* Create dataspace for number of elements in buffer */
            buf_dim = nelmts;

            /* Create the space and set the initial extent */
            if(NULL == (buf_space = H5S_create_simple((unsigned)1, &buf_dim, NULL)))
                HGOTO_ERROR(H5E_DATASPACE, H5E_CANTCREATE, NULL, "can't create simple dataspace")

            /* Atomize */
            if((buf_sid = H5I_register(H5I_DATASPACE, buf_space, FALSE)) < 0) {
                H5S_close(buf_space);
                HGOTO_ERROR(H5E_ATOM, H5E_CANTREGISTER, NULL, "unable to register dataspace ID")
            } /* end if */

            /* Allocate memory for recclaim buf */
            if(NULL == (reclaim_buf = H5FL_BLK_MALLOC(attr_buf, buf_size)))
                HGOTO_ERROR(H5E_RESOURCE, H5E_NOSPACE, NULL, "memory allocation NULLed for raw data chunk")

            /* Allocate memory for copying the chunk */
            if(NULL == (buf = H5FL_BLK_MALLOC(attr_buf, buf_size)))
                HGOTO_ERROR(H5E_RESOURCE, H5E_NOSPACE, NULL, "memory allocation NULLed for raw data chunk")

            HDmemcpy(buf, attr_src->shared->data, attr_src->shared->data_size);

	    /* Allocate background memory */
	    if(H5T_path_bkg(tpath_src_mem) || H5T_path_bkg(tpath_mem_dst))
		if(NULL == (bkg_buf = H5FL_BLK_CALLOC(attr_buf, buf_size)))
		    HGOTO_ERROR(H5E_ATTR, H5E_CANTALLOC, NULL, "memory allocation failed")

            /* Convert from source file to memory */
            if(H5T_convert(tpath_src_mem, tid_src, tid_mem, nelmts, (size_t)0, (size_t)0, buf, bkg_buf) < 0)
                HGOTO_ERROR(H5E_DATATYPE, H5E_CANTINIT, NULL, "datatype conversion NULLed")

            HDmemcpy(reclaim_buf, buf, buf_size);

	    /* Set background buffer to all zeros */
	    if(bkg_buf)
		HDmemset(bkg_buf, 0, buf_size);

            /* Convert from memory to destination file */
            if(H5T_convert(tpath_mem_dst, tid_mem, tid_dst, nelmts, (size_t)0, (size_t)0, buf, bkg_buf) < 0)
                HGOTO_ERROR(H5E_DATATYPE, H5E_CANTINIT, NULL, "datatype conversion NULLed")

            HDmemcpy(attr_dst->shared->data, buf, attr_dst->shared->data_size);

            if(H5D_vlen_reclaim(tid_mem, buf_space, reclaim_buf) < 0)
                HGOTO_ERROR(H5E_DATASET, H5E_BADITER, NULL, "unable to reclaim variable-length data")
        }  /* end if */
        else {
            HDassert(attr_dst->shared->data_size == attr_src->shared->data_size);
            HDmemcpy(attr_dst->shared->data, attr_src->shared->data, attr_src->shared->data_size);
        } /* end else */
    } /* end if(attr_src->shared->data) */

    /* Copy the creation order */
    attr_dst->shared->crt_idx = attr_src->shared->crt_idx;

    /* Recompute the version to encode the destination attribute */
    if(H5A__set_version(file_dst, attr_dst) < 0)
        HGOTO_ERROR(H5E_ATTR, H5E_CANTSET, NULL, "unable to update attribute version")

    /* Recompute the destination attribute's size, if it's a different version */
    if(attr_src->shared->version != attr_dst->shared->version)
        *recompute_size = TRUE;

    /* Set return value */
    ret_value = attr_dst;

done:
    if(buf_sid > 0 && H5I_dec_ref(buf_sid) < 0)
        HDONE_ERROR(H5E_ATTR, H5E_CANTFREE, NULL, "Can't decrement temporary dataspace ID")
    if(tid_src > 0)
        /* Don't decrement ID, we want to keep underlying datatype */
        if(NULL == H5I_remove(tid_src))
            HDONE_ERROR(H5E_ATTR, H5E_CANTFREE, NULL, "Can't decrement temporary datatype ID")
    if(tid_dst > 0)
        /* Don't decrement ID, we want to keep underlying datatype */
        if(NULL == H5I_remove(tid_dst))
            HDONE_ERROR(H5E_ATTR, H5E_CANTFREE, NULL, "Can't decrement temporary datatype ID")
    if(tid_mem > 0)
        /* Decrement the memory datatype ID, it's transient */
        if(H5I_dec_ref(tid_mem) < 0)
            HDONE_ERROR(H5E_ATTR, H5E_CANTFREE, NULL, "Can't decrement temporary datatype ID")
    if(buf)
        buf = H5FL_BLK_FREE(attr_buf, buf);
    if(reclaim_buf)
        reclaim_buf = H5FL_BLK_FREE(attr_buf, reclaim_buf);
    if(bkg_buf)
        bkg_buf = H5FL_BLK_FREE(attr_buf, bkg_buf);

    /* Release destination attribute information on failure */
    if(!ret_value && attr_dst && H5A__close(attr_dst) < 0)
        HDONE_ERROR(H5E_ATTR, H5E_CANTFREE, NULL, "can't close attribute")

    FUNC_LEAVE_NOAPI(ret_value)
} /* H5A__attr_copy_file() */


/*-------------------------------------------------------------------------
 * Function:    H5A__attr_post_copy_file
 *
 * Purpose:     Finish copying a message from between files.
 *              We have to copy the values of a reference attribute in the
 *              post copy because H5O_post_copy_file() fails at the case that
 *              an object may have a reference attribute that points to the
 *              object itself.
 *
 * Return:      SUCCEED/FAIL
 *
 * Programmer:  Peter Cao
 *              March 6, 2005
 *
 *-------------------------------------------------------------------------
 */
herr_t
H5A__attr_post_copy_file(const H5O_loc_t *src_oloc, const H5A_t *attr_src,
    H5O_loc_t *dst_oloc, const H5A_t *attr_dst, H5O_copy_t *cpy_info)
{
    H5F_t  *file_src, *file_dst;
    herr_t ret_value = SUCCEED;   /* Return value */

    FUNC_ENTER_PACKAGE

    /* check args */
    HDassert(src_oloc);
    HDassert(dst_oloc);
    HDassert(attr_dst);
    HDassert(attr_src);

    file_src = src_oloc->file;
    file_dst = dst_oloc->file;

    HDassert(file_src);
    HDassert(file_dst);

    if (H5T_is_named(attr_src->shared->dt)) {
        H5O_loc_t         *src_oloc_dt;           /* Pointer to source datatype's object location */
        H5O_loc_t         *dst_oloc_dt;           /* Pointer to dest. datatype's object location */

        /* Get group entries for source & destination */
        src_oloc_dt = H5T_oloc(attr_src->shared->dt);
        HDassert(src_oloc_dt);
        dst_oloc_dt = H5T_oloc(attr_dst->shared->dt);
        HDassert(dst_oloc_dt);

        /* Reset object location for new object */
        H5O_loc_reset(dst_oloc_dt);
        dst_oloc_dt->file = file_dst;

        /* Copy the shared object from source to destination */
        if(H5O_copy_header_map(src_oloc_dt, dst_oloc_dt, cpy_info, FALSE, NULL, NULL) < 0)
            HGOTO_ERROR(H5E_OHDR, H5E_CANTCOPY, FAIL, "unable to copy object")

        /* Update shared message info from named datatype info */
        H5T_update_shared(attr_dst->shared->dt);
    }

    /* Try to share both the datatype and dataset.  This does nothing if the
     * datatype is committed or sharing is disabled.
     */
    if(H5SM_try_share(file_dst, NULL, H5SM_WAS_DEFERRED, H5O_DTYPE_ID, attr_dst->shared->dt, NULL) < 0)
        HGOTO_ERROR(H5E_OHDR, H5E_WRITEERROR, FAIL, "can't share attribute datatype")
    if(H5SM_try_share(file_dst, NULL, H5SM_WAS_DEFERRED, H5O_SDSPACE_ID, attr_dst->shared->ds, NULL) < 0)
        HGOTO_ERROR(H5E_OHDR, H5E_WRITEERROR, FAIL, "can't share attribute dataspace")

    /* Only need to fix reference attribute with real data being copied to
     *  another file.
     */
    if((NULL != attr_dst->shared->data) && (H5T_get_class(attr_dst->shared->dt, FALSE) == H5T_REFERENCE) ) {

        /* copy object pointed by reference. The current implementation does not
         *  deal with nested reference such as reference in a compound structure
         */

        /* Check for expanding references */
        if(cpy_info->expand_ref) {
            size_t ref_count;

            /* Determine # of reference elements to copy */
            ref_count = attr_dst->shared->data_size / H5T_get_size(attr_dst->shared->dt);

            /* Copy objects referenced in source buffer to destination file and set destination elements */
            if(H5O_copy_expand_ref(file_src, attr_dst->shared->data, file_dst, attr_dst->shared->data, ref_count, H5T_get_ref_type(attr_dst->shared->dt), cpy_info) < 0)
                HGOTO_ERROR(H5E_ATTR, H5E_CANTCOPY, FAIL, "unable to copy reference attribute")
        } /* end if */
        else
            /* Reset value to zero */
            HDmemset(attr_dst->shared->data, 0, attr_dst->shared->data_size);
    } /* end if */

done:
    FUNC_LEAVE_NOAPI(ret_value)
} /* H5A__attr_post_copy_file() */


/*-------------------------------------------------------------------------
 * Function:    H5A__dense_post_copy_file_cb
 *
 * Purpose:     Callback routine for copying a dense attribute from SRC to DST.
 *
 * Return:      Success:        Non-negative
 *              Failure:        Negative
 *
 * Programmer:  Peter Cao
 *              xcao@hdfgroup.org
 *              July 20, 2007
 *
 *-------------------------------------------------------------------------
 */
static herr_t
H5A__dense_post_copy_file_cb(const H5A_t *attr_src, void *_udata)
{
    H5A_dense_file_cp_ud_t *udata = (H5A_dense_file_cp_ud_t *)_udata;
    H5A_t *attr_dst = NULL;
    herr_t ret_value = H5_ITER_CONT;   /* Return value */

    FUNC_ENTER_STATIC

    /* check arguments */
    HDassert(attr_src);
    HDassert(udata);
    HDassert(udata->ainfo);
    HDassert(udata->file);
    HDassert(udata->cpy_info);

    if(NULL == (attr_dst = H5A__attr_copy_file(attr_src, udata->file, udata->recompute_size, udata->cpy_info)))
        HGOTO_ERROR(H5E_ATTR, H5E_CANTCOPY, H5_ITER_ERROR, "can't copy attribute")

    if(H5A__attr_post_copy_file(udata->oloc_src, attr_src, udata->oloc_dst, attr_dst, udata->cpy_info) < 0)
        HGOTO_ERROR(H5E_ATTR, H5E_CANTCOPY, H5_ITER_ERROR, "can't copy attribute")

    /* Reset shared location information */
    if(H5O_msg_reset_share(H5O_ATTR_ID, attr_dst) < 0)
        HGOTO_ERROR(H5E_OHDR, H5E_CANTINIT, FAIL, "unable to reset attribute sharing")

    /* Set COPIED tag for destination object's metadata */
    H5_BEGIN_TAG(H5AC__COPIED_TAG);

    /* Insert attribute into dense storage */
    if(H5A__dense_insert(udata->file, udata->ainfo, attr_dst) < 0)
        HGOTO_ERROR_TAG(H5E_OHDR, H5E_CANTINSERT, H5_ITER_ERROR, "unable to add to dense storage")

    /* Reset metadata tag */
    H5_END_TAG

done:
    if(attr_dst && H5A__close(attr_dst) < 0)
        HDONE_ERROR(H5E_ATTR, H5E_CLOSEERROR, FAIL, "can't close destination attribute")

    FUNC_LEAVE_NOAPI(ret_value)
} /* end H5A__dense_post_copy_file_cb() */


/*-------------------------------------------------------------------------
 * Function:    H5A__dense_post_copy_file_all
 *
 * Purpose:     Copy all dense attributes from SRC to DST.
 *
 * Return:      SUCCEED/FAIL
 *
 * Programmer:  Peter Cao
 *              xcao@hdfgroup.org
 *              July 20, 2007
 *
 *-------------------------------------------------------------------------
 */
herr_t
H5A__dense_post_copy_file_all(const H5O_loc_t *src_oloc, const H5O_ainfo_t *ainfo_src,
    H5O_loc_t *dst_oloc, H5O_ainfo_t *ainfo_dst, H5O_copy_t *cpy_info)
{
    H5A_dense_file_cp_ud_t udata;       /* User data for iteration callback */
    H5A_attr_iter_op_t attr_op;         /* Attribute operator */
    hbool_t recompute_size = FALSE;     /* recompute the size */
    herr_t ret_value = SUCCEED;         /* Return value */

    FUNC_ENTER_PACKAGE

    /* check arguments */
    HDassert(ainfo_src);
    HDassert(ainfo_dst);

    udata.ainfo = ainfo_dst;                  /* Destination dense information    */
    udata.file = dst_oloc->file;              /* Destination file                 */
    udata.recompute_size = &recompute_size;   /* Flag to indicate if size changed */
    udata.cpy_info = cpy_info;                /* Information on copying options   */
    udata.oloc_src = src_oloc;
    udata.oloc_dst = dst_oloc;

    attr_op.op_type = H5A_ATTR_OP_LIB;
    attr_op.u.lib_op = H5A__dense_post_copy_file_cb;

    if(H5A__dense_iterate(src_oloc->file, (hid_t)0, ainfo_src, H5_INDEX_NAME,
            H5_ITER_NATIVE, (hsize_t)0, NULL, &attr_op, &udata) < 0)
        HGOTO_ERROR(H5E_ATTR, H5E_CANTINIT, FAIL, "error building attribute table")

done:
    FUNC_LEAVE_NOAPI(ret_value)
} /* end H5A__dense_post_copy_file_all */


/*-------------------------------------------------------------------------
<<<<<<< HEAD
 * Function:	H5A__rename
 *
 * Purpose:     Private version of H5Arename
 *
 * Note:        This routine is needed so that there's a non-API routine for
 *              renaming attributes that can set up VOL / SWMR info
 *              (which need a DXPL).
 *
 * Return:	Success:             Non-negative
 *		Failure:             Negative
 *
 * Programmer:	Quincey Koziol
 *              December 6, 2017
 *
 *-------------------------------------------------------------------------
 */
herr_t
H5A__rename(const H5G_loc_t *loc, const char *old_name, const char *new_name)
{
    herr_t ret_value = SUCCEED;         /* Return value */

    FUNC_ENTER_PACKAGE

    /* Call object header attribute rename routine */
    if(H5O__attr_rename(loc->oloc, old_name, new_name) < 0)
        HGOTO_ERROR(H5E_ATTR, H5E_CANTRENAME, FAIL, "can't rename attribute")

done:
    FUNC_LEAVE_NOAPI(ret_value)
} /* H5A__rename() */


/*-------------------------------------------------------------------------
 * Function:	H5A__rename_by_name
=======
 * Function:    H5A__rename_by_name
>>>>>>> 2f605eaa
 *
 * Purpose:     Private version of H5Arename_by_name
 *
 * Return:      SUCCEED/FAIL
 *
 * Programmer:	Quincey Koziol
 *              February 20, 2007
 *
 *-------------------------------------------------------------------------
 */
herr_t
H5A__rename_by_name(H5G_loc_t loc, const char *obj_name, const char *old_attr_name,
    const char *new_attr_name)
{
    H5G_loc_t   obj_loc;                /* Location used to open group */
    H5G_name_t  obj_path;            	/* Opened object group hier. path */
    H5O_loc_t   obj_oloc;            	/* Opened object object location */
    hbool_t     loc_found = FALSE;      /* Entry at 'obj_name' found */
    herr_t	ret_value = SUCCEED;    /* Return value */

    FUNC_ENTER_PACKAGE
<<<<<<< HEAD

    /* Set up opened group location to fill in */
    obj_loc.oloc = &obj_oloc;
    obj_loc.path = &obj_path;
    H5G_loc_reset(&obj_loc);

    /* Find the object's location */
    if(H5G_loc_find(&loc, obj_name, &obj_loc/*out*/) < 0)
        HGOTO_ERROR(H5E_ATTR, H5E_NOTFOUND, FAIL, "object not found")
    loc_found = TRUE;
=======
>>>>>>> 2f605eaa

    /* Avoid thrashing things if the names are the same */
    if(HDstrcmp(old_attr_name, new_attr_name)) {
        /* Set up opened group location to fill in */
        obj_loc.oloc = &obj_oloc;
        obj_loc.path = &obj_path;
        H5G_loc_reset(&obj_loc);

        /* Find the object's location */
        if(H5G_loc_find(&loc, obj_name, &obj_loc/*out*/) < 0)
            HGOTO_ERROR(H5E_ATTR, H5E_NOTFOUND, FAIL, "object not found")
        loc_found = TRUE;

        /* Call attribute rename routine */
        if(H5O__attr_rename(obj_loc.oloc, old_attr_name, new_attr_name) < 0)
            HGOTO_ERROR(H5E_ATTR, H5E_CANTRENAME, FAIL, "can't rename attribute")
    } /* end if */

done:
    /* Release resources */
    if(loc_found && H5G_loc_free(&obj_loc) < 0)
        HDONE_ERROR(H5E_ATTR, H5E_CANTRELEASE, FAIL, "can't free location")

    FUNC_LEAVE_NOAPI(ret_value)
} /* H5A__rename_by_name() */

<<<<<<< HEAD
#ifndef H5_NO_DEPRECATED_SYMBOLS

/*-------------------------------------------------------------------------
 * Function:	H5A__get_num_attrs
 *
 * Purpose:     Private version of deprecated H5Aget_num_attrs
 *
 * Note:        This routine is needed so that there's a non-API routine for
 *              querying the attribute count that can set up VOL / SWMR info
 *              (which need a DXPL).
 *
 * Return:	Success:             Non-negative
 *		Failure:             Negative
 *
 * Programmer:	Quincey Koziol
 *              December 6, 2017
 *
 *-------------------------------------------------------------------------
 */
int
H5A__get_num_attrs(const H5O_loc_t *loc)
{
    int ret_value = FAIL;       /* Return value */

    FUNC_ENTER_PACKAGE

    /* Look up the # of attributes for the object */
    if((ret_value = H5O__attr_count(loc)) < 0)
        HGOTO_ERROR(H5E_ATTR, H5E_CANTCOUNT, FAIL, "can't get attribute count for object")

done:
    FUNC_LEAVE_NOAPI(ret_value)
} /* H5A__get_num_attrs() */
#endif /* H5_NO_DEPRECATED_SYMBOLS */

=======
>>>>>>> 2f605eaa

/*-------------------------------------------------------------------------
 * Function:    H5A__iterate_common
 *
 * Purpose:     Internal common version of H5Aiterate
 *
 * Return:      SUCCEED/FAIL
 *
 * Programmer:	Quincey Koziol
 *              December 6, 2017
 *
 *-------------------------------------------------------------------------
 */
static herr_t
H5A__iterate_common(hid_t loc_id, H5_index_t idx_type, H5_iter_order_t order,
    hsize_t *idx, H5A_attr_iter_op_t *attr_op, void *op_data)
{
    hsize_t start_idx;          /* Index of attribute to start iterating at */
    hsize_t last_attr;          /* Index of last attribute examined */
    herr_t ret_value = SUCCEED; /* Return value */

    FUNC_ENTER_STATIC_NOERR

    /* Call attribute iteration routine */
    last_attr = start_idx = (idx ? *idx : 0);
    if((ret_value = H5O__attr_iterate(loc_id, idx_type, order, start_idx, &last_attr, attr_op, op_data)) < 0)
        HERROR(H5E_ATTR, H5E_BADITER, "error iterating over attributes");

    /* Set the last attribute information */
    if(idx)
        *idx = last_attr;

    FUNC_LEAVE_NOAPI(ret_value)
} /* H5A__iterate_common() */


/*-------------------------------------------------------------------------
 * Function:    H5A__iterate
 *
 * Purpose:     Private version of H5Aiterate2
 *
 * Return:      SUCCEED/FAIL
 *
 *-------------------------------------------------------------------------
 */
herr_t
H5A__iterate(const H5G_loc_t *loc, const char *obj_name, H5_index_t idx_type, H5_iter_order_t order,
    hsize_t *idx, H5A_operator2_t op, void *op_data)
{
    H5G_loc_t   obj_loc;        /* Location used to open group */
    H5G_name_t  obj_path;       /* Opened object group hier. path */
    H5O_loc_t   obj_oloc;       /* Opened object object location */
    hbool_t     loc_found = FALSE;      /* Entry at 'obj_name' found */
    hid_t       obj_loc_id = (-1);      /* ID for object located */
    H5A_attr_iter_op_t  attr_op;        /* Attribute operator */
    void        *temp_obj = NULL;
    H5I_type_t  obj_type;
    herr_t ret_value = SUCCEED;         /* Return value */

    FUNC_ENTER_PACKAGE

    /* Build attribute operator info */
    attr_op.op_type = H5A_ATTR_OP_APP2;
    attr_op.u.app_op2 = op;

    /* Set up opened group location to fill in */
    obj_loc.oloc = &obj_oloc;
    obj_loc.path = &obj_path;
    H5G_loc_reset(&obj_loc);

    /* Find the object's location */
    if(H5G_loc_find(loc, obj_name, &obj_loc) < 0)
        HGOTO_ERROR(H5E_ATTR, H5E_NOTFOUND, FAIL, "object not found");
    loc_found = TRUE;

    /* Open the object */
    if(NULL == (temp_obj = H5O_open_by_loc(&obj_loc, &obj_type)))
        HGOTO_ERROR(H5E_ATTR, H5E_CANTOPENOBJ, FAIL, "unable to open object");

    /* Get an ID for the object */
    if((obj_loc_id = H5VL_native_register(obj_type, temp_obj, TRUE)) < 0)
        HGOTO_ERROR(H5E_ATOM, H5E_CANTREGISTER, FAIL, "unable to register datatype");

    /* Call internal attribute iteration routine */
    if((ret_value = H5A__iterate_common(obj_loc_id, idx_type, order, idx, &attr_op, op_data)) < 0)
        HGOTO_ERROR(H5E_ATTR, H5E_BADITER, FAIL, "error iterating over attributes")

done:
<<<<<<< HEAD
    FUNC_LEAVE_NOAPI(ret_value)
} /* H5A__iterate() */
=======
    /* Release resources */
    if(obj_loc_id != H5I_INVALID_HID) {
        if(H5I_dec_app_ref(obj_loc_id) < 0)
            HDONE_ERROR(H5E_ATTR, H5E_CANTDEC, FAIL, "unable to close temporary object");
    }
    else if(loc_found && H5G_loc_free(&obj_loc) < 0)
        HDONE_ERROR(H5E_ATTR, H5E_CANTRELEASE, FAIL, "can't free location");

    FUNC_LEAVE_NOAPI(ret_value)
} /* end H5A__iterate() */
>>>>>>> 2f605eaa

#ifndef H5_NO_DEPRECATED_SYMBOLS

/*-------------------------------------------------------------------------
 * Function:    H5A__iterate_old
 *
 * Purpose:     Private version of H5Aiterate1
 *
 * Return:      SUCCEED/FAIL
 *
 * Programmer:	Quincey Koziol
 *              December 6, 2017
 *
 *-------------------------------------------------------------------------
 */
herr_t
H5A__iterate_old(hid_t loc_id, unsigned *attr_num, H5A_operator1_t op,
    void *op_data)
{
    H5A_attr_iter_op_t  attr_op;        /* Attribute operator */
    hsize_t idx;                        /* Index of attribute to start iterating at */
    herr_t ret_value = SUCCEED;         /* Return value */

    FUNC_ENTER_PACKAGE

    /* Build attribute operator info */
    attr_op.op_type = H5A_ATTR_OP_APP;
    attr_op.u.app_op = op;

    /* Set up index */
    idx = (hsize_t)(attr_num ? *attr_num : 0);

    /* Call internal attribute iteration routine */
    if((ret_value = H5A__iterate_common(loc_id, H5_INDEX_CRT_ORDER, H5_ITER_INC, &idx, &attr_op, op_data)) < 0)
        HGOTO_ERROR(H5E_ATTR, H5E_BADITER, FAIL, "error iterating over attributes")

    /* Translate hsize_t index value to legacy unsigned index value*/
    if(attr_num)
        *attr_num = (unsigned)idx;

done:
    FUNC_LEAVE_NOAPI(ret_value)
} /* H5A__iterate_old() */
#endif /* H5_NO_DEPRECATED_SYMBOLS */


/*-------------------------------------------------------------------------
<<<<<<< HEAD
 * Function:	H5A__iterate_by_name
 *
 * Purpose:     Private version of H5Aiterate_by_name
 *
 * Note:        This routine is needed so that there's a non-API routine for
 *              iterating over attributes that can set up VOL / SWMR info
 *              (which need a DXPL).
 *
 * Return:	Success:             Non-negative
 *		Failure:             Negative
 *
 * Programmer:	Quincey Koziol
 *              December 6, 2017
 *
 *-------------------------------------------------------------------------
 */
herr_t
H5A__iterate_by_name(const H5G_loc_t *loc, const char *obj_name, H5_index_t idx_type, H5_iter_order_t order, hsize_t *idx, H5A_operator2_t op,
    void *op_data)
{
    H5G_loc_t   obj_loc;                /* Location used to open group */
    H5G_name_t  obj_path;               /* Opened object group hier. path */
    H5O_loc_t   obj_oloc;               /* Opened object object location */
    hbool_t     loc_found = FALSE;      /* Entry at 'obj_name' found */
    hid_t       obj_loc_id = (-1);      /* ID for object located */
    H5A_attr_iter_op_t  attr_op;        /* Attribute operator */
    herr_t ret_value = SUCCEED;         /* Return value */

    FUNC_ENTER_PACKAGE

    /* Set up opened group location to fill in */
    obj_loc.oloc = &obj_oloc;
    obj_loc.path = &obj_path;
    H5G_loc_reset(&obj_loc);

    /* Find the object's location */
    if(H5G_loc_find(loc, obj_name, &obj_loc/*out*/) < 0)
        HGOTO_ERROR(H5E_ATTR, H5E_NOTFOUND, FAIL, "object not found")
    loc_found = TRUE;

    /* Open the object */
    if((obj_loc_id = H5O__open_by_loc(&obj_loc, TRUE)) < 0)
        HGOTO_ERROR(H5E_ATTR, H5E_CANTOPENOBJ, FAIL, "unable to open object")

    /* Build attribute operator info */
    attr_op.op_type = H5A_ATTR_OP_APP2;
    attr_op.u.app_op2 = op;

    /* Call attribute iteration routine */
    if((ret_value = H5A__iterate_common(obj_loc_id, idx_type, order, idx, &attr_op, op_data)) < 0)
        HGOTO_ERROR(H5E_ATTR, H5E_BADITER, FAIL, "error iterating over attributes")

done:
    /* Release resources */
    if(obj_loc_id > 0) {
        if(H5I_dec_app_ref(obj_loc_id) < 0)
            HDONE_ERROR(H5E_ATTR, H5E_CANTDEC, FAIL, "unable to close temporary object")
    } /* end if */
    else if(loc_found && H5G_loc_free(&obj_loc) < 0)
        HDONE_ERROR(H5E_ATTR, H5E_CANTRELEASE, FAIL, "can't free location")

    FUNC_LEAVE_NOAPI(ret_value)
} /* H5A__iterate_by_name() */


/*-------------------------------------------------------------------------
 * Function:	H5A__delete
 *
 * Purpose:     Private version of H5Adelete
 *
 * Note:        This routine is needed so that there's a non-API routine for
 *              deleting attributes that can set up VOL / SWMR info
 *              (which need a DXPL).
 *
 * Return:	Success:             Non-negative
 *		Failure:             Negative
 *
 * Programmer:	Quincey Koziol
 *              December 6, 2017
 *
 *-------------------------------------------------------------------------
 */
herr_t
H5A__delete(const H5G_loc_t *loc, const char *name)
{
    herr_t ret_value = SUCCEED;         /* Return value */

    FUNC_ENTER_PACKAGE

    /* Call object header attribute delete attribute routine */
    if(H5O__attr_remove(loc->oloc, name) < 0)
        HGOTO_ERROR(H5E_ATTR, H5E_CANTDELETE, FAIL, "unable to delete attribute")

done:
    FUNC_LEAVE_NOAPI(ret_value)
} /* H5A__delete() */


/*-------------------------------------------------------------------------
=======
>>>>>>> 2f605eaa
 * Function:	H5A__delete_by_name
 *
 * Purpose:     Private version of H5Adelete_by_name
 *
 * Return:      SUCCEED/FAIL
 *
 * Programmer:	Quincey Koziol
 *              December 6, 2017
 *
 *-------------------------------------------------------------------------
 */
herr_t
H5A__delete_by_name(const H5G_loc_t *loc, const char *obj_name, const char *attr_name)
{
    H5G_loc_t   obj_loc;                /* Location used to open group */
    H5G_name_t  obj_path;            	/* Opened object group hier. path */
    H5O_loc_t   obj_oloc;            	/* Opened object object location */
    hbool_t     loc_found = FALSE;      /* Entry at 'obj_name' found */
    herr_t ret_value = SUCCEED;         /* Return value */

    FUNC_ENTER_PACKAGE

    /* Set up opened group location to fill in */
    obj_loc.oloc = &obj_oloc;
    obj_loc.path = &obj_path;
    H5G_loc_reset(&obj_loc);

    /* Find the object's location */
    if(H5G_loc_find(loc, obj_name, &obj_loc/*out*/) < 0)
        HGOTO_ERROR(H5E_ATTR, H5E_NOTFOUND, FAIL, "object not found")
    loc_found = TRUE;

    /* Delete the attribute from the location */
    if(H5O__attr_remove(obj_loc.oloc, attr_name) < 0)
        HGOTO_ERROR(H5E_ATTR, H5E_CANTDELETE, FAIL, "unable to delete attribute")

done:
    /* Release resources */
    if(loc_found && H5G_loc_free(&obj_loc) < 0)
        HDONE_ERROR(H5E_ATTR, H5E_CANTRELEASE, FAIL, "can't free location")

    FUNC_LEAVE_NOAPI(ret_value)
} /* H5A__delete_by_name() */


/*-------------------------------------------------------------------------
 * Function:	H5A__delete_by_idx
 *
 * Purpose:     Private version of H5Adelete_by_idx
 *
 * Return:      SUCCEED/FAIL
 *
 * Programmer:	Quincey Koziol
 *              December 6, 2017
 *
 *-------------------------------------------------------------------------
 */
herr_t
H5A__delete_by_idx(const H5G_loc_t *loc, const char *obj_name, H5_index_t idx_type,
    H5_iter_order_t order, hsize_t n)
{
    H5G_loc_t   obj_loc;                /* Location used to open group */
    H5G_name_t  obj_path;            	/* Opened object group hier. path */
    H5O_loc_t   obj_oloc;            	/* Opened object object location */
    hbool_t     loc_found = FALSE;      /* Entry at 'obj_name' found */
    herr_t ret_value = SUCCEED;         /* Return value */

    FUNC_ENTER_PACKAGE

    /* Set up opened group location to fill in */
    obj_loc.oloc = &obj_oloc;
    obj_loc.path = &obj_path;
    H5G_loc_reset(&obj_loc);

    /* Find the object's location */
    if(H5G_loc_find(loc, obj_name, &obj_loc/*out*/) < 0)
        HGOTO_ERROR(H5E_ATTR, H5E_NOTFOUND, FAIL, "object not found")
    loc_found = TRUE;

    /* Delete the attribute from the location */
    if(H5O__attr_remove_by_idx(obj_loc.oloc, idx_type, order, n) < 0)
        HGOTO_ERROR(H5E_ATTR, H5E_CANTDELETE, FAIL, "unable to delete attribute")

done:
    /* Release resources */
    if(loc_found && H5G_loc_free(&obj_loc) < 0)
        HDONE_ERROR(H5E_ATTR, H5E_CANTRELEASE, FAIL, "can't free location")

    FUNC_LEAVE_NOAPI(ret_value)
} /* H5A__delete_by_idx() */
<|MERGE_RESOLUTION|>--- conflicted
+++ resolved
@@ -285,49 +285,6 @@
         HDONE_ERROR(H5E_ATTR, H5E_CANTFREE, NULL, "can't close attribute")
 
     FUNC_LEAVE_NOAPI_TAG(ret_value)
-<<<<<<< HEAD
-} /* H5A__create_common() */
-
--
-/*-------------------------------------------------------------------------
- * Function:	H5A__create
- *
- * Purpose:     Entry point for creating attribute on an object
- *
- * Note:        This routine is needed so that there's a non-API routine for
- *              creating attributes that can set up VOL / SWMR info
- *              (which need a DXPL).
- *
- * Return:      Attribute structure on success, NULL on Failure.
- *
- * Programmer:	Quincey Koziol
- *		December 6, 2017
- *
- *-------------------------------------------------------------------------
- */
-H5A_t *
-H5A__create(const H5G_loc_t *loc, const char *name, const H5T_t *type,
-    const H5S_t *space, hid_t acpl_id)
-{
-    H5A_t	*ret_value = NULL;      /* Return value */
-
-    FUNC_ENTER_PACKAGE
-
-    /* Check args */
-    HDassert(loc);
-    HDassert(name);
-    HDassert(type);
-    HDassert(space);
-
-    /* Go do the real work for attaching the attribute to the object */
-    if(NULL == (ret_value = H5A__create_common(loc, name, type, space, acpl_id)))
-	HGOTO_ERROR(H5E_ATTR, H5E_CANTCREATE, NULL, "unable to create attribute")
-
-done:
-    FUNC_LEAVE_NOAPI(ret_value)
-=======
->>>>>>> 2f605eaa
 } /* H5A__create() */
 
 @@ -1380,45 +1337,7 @@
  
 /*-------------------------------------------------------------------------
-<<<<<<< HEAD
- * Function:	H5A__exists
- *
- * Purpose:     Private version of H5Aexists
- *
- * Note:        This routine is needed so that there's a non-API routine for
- *              detecting attributes that can set up VOL / SWMR info
- *              (which need a DXPL).
- *
- * Return:	Success:	TRUE/FALSE
- *		Failure:        Negative
- *
- * Programmer:	Quincey Koziol
- *              December 6, 2017
- *
- *-------------------------------------------------------------------------
- */
-htri_t
-H5A__exists(const H5G_loc_t *loc, const char *name)
-{
-    htri_t ret_value = FAIL;    /* Return value */
-
-    FUNC_ENTER_PACKAGE
-
-    /* Check if the attribute exists */
-    if((ret_value = H5O__attr_exists(loc->oloc, name)) < 0)
-        HGOTO_ERROR(H5E_ATTR, H5E_CANTGET, FAIL, "unable to determine if attribute exists")
-
-done:
-    FUNC_LEAVE_NOAPI(ret_value)
-} /* H5A__exists() */
-
--
-/*-------------------------------------------------------------------------
- * Function:	H5A__exists_by_name
-=======
  * Function:    H5A__exists_by_name
->>>>>>> 2f605eaa
  *
  * Purpose:     Private version of H5Aexists_by_name
  *
@@ -2640,45 +2559,7 @@
  
 /*-------------------------------------------------------------------------
-<<<<<<< HEAD
- * Function:	H5A__rename
- *
- * Purpose:     Private version of H5Arename
- *
- * Note:        This routine is needed so that there's a non-API routine for
- *              renaming attributes that can set up VOL / SWMR info
- *              (which need a DXPL).
- *
- * Return:	Success:             Non-negative
- *		Failure:             Negative
- *
- * Programmer:	Quincey Koziol
- *              December 6, 2017
- *
- *-------------------------------------------------------------------------
- */
-herr_t
-H5A__rename(const H5G_loc_t *loc, const char *old_name, const char *new_name)
-{
-    herr_t ret_value = SUCCEED;         /* Return value */
-
-    FUNC_ENTER_PACKAGE
-
-    /* Call object header attribute rename routine */
-    if(H5O__attr_rename(loc->oloc, old_name, new_name) < 0)
-        HGOTO_ERROR(H5E_ATTR, H5E_CANTRENAME, FAIL, "can't rename attribute")
-
-done:
-    FUNC_LEAVE_NOAPI(ret_value)
-} /* H5A__rename() */
-
--
-/*-------------------------------------------------------------------------
- * Function:	H5A__rename_by_name
-=======
  * Function:    H5A__rename_by_name
->>>>>>> 2f605eaa
  *
  * Purpose:     Private version of H5Arename_by_name
  *
@@ -2700,19 +2581,6 @@
     herr_t	ret_value = SUCCEED;    /* Return value */
 
     FUNC_ENTER_PACKAGE
-<<<<<<< HEAD
-
-    /* Set up opened group location to fill in */
-    obj_loc.oloc = &obj_oloc;
-    obj_loc.path = &obj_path;
-    H5G_loc_reset(&obj_loc);
-
-    /* Find the object's location */
-    if(H5G_loc_find(&loc, obj_name, &obj_loc/*out*/) < 0)
-        HGOTO_ERROR(H5E_ATTR, H5E_NOTFOUND, FAIL, "object not found")
-    loc_found = TRUE;
-=======
->>>>>>> 2f605eaa
 
     /* Avoid thrashing things if the names are the same */
     if(HDstrcmp(old_attr_name, new_attr_name)) {
@@ -2739,45 +2607,6 @@
     FUNC_LEAVE_NOAPI(ret_value)
 } /* H5A__rename_by_name() */
 
-<<<<<<< HEAD
-#ifndef H5_NO_DEPRECATED_SYMBOLS
--
-/*-------------------------------------------------------------------------
- * Function:	H5A__get_num_attrs
- *
- * Purpose:     Private version of deprecated H5Aget_num_attrs
- *
- * Note:        This routine is needed so that there's a non-API routine for
- *              querying the attribute count that can set up VOL / SWMR info
- *              (which need a DXPL).
- *
- * Return:	Success:             Non-negative
- *		Failure:             Negative
- *
- * Programmer:	Quincey Koziol
- *              December 6, 2017
- *
- *-------------------------------------------------------------------------
- */
-int
-H5A__get_num_attrs(const H5O_loc_t *loc)
-{
-    int ret_value = FAIL;       /* Return value */
-
-    FUNC_ENTER_PACKAGE
-
-    /* Look up the # of attributes for the object */
-    if((ret_value = H5O__attr_count(loc)) < 0)
-        HGOTO_ERROR(H5E_ATTR, H5E_CANTCOUNT, FAIL, "can't get attribute count for object")
-
-done:
-    FUNC_LEAVE_NOAPI(ret_value)
-} /* H5A__get_num_attrs() */
-#endif /* H5_NO_DEPRECATED_SYMBOLS */
-
-=======
->>>>>>> 2f605eaa
  
 /*-------------------------------------------------------------------------
@@ -2868,10 +2697,6 @@
         HGOTO_ERROR(H5E_ATTR, H5E_BADITER, FAIL, "error iterating over attributes")
 
 done:
-<<<<<<< HEAD
-    FUNC_LEAVE_NOAPI(ret_value)
-} /* H5A__iterate() */
-=======
     /* Release resources */
     if(obj_loc_id != H5I_INVALID_HID) {
         if(H5I_dec_app_ref(obj_loc_id) < 0)
@@ -2882,7 +2707,6 @@
 
     FUNC_LEAVE_NOAPI(ret_value)
 } /* end H5A__iterate() */
->>>>>>> 2f605eaa
 
 #ifndef H5_NO_DEPRECATED_SYMBOLS
 @@ -2932,110 +2756,6 @@
  
 /*-------------------------------------------------------------------------
-<<<<<<< HEAD
- * Function:	H5A__iterate_by_name
- *
- * Purpose:     Private version of H5Aiterate_by_name
- *
- * Note:        This routine is needed so that there's a non-API routine for
- *              iterating over attributes that can set up VOL / SWMR info
- *              (which need a DXPL).
- *
- * Return:	Success:             Non-negative
- *		Failure:             Negative
- *
- * Programmer:	Quincey Koziol
- *              December 6, 2017
- *
- *-------------------------------------------------------------------------
- */
-herr_t
-H5A__iterate_by_name(const H5G_loc_t *loc, const char *obj_name, H5_index_t idx_type, H5_iter_order_t order, hsize_t *idx, H5A_operator2_t op,
-    void *op_data)
-{
-    H5G_loc_t   obj_loc;                /* Location used to open group */
-    H5G_name_t  obj_path;               /* Opened object group hier. path */
-    H5O_loc_t   obj_oloc;               /* Opened object object location */
-    hbool_t     loc_found = FALSE;      /* Entry at 'obj_name' found */
-    hid_t       obj_loc_id = (-1);      /* ID for object located */
-    H5A_attr_iter_op_t  attr_op;        /* Attribute operator */
-    herr_t ret_value = SUCCEED;         /* Return value */
-
-    FUNC_ENTER_PACKAGE
-
-    /* Set up opened group location to fill in */
-    obj_loc.oloc = &obj_oloc;
-    obj_loc.path = &obj_path;
-    H5G_loc_reset(&obj_loc);
-
-    /* Find the object's location */
-    if(H5G_loc_find(loc, obj_name, &obj_loc/*out*/) < 0)
-        HGOTO_ERROR(H5E_ATTR, H5E_NOTFOUND, FAIL, "object not found")
-    loc_found = TRUE;
-
-    /* Open the object */
-    if((obj_loc_id = H5O__open_by_loc(&obj_loc, TRUE)) < 0)
-        HGOTO_ERROR(H5E_ATTR, H5E_CANTOPENOBJ, FAIL, "unable to open object")
-
-    /* Build attribute operator info */
-    attr_op.op_type = H5A_ATTR_OP_APP2;
-    attr_op.u.app_op2 = op;
-
-    /* Call attribute iteration routine */
-    if((ret_value = H5A__iterate_common(obj_loc_id, idx_type, order, idx, &attr_op, op_data)) < 0)
-        HGOTO_ERROR(H5E_ATTR, H5E_BADITER, FAIL, "error iterating over attributes")
-
-done:
-    /* Release resources */
-    if(obj_loc_id > 0) {
-        if(H5I_dec_app_ref(obj_loc_id) < 0)
-            HDONE_ERROR(H5E_ATTR, H5E_CANTDEC, FAIL, "unable to close temporary object")
-    } /* end if */
-    else if(loc_found && H5G_loc_free(&obj_loc) < 0)
-        HDONE_ERROR(H5E_ATTR, H5E_CANTRELEASE, FAIL, "can't free location")
-
-    FUNC_LEAVE_NOAPI(ret_value)
-} /* H5A__iterate_by_name() */
-
--
-/*-------------------------------------------------------------------------
- * Function:	H5A__delete
- *
- * Purpose:     Private version of H5Adelete
- *
- * Note:        This routine is needed so that there's a non-API routine for
- *              deleting attributes that can set up VOL / SWMR info
- *              (which need a DXPL).
- *
- * Return:	Success:             Non-negative
- *		Failure:             Negative
- *
- * Programmer:	Quincey Koziol
- *              December 6, 2017
- *
- *-------------------------------------------------------------------------
- */
-herr_t
-H5A__delete(const H5G_loc_t *loc, const char *name)
-{
-    herr_t ret_value = SUCCEED;         /* Return value */
-
-    FUNC_ENTER_PACKAGE
-
-    /* Call object header attribute delete attribute routine */
-    if(H5O__attr_remove(loc->oloc, name) < 0)
-        HGOTO_ERROR(H5E_ATTR, H5E_CANTDELETE, FAIL, "unable to delete attribute")
-
-done:
-    FUNC_LEAVE_NOAPI(ret_value)
-} /* H5A__delete() */
-
--
-/*-------------------------------------------------------------------------
-=======
->>>>>>> 2f605eaa
  * Function:	H5A__delete_by_name
  *
  * Purpose:     Private version of H5Adelete_by_name
