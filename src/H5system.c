--- conflicted
+++ resolved
@@ -347,13 +347,8 @@
      * VS 2015 is removed, with _get_timezone replacing it.
      */
     long timezone = 0;
-<<<<<<< HEAD
-#endif /* defined(H5_HAVE_VISUAL_STUDIO) && (_MSC_VER >= 1900) */
-    time_t ret_value; /* Return value */
-=======
 #endif                /* defined(H5_HAVE_VISUAL_STUDIO) && (_MSC_VER >= 1900) */
     time_t ret_value = 0; /* Return value */
->>>>>>> fc7ac84e
 
     FUNC_ENTER_NOAPI_NOINIT
 
