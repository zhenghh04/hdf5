--- conflicted
+++ resolved
@@ -582,12 +582,7 @@
  *-------------------------------------------------------------------------
  */
 static int
-<<<<<<< HEAD
-H5Z__flush_file_cb(void *obj_ptr, hid_t H5_ATTR_UNUSED obj_id,
-    void H5_ATTR_PARALLEL_USED *key)
-=======
-H5Z__flush_file_cb(void *obj_ptr, hid_t H5_ATTR_UNUSED obj_id, void *key H5_ATTR_PARALLEL_USED)
->>>>>>> 1a6fba94
+H5Z__flush_file_cb(void *obj_ptr, hid_t H5_ATTR_UNUSED obj_id, void H5_ATTR_PARALLEL_USED *key)
 {
     H5F_t *f = (H5F_t *)obj_ptr; /* File object for operations */
 #ifdef H5_HAVE_PARALLEL
@@ -1670,7 +1665,7 @@
  *-------------------------------------------------------------------------
  */
 herr_t
-H5Zget_filter_info(H5Z_filter_t filter, unsigned *filter_config_flags/*out*/)
+H5Zget_filter_info(H5Z_filter_t filter, unsigned *filter_config_flags /*out*/)
 {
     herr_t ret_value = SUCCEED;
 
