--- conflicted
+++ resolved
@@ -401,16 +401,12 @@
     unsigned p0_image_len;
 
 } H5AC_aux_t; /* struct H5AC_aux_t */
-<<<<<<< HEAD
 
 /* Typedefs for debugging function pointers */
 typedef void (*H5AC_sync_point_done_cb_t)(unsigned num_writes, haddr_t *written_entries_tbl);
 typedef void (*H5AC_write_done_cb_t)(void);
+
 #endif /* H5_HAVE_PARALLEL */
-
-=======
-#endif        /* H5_HAVE_PARALLEL */
->>>>>>> 1a6fba94
 
 /******************************/
 /* Package Private Prototypes */
@@ -426,16 +422,8 @@
 H5_DLL herr_t H5AC__log_moved_entry(const H5F_t *f, haddr_t old_addr, haddr_t new_addr);
 H5_DLL herr_t H5AC__flush_entries(H5F_t *f);
 H5_DLL herr_t H5AC__run_sync_point(H5F_t *f, int sync_point_op);
-H5_DLL herr_t H5AC__set_sync_point_done_callback(H5C_t *cache_ptr,
-<<<<<<< HEAD
-    H5AC_sync_point_done_cb_t sync_point_done);
-H5_DLL herr_t H5AC__set_write_done_callback(H5C_t * cache_ptr,
-    H5AC_write_done_cb_t write_done);
-=======
-                                                 void (*sync_point_done)(unsigned num_writes,
-                                                                         haddr_t *written_entries_tbl));
-H5_DLL herr_t H5AC__set_write_done_callback(H5C_t *cache_ptr, void (*write_done)(void));
->>>>>>> 1a6fba94
+H5_DLL herr_t H5AC__set_sync_point_done_callback(H5C_t *cache_ptr, H5AC_sync_point_done_cb_t sync_point_done);
+H5_DLL herr_t H5AC__set_write_done_callback(H5C_t *cache_ptr, H5AC_write_done_cb_t write_done);
 #endif /* H5_HAVE_PARALLEL */
 
 #endif /* _H5ACpkg_H */