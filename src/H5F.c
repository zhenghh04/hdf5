--- conflicted
+++ resolved
@@ -294,51 +294,11 @@
     H5F_trav_obj_cnt_t *udata = (H5F_trav_obj_cnt_t *)key;
     int                ret_value = H5_ITER_CONT;    /* Return value */
 
-<<<<<<< HEAD
     FUNC_ENTER_NOAPI_NOINIT_NOERR
-=======
-    /* Check args */
-    HDassert(f);
-
-    /* Make a copy of the default file access property list */
-    if(NULL == (old_plist = (H5P_genplist_t *)H5I_object(H5P_LST_FILE_ACCESS_ID_g)))
-        HGOTO_ERROR(H5E_ARGS, H5E_BADTYPE, FAIL, "not a property list")
-    if((ret_value = H5P_copy_plist(old_plist, app_ref)) < 0)
-	HGOTO_ERROR(H5E_INTERNAL, H5E_CANTINIT, FAIL, "can't copy file access property list")
-    if(NULL == (new_plist = (H5P_genplist_t *)H5I_object(ret_value)))
-        HGOTO_ERROR(H5E_ARGS, H5E_BADTYPE, FAIL, "not a property list")
-
-    /* Copy properties of the file access property list */
-    if(H5P_set(new_plist, H5F_ACS_META_CACHE_INIT_CONFIG_NAME, &(f->shared->mdc_initCacheCfg)) < 0)
-        HGOTO_ERROR(H5E_PLIST, H5E_CANTSET, FAIL, "can't set initial metadata cache resize config.")
-    if(H5P_set(new_plist, H5F_ACS_DATA_CACHE_NUM_SLOTS_NAME, &(f->shared->rdcc_nslots)) < 0)
-        HGOTO_ERROR(H5E_PLIST, H5E_CANTSET, FAIL, "can't set data cache number of slots")
-    if(H5P_set(new_plist, H5F_ACS_DATA_CACHE_BYTE_SIZE_NAME, &(f->shared->rdcc_nbytes)) < 0)
-        HGOTO_ERROR(H5E_PLIST, H5E_CANTSET, FAIL, "can't set data cache byte size")
-    if(H5P_set(new_plist, H5F_ACS_PREEMPT_READ_CHUNKS_NAME, &(f->shared->rdcc_w0)) < 0)
-        HGOTO_ERROR(H5E_PLIST, H5E_CANTSET, FAIL, "can't set preempt read chunks")
-    if(H5P_set(new_plist, H5F_ACS_ALIGN_THRHD_NAME, &(f->shared->threshold)) < 0)
-        HGOTO_ERROR(H5E_PLIST, H5E_CANTSET, FAIL, "can't set alignment threshold")
-    if(H5P_set(new_plist, H5F_ACS_ALIGN_NAME, &(f->shared->alignment)) < 0)
-        HGOTO_ERROR(H5E_PLIST, H5E_CANTSET, FAIL, "can't set alignment")
-    if(H5P_set(new_plist, H5F_ACS_GARBG_COLCT_REF_NAME, &(f->shared->gc_ref)) < 0)
-        HGOTO_ERROR(H5E_PLIST, H5E_CANTSET, FAIL, "can't set garbage collect reference")
-    if(H5P_set(new_plist, H5F_ACS_META_BLOCK_SIZE_NAME, &(f->shared->meta_aggr.alloc_size)) < 0)
-        HGOTO_ERROR(H5E_PLIST, H5E_CANTSET, FAIL, "can't set metadata cache size")
-    if(H5P_set(new_plist, H5F_ACS_SIEVE_BUF_SIZE_NAME, &(f->shared->sieve_buf_size)) < 0)
-        HGOTO_ERROR(H5E_PLIST, H5E_CANTSET, FAIL, "can't sieve buffer size")
-    if(H5P_set(new_plist, H5F_ACS_SDATA_BLOCK_SIZE_NAME, &(f->shared->sdata_aggr.alloc_size)) < 0)
-        HGOTO_ERROR(H5E_PLIST, H5E_CANTSET, FAIL, "can't set 'small data' cache size")
-    if(H5P_set(new_plist, H5F_ACS_LATEST_FORMAT_NAME, &(f->shared->latest_format)) < 0)
-        HGOTO_ERROR(H5E_PLIST, H5E_CANTSET, FAIL, "can't set 'latest format' flag")
-    if(f->shared->efc)
-        efc_size = H5F_efc_max_nfiles(f->shared->efc);
-    if(H5P_set(new_plist, H5F_ACS_EFC_SIZE_NAME, &efc_size) < 0)
-        HGOTO_ERROR(H5E_PLIST, H5E_CANTGET, FAIL, "can't set elink file cache size")
->>>>>>> d8671781
 
     *(udata->obj_count) = *(udata->obj_count)+1; 
 
+done:
     FUNC_LEAVE_NOAPI(ret_value)
 } /* H5F_get_all_count_cb */
 
@@ -608,16 +568,9 @@
         if(TRUE != H5P_isa_class(fapl_id, H5P_FILE_ACCESS))
             HGOTO_ERROR(H5E_ARGS, H5E_BADTYPE, FAIL, "not file access property list")
 
-<<<<<<< HEAD
-    if(H5VL_file_misc(NULL, NULL, H5VL_FILE_IS_ACCESSIBLE, H5AC_dxpl_id, H5_EVENT_STACK_NULL, 
+    if(H5VL_file_misc(NULL, NULL, H5VL_FILE_IS_ACCESSIBLE, H5AC_ind_dxpl_g, H5_EVENT_STACK_NULL, 
                       fapl_id, name, &ret_value) < 0)
         HGOTO_ERROR(H5E_INTERNAL, H5E_CANTGET, FAIL, "unable to get file handle")
-=======
-    /* The file is an hdf5 file if the hdf5 file signature can be found */
-    if(H5FD_locate_signature(file, H5AC_ind_dxpl_g, &sig_addr) < 0)
-        HGOTO_ERROR(H5E_FILE, H5E_NOTHDF5, FAIL, "unable to locate file signature")
-    ret_value = (HADDR_UNDEF != sig_addr);
->>>>>>> d8671781
 
 done:
     FUNC_LEAVE_API(ret_value)
@@ -715,513 +668,6 @@
  *
  * See Also:	H5Fpublic.h for a list of possible values for FLAGS.
  *
-<<<<<<< HEAD
-=======
- * Programmer:	Robb Matzke
- *		matzke@llnl.gov
- *		Jul 18 1997
- *
- *-------------------------------------------------------------------------
- */
-static herr_t
-H5F_dest(H5F_t *f, hid_t dxpl_id, hbool_t flush)
-{
-    herr_t	   ret_value = SUCCEED;         /* Return value */
-
-    FUNC_ENTER_NOAPI_NOINIT
-
-    /* Sanity check */
-    HDassert(f);
-    HDassert(f->shared);
-
-    if(1 == f->shared->nrefs) {
-        H5F_io_info_t fio_info;             /* I/O info for operation */
-
-        /* Flush at this point since the file will be closed.
-         * Only try to flush the file if it was opened with write access, and if
-         * the caller requested a flush.
-         */
-        if((H5F_ACC_RDWR & H5F_INTENT(f)) && flush)
-            if(H5F_flush(f, dxpl_id, TRUE) < 0)
-                /* Push error, but keep going*/
-                HDONE_ERROR(H5E_CACHE, H5E_CANTFLUSH, FAIL, "unable to flush cache")
-
-        /* Release the external file cache */
-        if(f->shared->efc) {
-            if(H5F_efc_destroy(f->shared->efc) < 0)
-                /* Push error, but keep going*/
-                HDONE_ERROR(H5E_FILE, H5E_CANTRELEASE, FAIL, "can't destroy external file cache")
-            f->shared->efc = NULL;
-        } /* end if */
-
-        /* Release objects that depend on the superblock being initialized */
-        if(f->shared->sblock) {
-            /* Shutdown file free space manager(s) */
-            /* (We should release the free space information now (before truncating
-             *      the file and before the metadata cache is shut down) since the
-             *      free space manager is holding some data structures in memory
-             *      and also because releasing free space can shrink the file's
-             *      'eoa' value)
-             */
-            if(H5F_ACC_RDWR & H5F_INTENT(f)) {
-                if(H5MF_close(f, dxpl_id) < 0)
-                    /* Push error, but keep going*/
-                    HDONE_ERROR(H5E_FILE, H5E_CANTRELEASE, FAIL, "can't release file free space info")
-
-                /* Flush the file again (if requested), as shutting down the
-                 * free space manager may dirty some data structures again.
-                 */
-                if(flush)
-                    if(H5F_flush(f, dxpl_id, TRUE) < 0)
-                        /* Push error, but keep going*/
-                        HDONE_ERROR(H5E_CACHE, H5E_CANTFLUSH, FAIL, "unable to flush cache")
-            } /* end if */
-
-            /* Unpin the superblock, since we're about to destroy the cache */
-            if(H5AC_unpin_entry(f->shared->sblock) < 0)
-                /* Push error, but keep going*/
-                HDONE_ERROR(H5E_FSPACE, H5E_CANTUNPIN, FAIL, "unable to unpin superblock")
-            f->shared->sblock = NULL;
-        } /* end if */
- 
-        /* Remove shared file struct from list of open files */
-        if(H5F_sfile_remove(f->shared) < 0)
-            /* Push error, but keep going*/
-            HDONE_ERROR(H5E_FILE, H5E_CANTRELEASE, FAIL, "problems closing file")
-
-        /* Shutdown the metadata cache */
-        if(H5AC_dest(f, dxpl_id))
-            /* Push error, but keep going*/
-            HDONE_ERROR(H5E_FILE, H5E_CANTRELEASE, FAIL, "problems closing file")
-
-        /*
-         * Do not close the root group since we didn't count it, but free
-         * the memory associated with it.
-         */
-        if(f->shared->root_grp) {
-            /* Free the root group */
-            if(H5G_root_free(f->shared->root_grp) < 0)
-                /* Push error, but keep going*/
-                HDONE_ERROR(H5E_FILE, H5E_CANTRELEASE, FAIL, "problems closing file")
-            f->shared->root_grp = NULL;
-        } /* end if */
-
-        /* Set up I/O info for operation */
-        fio_info.f = f;
-        if(NULL == (fio_info.dxpl = (H5P_genplist_t *)H5I_object(dxpl_id)))
-            HDONE_ERROR(H5E_ARGS, H5E_BADTYPE, FAIL, "can't get property list")
-
-        /* Destroy other components of the file */
-        if(H5F__accum_reset(&fio_info, TRUE) < 0)
-            /* Push error, but keep going*/
-            HDONE_ERROR(H5E_FILE, H5E_CANTRELEASE, FAIL, "problems closing file")
-        if(H5FO_dest(f) < 0)
-            /* Push error, but keep going*/
-            HDONE_ERROR(H5E_FILE, H5E_CANTRELEASE, FAIL, "problems closing file")
-        f->shared->cwfs = (struct H5HG_heap_t **)H5MM_xfree(f->shared->cwfs);
-        if(H5G_node_close(f) < 0)
-            /* Push error, but keep going*/
-            HDONE_ERROR(H5E_FILE, H5E_CANTRELEASE, FAIL, "problems closing file")
-
-        /* Destroy file creation properties */
-        if(H5I_GENPROP_LST != H5I_get_type(f->shared->fcpl_id))
-            /* Push error, but keep going*/
-            HDONE_ERROR(H5E_FILE, H5E_BADTYPE, FAIL, "not a property list")
-        if(H5I_dec_ref(f->shared->fcpl_id) < 0)
-            /* Push error, but keep going*/
-            HDONE_ERROR(H5E_FILE, H5E_CANTDEC, FAIL, "can't close property list")
-
-        /* Only truncate the file on an orderly close, with write-access */
-        if(f->closing && (H5F_ACC_RDWR & H5F_INTENT(f))) {
-            /* Truncate the file to the current allocated size */
-            if(H5FD_truncate(f->shared->lf, dxpl_id, (unsigned)TRUE) < 0)
-                /* Push error, but keep going*/
-                HDONE_ERROR(H5E_FILE, H5E_WRITEERROR, FAIL, "low level truncate failed")
-        } /* end if */
-
-        /* Close the file */
-        if(H5FD_close(f->shared->lf) < 0)
-            /* Push error, but keep going*/
-            HDONE_ERROR(H5E_FILE, H5E_CANTCLOSEFILE, FAIL, "unable to close file")
-
-        /* Free mount table */
-        f->shared->mtab.child = (H5F_mount_t *)H5MM_xfree(f->shared->mtab.child);
-        f->shared->mtab.nalloc = 0;
-
-        /* Destroy shared file struct */
-        f->shared = (H5F_file_t *)H5FL_FREE(H5F_file_t, f->shared);
-
-    } else if(f->shared->nrefs > 0) {
-        /*
-         * There are other references to the shared part of the file.
-         * Only decrement the reference count.
-         */
-        --f->shared->nrefs;
-    }
-
-    /* Free the non-shared part of the file */
-    f->open_name = (char *)H5MM_xfree(f->open_name);
-    f->actual_name = (char *)H5MM_xfree(f->actual_name);
-    f->extpath = (char *)H5MM_xfree(f->extpath);
-    if(H5FO_top_dest(f) < 0)
-        HDONE_ERROR(H5E_FILE, H5E_CANTINIT, FAIL, "problems closing file")
-    f->shared = NULL;
-    f = H5FL_FREE(H5F_t, f);
-
-    FUNC_LEAVE_NOAPI(ret_value)
-} /* end H5F_dest() */
-
--
-/*-------------------------------------------------------------------------
- * Function:	H5F_open
- *
- * Purpose:	Opens (or creates) a file.  This function understands the
- *		following flags which are similar in nature to the Posix
- *		open(2) flags.
- *
- *		H5F_ACC_RDWR:	Open with read/write access. If the file is
- *				currently open for read-only access then it
- *				will be reopened. Absence of this flag
- *				implies read-only access.
- *
- *		H5F_ACC_CREAT:	Create a new file if it doesn't exist yet.
- *				The permissions are 0666 bit-wise AND with
- *				the current umask.  H5F_ACC_WRITE must also
- *				be specified.
- *
- *		H5F_ACC_EXCL:	This flag causes H5F_open() to fail if the
- *				file already exists.
- *
- *		H5F_ACC_TRUNC:	The file is truncated and a new HDF5 superblock
- *				is written.  This operation will fail if the
- *				file is already open.
- *
- *		Unlinking the file name from the group directed graph while
- *		the file is opened causes the file to continue to exist but
- *		one will not be able to upgrade the file from read-only
- *		access to read-write access by reopening it. Disk resources
- *		for the file are released when all handles to the file are
- *		closed. NOTE: This paragraph probably only applies to Unix;
- *		deleting the file name in other OS's has undefined results.
- *
- *		The CREATE_PARMS argument is optional.	A null pointer will
- *		cause the default file creation parameters to be used.
- *
- *		The ACCESS_PARMS argument is optional.  A null pointer will
- *		cause the default file access parameters to be used.
- *
- * Return:	Success:	A new file pointer.
- *		Failure:	NULL
- *
- * Programmer:	Robb Matzke
- *		Tuesday, September 23, 1997
- *
- *-------------------------------------------------------------------------
- */
-H5F_t *
-H5F_open(const char *name, unsigned flags, hid_t fcpl_id, hid_t fapl_id,
-    hid_t dxpl_id)
-{
-    H5F_t              *file = NULL;        /*the success return value      */
-    H5F_file_t         *shared = NULL;      /*shared part of `file'         */
-    H5FD_t             *lf = NULL;          /*file driver part of `shared'  */
-    unsigned            tent_flags;         /*tentative flags               */
-    H5FD_class_t       *drvr;               /*file driver class info        */
-    H5P_genplist_t     *a_plist;            /*file access property list     */
-    H5F_close_degree_t  fc_degree;          /*file close degree             */
-    H5F_t              *ret_value;          /*actual return value           */
-
-    FUNC_ENTER_NOAPI(NULL)
-
-    /*
-     * If the driver has a `cmp' method then the driver is capable of
-     * determining when two file handles refer to the same file and the
-     * library can insure that when the application opens a file twice
-     * that the two handles coordinate their operations appropriately.
-     * Otherwise it is the application's responsibility to never open the
-     * same file more than once at a time.
-     */
-    if(NULL == (drvr = H5FD_get_class(fapl_id)))
-        HGOTO_ERROR(H5E_FILE, H5E_CANTGET, NULL, "unable to retrieve VFL class")
-
-    /*
-     * Opening a file is a two step process. First we try to open the
-     * file in a way which doesn't affect its state (like not truncating
-     * or creating it) so we can compare it with files that are already
-     * open. If that fails then we try again with the full set of flags
-     * (only if they're different than the original failed attempt).
-     * However, if the file driver can't distinquish between files then
-     * there's no reason to open the file tentatively because it's the
-     * application's responsibility to prevent this situation (there's no
-     * way for us to detect it here anyway).
-     */
-    if(drvr->cmp)
-	tent_flags = flags & ~(H5F_ACC_CREAT|H5F_ACC_TRUNC|H5F_ACC_EXCL);
-    else
-	tent_flags = flags;
-
-    if(NULL == (lf = H5FD_open(name, tent_flags, fapl_id, HADDR_UNDEF))) {
-	if(tent_flags == flags) {
-#ifndef H5_USING_MEMCHECKER
-            time_t mytime = HDtime(NULL);
-
-	    HGOTO_ERROR(H5E_FILE, H5E_CANTOPENFILE, NULL, "unable to open file: time = %s, name = '%s', tent_flags = %x", HDctime(&mytime), name, tent_flags)
-#else /* H5_USING_MEMCHECKER */
-	    HGOTO_ERROR(H5E_FILE, H5E_CANTOPENFILE, NULL, "unable to open file: name = '%s', tent_flags = %x", name, tent_flags)
-#endif /* H5_USING_MEMCHECKER */
-        } /* end if */
-        H5E_clear_stack(NULL);
-	tent_flags = flags;
-	if(NULL == (lf = H5FD_open(name, tent_flags, fapl_id, HADDR_UNDEF))) {
-#ifndef H5_USING_MEMCHECKER
-            time_t mytime = HDtime(NULL);
-
-	    HGOTO_ERROR(H5E_FILE, H5E_CANTOPENFILE, NULL, "unable to open file: time = %s, name = '%s', tent_flags = %x", HDctime(&mytime), name, tent_flags)
-#else /* H5_USING_MEMCHECKER */
-	    HGOTO_ERROR(H5E_FILE, H5E_CANTOPENFILE, NULL, "unable to open file: name = '%s', tent_flags = %x", name, tent_flags)
-#endif /* H5_USING_MEMCHECKER */
-        } /* end if */
-    } /* end if */
-
-    /* Is the file already open? */
-    if((shared = H5F_sfile_search(lf)) != NULL) {
-	/*
-	 * The file is already open, so use that one instead of the one we
-	 * just opened. We only one one H5FD_t* per file so one doesn't
-	 * confuse the other.  But fail if this request was to truncate the
-	 * file (since we can't do that while the file is open), or if the
-	 * request was to create a non-existent file (since the file already
-	 * exists), or if the new request adds write access (since the
-	 * readers don't expect the file to change under them).
-	 */
-	if(H5FD_close(lf) < 0)
-	    HGOTO_ERROR(H5E_FILE, H5E_CANTOPENFILE, NULL, "unable to close low-level file info")
-	if(flags & H5F_ACC_TRUNC)
-	    HGOTO_ERROR(H5E_FILE, H5E_CANTOPENFILE, NULL, "unable to truncate a file which is already open")
-	if(flags & H5F_ACC_EXCL)
-	    HGOTO_ERROR(H5E_FILE, H5E_CANTOPENFILE, NULL, "file exists")
-	if((flags & H5F_ACC_RDWR) && 0 == (shared->flags & H5F_ACC_RDWR))
-	    HGOTO_ERROR(H5E_FILE, H5E_CANTOPENFILE, NULL, "file is already open for read-only")
-
-        /* Allocate new "high-level" file struct */
-        if((file = H5F_new(shared, flags, fcpl_id, fapl_id, NULL)) == NULL)
-            HGOTO_ERROR(H5E_FILE, H5E_CANTOPENFILE, NULL, "unable to create new file object")
-    } /* end if */
-    else {
-        /* Check if tentative open was good enough */
-        if(flags != tent_flags) {
-            /*
-             * This file is not yet open by the library and the flags we used to
-             * open it are different than the desired flags. Close the tentative
-             * file and open it for real.
-             */
-            if(H5FD_close(lf) < 0) {
-                file = NULL; /*to prevent destruction of wrong file*/
-                HGOTO_ERROR(H5E_FILE, H5E_CANTOPENFILE, NULL, "unable to close low-level file info")
-            } /* end if */
-            if(NULL == (lf = H5FD_open(name, flags, fapl_id, HADDR_UNDEF))) {
-                file = NULL; /*to prevent destruction of wrong file*/
-                HGOTO_ERROR(H5E_FILE, H5E_CANTOPENFILE, NULL, "unable to open file")
-            } /* end if */
-        } /* end if */
-
-        if(NULL == (file = H5F_new(NULL, flags, fcpl_id, fapl_id, lf)))
-            HGOTO_ERROR(H5E_FILE, H5E_CANTOPENFILE, NULL, "unable to create new file object")
-    } /* end else */
-
-    /* Retain the name the file was opened with */
-    file->open_name = H5MM_xstrdup(name);
-
-    /* Short cuts */
-    shared = file->shared;
-    lf = shared->lf;
-
-    /*
-     * Read or write the file superblock, depending on whether the file is
-     * empty or not.
-     */
-    if(0 == H5FD_get_eof(lf) && (flags & H5F_ACC_RDWR)) {
-        /*
-         * We've just opened a fresh new file (or truncated one). We need
-         * to create & write the superblock.
-         */
-
-        /* Initialize information about the superblock and allocate space for it */
-        /* (Writes superblock extension messages, if there are any) */
-        if(H5F_super_init(file, dxpl_id) < 0)
-            HGOTO_ERROR(H5E_FILE, H5E_CANTINIT, NULL, "unable to allocate file superblock")
-
-        /* Create and open the root group */
-        /* (This must be after the space for the superblock is allocated in
-         *      the file, since the superblock must be at offset 0)
-         */
-        if(H5G_mkroot(file, dxpl_id, TRUE) < 0)
-            HGOTO_ERROR(H5E_FILE, H5E_CANTINIT, NULL, "unable to create/open root group")
-    } else if (1 == shared->nrefs) {
-	/* Read the superblock if it hasn't been read before. */
-        if(H5F_super_read(file, dxpl_id) < 0)
-	    HGOTO_ERROR(H5E_FILE, H5E_READERROR, NULL, "unable to read superblock")
-
-	/* Open the root group */
-	if(H5G_mkroot(file, dxpl_id, FALSE) < 0)
-	    HGOTO_ERROR(H5E_FILE, H5E_CANTOPENFILE, NULL, "unable to read root group")
-    } /* end if */
-
-    /* Get the file access property list, for future queries */
-    if(NULL == (a_plist = (H5P_genplist_t *)H5I_object(fapl_id)))
-        HGOTO_ERROR(H5E_ARGS, H5E_BADTYPE, NULL, "not file access property list")
-
-    /*
-     * Decide the file close degree.  If it's the first time to open the
-     * file, set the degree to access property list value; if it's the
-     * second time or later, verify the access property list value matches
-     * the degree in shared file structure.
-     */
-    if(H5P_get(a_plist, H5F_ACS_CLOSE_DEGREE_NAME, &fc_degree) < 0)
-        HGOTO_ERROR(H5E_PLIST, H5E_CANTGET, NULL, "can't get file close degree")
-
-    if(shared->nrefs == 1) {
-        if(fc_degree == H5F_CLOSE_DEFAULT)
-            shared->fc_degree = lf->cls->fc_degree;
-        else
-            shared->fc_degree = fc_degree;
-    } else if(shared->nrefs > 1) {
-        if(fc_degree == H5F_CLOSE_DEFAULT && shared->fc_degree != lf->cls->fc_degree)
-            HGOTO_ERROR(H5E_FILE, H5E_CANTINIT, NULL, "file close degree doesn't match")
-        if(fc_degree != H5F_CLOSE_DEFAULT && fc_degree != shared->fc_degree)
-            HGOTO_ERROR(H5E_FILE, H5E_CANTINIT, NULL, "file close degree doesn't match")
-    } /* end if */
-
-    /* Formulate the absolute path for later search of target file for external links */
-    if(H5_build_extpath(name, &file->extpath) < 0)
-	HGOTO_ERROR(H5E_FILE, H5E_CANTINIT, NULL, "unable to build extpath")
-
-    /* Formulate the actual file name, after following symlinks, etc. */
-    if(H5F_build_actual_name(file, a_plist, name, &file->actual_name) < 0)
-	HGOTO_ERROR(H5E_FILE, H5E_CANTINIT, NULL, "unable to build actual name")
-
-    /* Success */
-    ret_value = file;
-
-done:
-    if(!ret_value && file)
-        if(H5F_dest(file, dxpl_id, FALSE) < 0)
-            HDONE_ERROR(H5E_FILE, H5E_CANTCLOSEFILE, NULL, "problems closing file")
-
-    FUNC_LEAVE_NOAPI(ret_value)
-} /* end H5F_open() */
-
--
-/*-------------------------------------------------------------------------
- * Function:	H5Fcreate
- *
- * Purpose:	This is the primary function for creating HDF5 files . The
- *		flags parameter determines whether an existing file will be
- *		overwritten or not.  All newly created files are opened for
- *		both reading and writing.  All flags may be combined with the
- *		bit-wise OR operator (`|') to change the behavior of the file
- *		create call.
- *
- *		The more complex behaviors of a file's creation and access
- *		are controlled through the file-creation and file-access
- *		property lists.  The value of H5P_DEFAULT for a template
- *		value indicates that the library should use the default
- *		values for the appropriate template.
- *
- * See also:	H5Fpublic.h for the list of supported flags. H5Ppublic.h for
- * 		the list of file creation and file access properties.
- *
- * Return:	Success:	A file ID
- *
- *		Failure:	FAIL
- *
- * Programmer:	Unknown
- *
- *-------------------------------------------------------------------------
- */
-hid_t
-H5Fcreate(const char *filename, unsigned flags, hid_t fcpl_id, hid_t fapl_id)
-{
-    H5F_t	*new_file = NULL;	/*file struct for new file	*/
-    hid_t	ret_value;	        /*return value			*/
-
-    FUNC_ENTER_API(FAIL)
-    H5TRACE4("i", "*sIuii", filename, flags, fcpl_id, fapl_id);
-
-    /* Check/fix arguments */
-    if(!filename || !*filename)
-	HGOTO_ERROR(H5E_ARGS, H5E_BADVALUE, FAIL, "invalid file name")
-    /* In this routine, we only accept the following flags:
-     *          H5F_ACC_EXCL, H5F_ACC_TRUNC and H5F_ACC_DEBUG
-     */
-    if(flags & ~(H5F_ACC_EXCL | H5F_ACC_TRUNC | H5F_ACC_DEBUG))
-	HGOTO_ERROR(H5E_ARGS, H5E_BADVALUE, FAIL, "invalid flags")
-    /* The H5F_ACC_EXCL and H5F_ACC_TRUNC flags are mutually exclusive */
-    if((flags & H5F_ACC_EXCL) && (flags & H5F_ACC_TRUNC))
-	HGOTO_ERROR(H5E_ARGS, H5E_BADVALUE, FAIL, "mutually exclusive flags for file creation")
-
-    /* Check file creation property list */
-    if(H5P_DEFAULT == fcpl_id)
-        fcpl_id = H5P_FILE_CREATE_DEFAULT;
-    else
-        if(TRUE != H5P_isa_class(fcpl_id, H5P_FILE_CREATE))
-            HGOTO_ERROR(H5E_ARGS, H5E_BADTYPE, FAIL, "not file create property list")
-
-    /* Check the file access property list */
-    if(H5P_DEFAULT == fapl_id)
-        fapl_id = H5P_FILE_ACCESS_DEFAULT;
-    else
-        if(TRUE != H5P_isa_class(fapl_id, H5P_FILE_ACCESS))
-            HGOTO_ERROR(H5E_ARGS, H5E_BADTYPE, FAIL, "not file access property list")
-
-    /*
-     * Adjust bit flags by turning on the creation bit and making sure that
-     * the EXCL or TRUNC bit is set.  All newly-created files are opened for
-     * reading and writing.
-     */
-    if (0==(flags & (H5F_ACC_EXCL|H5F_ACC_TRUNC)))
-	flags |= H5F_ACC_EXCL;	 /*default*/
-    flags |= H5F_ACC_RDWR | H5F_ACC_CREAT;
-
-    /*
-     * Create a new file or truncate an existing file.
-     */
-    if(NULL == (new_file = H5F_open(filename, flags, fcpl_id, fapl_id, H5AC_dxpl_id)))
-	HGOTO_ERROR(H5E_FILE, H5E_CANTOPENFILE, FAIL, "unable to create file")
-
-    /* Get an atom for the file */
-    if((ret_value = H5I_register(H5I_FILE, new_file, TRUE)) < 0)
-	HGOTO_ERROR(H5E_ATOM, H5E_CANTREGISTER, FAIL, "unable to atomize file")
-
-    /* Keep this ID in file object structure */
-    new_file->file_id = ret_value;
-
-done:
-    if(ret_value < 0 && new_file)
-        if(H5F_close(new_file) < 0)
-            HDONE_ERROR(H5E_FILE, H5E_CANTCLOSEFILE, FAIL, "problems closing file")
-
-    FUNC_LEAVE_API(ret_value)
-} /* end H5Fcreate() */
-
--
-/*-------------------------------------------------------------------------
- * Function:	H5Fopen
- *
- * Purpose:	This is the primary function for accessing existing HDF5
- *		files.  The FLAGS argument determines whether writing to an
- *		existing file will be allowed or not.  All flags may be
- *		combined with the bit-wise OR operator (`|') to change the
- *		behavior of the file open call.  The more complex behaviors
- *		of a file's access are controlled through the file-access
- *		property list.
- *
- * See Also:	H5Fpublic.h for a list of possible values for FLAGS.
- *
->>>>>>> d8671781
  * Return:	Success:	A file ID
  *
  *		Failure:	FAIL
@@ -1303,407 +749,38 @@
 herr_t
 H5Fflush(hid_t object_id, H5F_scope_t scope)
 {
-<<<<<<< HEAD
     H5VL_t     *vol_plugin;
     void       *obj;
     H5I_type_t obj_type;
     H5VL_loc_params_t loc_params;
-=======
-    H5F_t	*f = NULL;              /* File to flush */
-    H5O_loc_t	*oloc = NULL;           /* Object location for ID */
     herr_t      ret_value = SUCCEED;    /* Return value */
 
     FUNC_ENTER_API(FAIL)
     H5TRACE2("e", "iFs", object_id, scope);
 
-    switch(H5I_get_type(object_id)) {
-        case H5I_FILE:
-            if(NULL == (f = (H5F_t *)H5I_object(object_id)))
-                HGOTO_ERROR(H5E_ARGS, H5E_BADTYPE, FAIL, "invalid file identifier")
-            break;
-
-        case H5I_GROUP:
-            {
-                H5G_t	*grp;
-
-                if(NULL == (grp = (H5G_t *)H5I_object(object_id)))
-                    HGOTO_ERROR(H5E_ARGS, H5E_BADTYPE, FAIL, "invalid group identifier")
-                oloc = H5G_oloc(grp);
-            }
-            break;
-
-        case H5I_DATATYPE:
-            {
-                H5T_t	*type;
-
-                if(NULL == (type = (H5T_t *)H5I_object(object_id)))
-                    HGOTO_ERROR(H5E_ARGS, H5E_BADTYPE, FAIL, "invalid type identifier")
-                oloc = H5T_oloc(type);
-            }
-            break;
-
-        case H5I_DATASET:
-            {
-                H5D_t	*dset;
-
-                if(NULL == (dset = (H5D_t *)H5I_object(object_id)))
-                    HGOTO_ERROR(H5E_ARGS, H5E_BADTYPE, FAIL, "invalid dataset identifier")
-                oloc = H5D_oloc(dset);
-            }
-            break;
-
-        case H5I_ATTR:
-            {
-                H5A_t	*attr;
-
-                if(NULL == (attr = (H5A_t *)H5I_object(object_id)))
-                    HGOTO_ERROR(H5E_ARGS, H5E_BADTYPE, FAIL, "invalid attribute identifier")
-                oloc = H5A_oloc(attr);
-            }
-            break;
-
-        case H5I_UNINIT:
-        case H5I_BADID:
-        case H5I_DATASPACE:
-        case H5I_REFERENCE:
-        case H5I_VFL:
-        case H5I_GENPROP_CLS:
-        case H5I_GENPROP_LST:
-        case H5I_ERROR_CLASS:
-        case H5I_ERROR_MSG:
-        case H5I_ERROR_STACK:
-        case H5I_NTYPES:
-        default:
-            HGOTO_ERROR(H5E_ARGS, H5E_BADTYPE, FAIL, "not a file or file object")
-    } /* end switch */
-
-    if(!f) {
-	if(!oloc)
-	    HGOTO_ERROR(H5E_ARGS, H5E_BADTYPE, FAIL, "object is not assocated with a file")
-	f = oloc->file;
-    } /* end if */
-    if(!f)
-	HGOTO_ERROR(H5E_ARGS, H5E_BADTYPE, FAIL, "object is not associated with a file")
-
-    /* Flush the file */
-    /*
-     * Nothing to do if the file is read only.	This determination is
-     * made at the shared open(2) flags level, implying that opening a
-     * file twice, once for read-only and once for read-write, and then
-     * calling H5Fflush() with the read-only handle, still causes data
-     * to be flushed.
-     */
-    if(H5F_ACC_RDWR & H5F_INTENT(f)) {
-        /* Flush other files, depending on scope */
-        if(H5F_SCOPE_GLOBAL == scope) {
-            /* Call the flush routine for mounted file hierarchies */
-            if(H5F_flush_mounts(f, H5AC_dxpl_id) < 0)
-                HGOTO_ERROR(H5E_FILE, H5E_CANTFLUSH, FAIL, "unable to flush mounted file hierarchy")
-        } /* end if */
-        else {
-            /* Call the flush routine, for this file */
-            if(H5F_flush(f, H5AC_dxpl_id, FALSE) < 0)
-                HGOTO_ERROR(H5E_FILE, H5E_CANTFLUSH, FAIL, "unable to flush file's cached information")
-        } /* end else */
-    } /* end if */
+    obj_type = H5I_get_type(object_id);
+    if(H5I_FILE != obj_type && H5I_GROUP != obj_type && H5I_DATATYPE != obj_type &&
+       H5I_DATASET != obj_type && H5I_ATTR != obj_type) {
+        HGOTO_ERROR(H5E_ARGS, H5E_BADTYPE, FAIL, "not a file or file object")
+    }
+
+    /* get the plugin pointer */
+    if (NULL == (vol_plugin = (H5VL_t *)H5I_get_aux(object_id)))
+        HGOTO_ERROR(H5E_ARGS, H5E_BADTYPE, FAIL, "ID does not contain VOL information")
+
+    /* get the file object */
+    if(NULL == (obj = (void *)H5VL_get_object(object_id)))
+        HGOTO_ERROR(H5E_ARGS, H5E_BADTYPE, FAIL, "invalid file identifier")
+
+    loc_params.type = H5VL_OBJECT_BY_SELF;
+    loc_params.obj_type = obj_type;
+
+    if((ret_value = H5VL_file_flush(obj, loc_params, vol_plugin, scope, H5AC_dxpl_id, H5_EVENT_STACK_NULL)) < 0)
+        HGOTO_ERROR(H5E_FILE, H5E_CANTFLUSH, FAIL, "unable to flush file")
 
 done:
     FUNC_LEAVE_API(ret_value)
 } /* end H5Fflush() */
-
--
-/*-------------------------------------------------------------------------
- * Function:	H5F_flush
- *
- * Purpose:	Flushes cached data.
- *
- * Return:	Non-negative on success/Negative on failure
- *
- * Programmer:	Robb Matzke
- *		matzke@llnl.gov
- *		Aug 29 1997
- *
- *-------------------------------------------------------------------------
- */
-herr_t
-H5F_flush(H5F_t *f, hid_t dxpl_id, hbool_t closing)
-{
-    H5F_io_info_t fio_info;             /* I/O info for operation */
-    herr_t   ret_value = SUCCEED;       /* Return value */
-
-    FUNC_ENTER_NOAPI(FAIL)
-
-    /* Sanity check arguments */
-    HDassert(f);
-
-    /* Flush any cached dataset storage raw data */
-    if(H5D_flush(f, dxpl_id) < 0)
-        /* Push error, but keep going*/
-        HDONE_ERROR(H5E_CACHE, H5E_CANTFLUSH, FAIL, "unable to flush dataset cache")
-
-    /* Release any space allocated to space aggregators, so that the eoa value
-     *  corresponds to the end of the space written to in the file.
-     */
-    /* (needs to happen before cache flush, with superblock write, since the
-     *  'eoa' value is written in superblock -QAK)
-     */
-    if(H5MF_free_aggrs(f, dxpl_id) < 0)
-        /* Push error, but keep going*/
-        HDONE_ERROR(H5E_FILE, H5E_CANTRELEASE, FAIL, "can't release file space")
-
-    /* Flush the entire metadata cache */
-    if(H5AC_flush(f, dxpl_id) < 0)
-        /* Push error, but keep going*/
-        HDONE_ERROR(H5E_CACHE, H5E_CANTFLUSH, FAIL, "unable to flush metadata cache")
-
-    /* Set up I/O info for operation */
-    fio_info.f = f;
-    if(NULL == (fio_info.dxpl = (H5P_genplist_t *)H5I_object(dxpl_id)))
-        HDONE_ERROR(H5E_ARGS, H5E_BADTYPE, FAIL, "can't get property list")
-
-    /* Flush out the metadata accumulator */
-    if(H5F__accum_flush(&fio_info) < 0)
-        /* Push error, but keep going*/
-        HDONE_ERROR(H5E_IO, H5E_CANTFLUSH, FAIL, "unable to flush metadata accumulator")
-
-    /* Flush file buffers to disk. */
-    if(H5FD_flush(f->shared->lf, dxpl_id, closing) < 0)
-        /* Push error, but keep going*/
-        HDONE_ERROR(H5E_IO, H5E_WRITEERROR, FAIL, "low level flush failed")
-
-done:
-    FUNC_LEAVE_NOAPI(ret_value)
-} /* end H5F_flush() */
-
--
-/*-------------------------------------------------------------------------
- * Function:	H5F_close
- *
- * Purpose:	Closes a file or causes the close operation to be pended.
- *		This function is called two ways: from the API it gets called
- *		by H5Fclose->H5I_dec_ref->H5F_close when H5I_dec_ref()
- *		decrements the file ID reference count to zero.  The file ID
- *		is removed from the H5I_FILE group by H5I_dec_ref() just
- *		before H5F_close() is called. If there are open object
- *		headers then the close is pended by moving the file to the
- *		H5I_FILE_CLOSING ID group (the f->closing contains the ID
- *		assigned to file).
- *
- *		This function is also called directly from H5O_close() when
- *		the last object header is closed for the file and the file
- *		has a pending close.
- *
- * Return:	Non-negative on success/Negative on failure
- *
- * Programmer:	Robb Matzke
- *		Tuesday, September 23, 1997
- *
- *-------------------------------------------------------------------------
- */
-static herr_t
-H5F_close(H5F_t *f)
-{
-    herr_t	        ret_value = SUCCEED;    /* Return value */
-
-    FUNC_ENTER_NOAPI_NOINIT
-
-    /* Sanity check */
-    HDassert(f);
-    HDassert(f->file_id > 0);   /* This routine should only be called when a file ID's ref count drops to zero */
-
-    /* Perform checks for "semi" file close degree here, since closing the
-     * file is not allowed if there are objects still open */
-    if(f->shared->fc_degree == H5F_CLOSE_SEMI) {
-        unsigned nopen_files = 0;       /* Number of open files in file/mount hierarchy */
-        unsigned nopen_objs = 0;        /* Number of open objects in file/mount hierarchy */
-
-        /* Get the number of open objects and open files on this file/mount hierarchy */
-        if(H5F_mount_count_ids(f, &nopen_files, &nopen_objs) < 0)
-            HGOTO_ERROR(H5E_SYM, H5E_MOUNT, FAIL, "problem checking mount hierarchy")
-
-        /* If there are no other file IDs open on this file/mount hier., but
-         * there are still open objects, issue an error and bail out now,
-         * without decrementing the file ID's reference count and triggering
-         * a "real" attempt at closing the file */
-        if(nopen_files == 1 && nopen_objs > 0)
-            HGOTO_ERROR(H5E_FILE, H5E_CANTCLOSEFILE, FAIL, "can't close file, there are objects still open")
-    } /* end if */
-
-    /* Reset the file ID for this file */
-    f->file_id = -1;
-
-    /* Attempt to close the file/mount hierarchy */
-    if(H5F_try_close(f) < 0)
-        HGOTO_ERROR(H5E_FILE, H5E_CANTCLOSEFILE, FAIL, "can't close file")
-
-done:
-    FUNC_LEAVE_NOAPI(ret_value)
-} /* end H5F_close() */
-
--
-/*-------------------------------------------------------------------------
- * Function:	H5F_try_close
- *
- * Purpose:	Attempts to close a file due to one of several actions:
- *                      - The reference count on the file ID dropped to zero
- *                      - The last open object was closed in the file
- *                      - The file was unmounted
- *
- * Return:	Non-negative on success/Negative on failure
- *
- * Programmer:	Quincey Koziol
- *		Tuesday, July 19, 2005
- *
- *-------------------------------------------------------------------------
- */
-herr_t
-H5F_try_close(H5F_t *f)
-{
-    unsigned            nopen_files = 0;        /* Number of open files in file/mount hierarchy */
-    unsigned            nopen_objs = 0;         /* Number of open objects in file/mount hierarchy */
-    herr_t	        ret_value = SUCCEED;    /* Return value */
-
-    FUNC_ENTER_NOAPI_NOINIT
-
-    /* Sanity check */
-    HDassert(f);
-    HDassert(f->shared);
-
-    /* Check if this file is already in the process of closing */
-    if(f->closing)
-        HGOTO_DONE(SUCCEED)
-
-    /* Get the number of open objects and open files on this file/mount hierarchy */
-    if(H5F_mount_count_ids(f, &nopen_files, &nopen_objs) < 0)
-        HGOTO_ERROR(H5E_SYM, H5E_MOUNT, FAIL, "problem checking mount hierarchy")
-
-    /*
-     * Close file according to close degree:
-     *
-     *  H5F_CLOSE_WEAK:	if there are still objects open, wait until
-     *			they are all closed.
-     *  H5F_CLOSE_SEMI:	if there are still objects open, return fail;
-     *			otherwise, close file.
-     *  H5F_CLOSE_STRONG:	if there are still objects open, close them
-     *			first, then close file.
-     */
-    switch(f->shared->fc_degree) {
-        case H5F_CLOSE_WEAK:
-            /*
-             * If file or object IDS are still open then delay deletion of
-             * resources until they have all been closed.  Flush all
-             * caches and update the object header anyway so that failing to
-             * close all objects isn't a major problem.
-             */
-            if((nopen_files + nopen_objs) > 0)
-                HGOTO_DONE(SUCCEED)
-            break;
-
-        case H5F_CLOSE_SEMI:
-            /* Can leave safely if file IDs are still open on this file */
-            if(nopen_files > 0)
-                HGOTO_DONE(SUCCEED)
-
-            /* Sanity check: If close degree if "semi" and we have gotten this
-             * far and there are objects left open, bail out now */
-            HDassert(nopen_files == 0 && nopen_objs == 0);
-
-            /* If we've gotten this far (ie. there are no open objects in the file), fall through to flush & close */
-            break;
-
-        case H5F_CLOSE_STRONG:
-            /* If there are other open files in the hierarchy, we can leave now */
-            if(nopen_files > 0)
-                HGOTO_DONE(SUCCEED)
-
-            /* If we've gotten this far (ie. there are no open file IDs in the file/mount hierarchy), fall through to flush & close */
-            break;
-
-        case H5F_CLOSE_DEFAULT:
-        default:
-            HGOTO_ERROR(H5E_FILE, H5E_CANTCLOSEFILE, FAIL, "can't close file, unknown file close degree")
-    } /* end switch */
-
-    /* Mark this file as closing (prevents re-entering file shutdown code below) */
-    f->closing = TRUE;
-
-    /* If the file close degree is "strong", close all the open objects in this file */
-    if(f->shared->fc_degree == H5F_CLOSE_STRONG) {
-        HDassert(nopen_files ==  0);
-
-        /* Forced close of all opened objects in this file */
-        if(f->nopen_objs > 0) {
-            size_t obj_count;       /* # of open objects */
-            hid_t objs[128];        /* Array of objects to close */
-            herr_t result;          /* Local result from obj ID query */
-            size_t u;               /* Local index variable */
-
-            /* Get the list of IDs of open dataset, group, & attribute objects */
-            while((result = H5F_get_obj_ids(f, H5F_OBJ_LOCAL | H5F_OBJ_DATASET | H5F_OBJ_GROUP | H5F_OBJ_ATTR, (int)(sizeof(objs) / sizeof(objs[0])), objs, FALSE, &obj_count)) <= 0
-                    && obj_count != 0 ) {
-
-                /* Try to close all the open objects in this file */
-                for(u = 0; u < obj_count; u++)
-                    if(H5I_dec_ref(objs[u]) < 0)
-                        HGOTO_ERROR(H5E_ATOM, H5E_CLOSEERROR, FAIL, "can't close object")
-            } /* end while */
-            if(result < 0)
-                HGOTO_ERROR(H5E_INTERNAL, H5E_BADITER, FAIL, "H5F_get_obj_ids failed(1)")
-
-            /* Get the list of IDs of open named datatype objects */
-            /* (Do this separately from the dataset & attribute IDs, because
-             * they could be using one of the named datatypes and then the
-             * open named datatype ID will get closed twice)
-             */
-            while((result = H5F_get_obj_ids(f, H5F_OBJ_LOCAL | H5F_OBJ_DATATYPE, (int)(sizeof(objs) / sizeof(objs[0])), objs, FALSE, &obj_count)) <= 0
-                    && obj_count != 0) {
-
-                /* Try to close all the open objects in this file */
-                for(u = 0; u < obj_count; u++)
-                    if(H5I_dec_ref(objs[u]) < 0)
-                        HGOTO_ERROR(H5E_ATOM, H5E_CLOSEERROR, FAIL, "can't close object")
-            } /* end while */
-            if(result < 0)
-                HGOTO_ERROR(H5E_INTERNAL, H5E_BADITER, FAIL, "H5F_get_obj_ids failed(2)")
-        } /* end if */
-    } /* end if */
-
-    /* Check if this is a child file in a mounting hierarchy & proceed up the
-     * hierarchy if so.
-     */
-    if(f->parent)
-        if(H5F_try_close(f->parent) < 0)
-            HGOTO_ERROR(H5E_FILE, H5E_CANTCLOSEFILE, FAIL, "can't close parent file")
-
-    /* Unmount and close each child before closing the current file. */
-    if(H5F_close_mounts(f) < 0)
-        HGOTO_ERROR(H5E_FILE, H5E_CANTCLOSEFILE, FAIL, "can't unmount child files")
-
-    /* If there is more than one reference to the shared file struct and the
-     * file has an external file cache, we should see if it can be closed.  This
-     * can happen if a cycle is formed with external file caches */
-    if(f->shared->efc && (f->shared->nrefs > 1))
-        if(H5F_efc_try_close(f) < 0)
-            HGOTO_ERROR(H5E_FILE, H5E_CANTRELEASE, FAIL, "can't attempt to close EFC")
-
-    /* Delay flush until the shared file struct is closed, in H5F_dest.  If the
-     * application called H5Fclose, it would have been flushed in that function
-     * (unless it will have been flushed in H5F_dest anyways). */
-
-    /*
-     * Destroy the H5F_t struct and decrement the reference count for the
-     * shared H5F_file_t struct. If the reference count for the H5F_file_t
-     * struct reaches zero then destroy it also.
-     */
-    if(H5F_dest(f, H5AC_dxpl_id, TRUE) < 0)
-        HGOTO_ERROR(H5E_FILE, H5E_CANTCLOSEFILE, FAIL, "problems closing file")
-
-done:
-    FUNC_LEAVE_NOAPI(ret_value)
-} /* end H5F_try_close() */
 
  
@@ -1731,321 +808,6 @@
 herr_t
 H5Fclose(hid_t file_id)
 {
-    H5F_t       *f = NULL;
-    int         nref;
-    herr_t	ret_value = SUCCEED;
-
-    FUNC_ENTER_API(FAIL)
-    H5TRACE1("e", "i", file_id);
-
-    /* Check/fix arguments. */
-    if(H5I_FILE != H5I_get_type(file_id))
-	HGOTO_ERROR(H5E_ARGS, H5E_BADTYPE, FAIL, "not a file ID")
-
-    /* Flush file if this is the last reference to this id and we have write
-     * intent, unless it will be flushed by the "shared" file being closed.
-     * This is only necessary to replicate previous behaviour, and could be
-     * disabled by an option/property to improve performance. */
-    if(NULL == (f = (H5F_t *)H5I_object(file_id)))
-        HGOTO_ERROR(H5E_ARGS, H5E_BADTYPE, FAIL, "invalid file identifier")
-    if((f->shared->nrefs > 1) && (H5F_INTENT(f) & H5F_ACC_RDWR)) {
-        if((nref = H5I_get_ref(file_id, FALSE)) < 0)
-            HGOTO_ERROR(H5E_ATOM, H5E_CANTGET, FAIL, "can't get ID ref count")
-        if(nref == 1)
-            if(H5F_flush(f, H5AC_dxpl_id, FALSE) < 0)
-                HGOTO_ERROR(H5E_CACHE, H5E_CANTFLUSH, FAIL, "unable to flush cache")
-    } /* end if */
-
-    /*
-     * Decrement reference count on atom.  When it reaches zero the file will
-     * be closed.
-     */
-    if(H5I_dec_app_ref(file_id) < 0)
-	HGOTO_ERROR(H5E_ATOM, H5E_CANTCLOSEFILE, FAIL, "decrementing file ID failed")
-
-done:
-    FUNC_LEAVE_API(ret_value)
-} /* end H5Fclose() */
-
--
-/*-------------------------------------------------------------------------
- * Function:	H5Freopen
- *
- * Purpose:	Reopen a file.  The new file handle which is returned points
- *		to the same file as the specified file handle.  Both handles
- *		share caches and other information.  The only difference
- *		between the handles is that the new handle is not mounted
- *		anywhere and no files are mounted on it.
- *
- * Return:	Success:	New file ID
- *
- *		Failure:	FAIL
- *
- * Programmer:	Robb Matzke
- *              Friday, October 16, 1998
- *
- * Modifications:
- *              Quincey Koziol, May 14, 2002
- *              Keep old file's read/write intent in reopened file.
- *
- *-------------------------------------------------------------------------
- */
-hid_t
-H5Freopen(hid_t file_id)
-{
-    H5F_t	*old_file = NULL;
-    H5F_t	*new_file = NULL;
-    hid_t	ret_value;
-
-    FUNC_ENTER_API(FAIL)
-    H5TRACE1("i", "i", file_id);
-
-    /* Check arguments */
-    if(NULL == (old_file = (H5F_t *)H5I_object_verify(file_id, H5I_FILE)))
-	HGOTO_ERROR(H5E_ARGS, H5E_BADTYPE, FAIL, "not a file")
-
-    /* Get a new "top level" file struct, sharing the same "low level" file struct */
-    if(NULL == (new_file = H5F_new(old_file->shared, 0, H5P_FILE_CREATE_DEFAULT, H5P_FILE_ACCESS_DEFAULT, NULL)))
-	HGOTO_ERROR(H5E_FILE, H5E_CANTINIT, FAIL, "unable to reopen file")
-
-    /* Duplicate old file's names */
-    new_file->open_name = H5MM_xstrdup(old_file->open_name);
-    new_file->actual_name = H5MM_xstrdup(old_file->actual_name);
-
-    if((ret_value = H5I_register(H5I_FILE, new_file, TRUE)) < 0)
-	HGOTO_ERROR(H5E_ATOM, H5E_CANTREGISTER, FAIL, "unable to atomize file handle")
-
-    /* Keep this ID in file object structure */
-    new_file->file_id = ret_value;
-
-done:
-    if(ret_value < 0 && new_file)
-	if(H5F_dest(new_file, H5AC_dxpl_id, FALSE) < 0)
-	    HDONE_ERROR(H5E_FILE, H5E_CANTCLOSEFILE, FAIL, "can't close file")
-
-    FUNC_LEAVE_API(ret_value)
-} /* end H5Freopen() */
-
--
-/*-------------------------------------------------------------------------
- * Function:	H5Fget_intent
- *
- * Purpose:	Public API to retrieve the file's 'intent' flags passed
- *              during H5Fopen()
- *
- * Return:	Non-negative on success/negative on failure
- *
- * Programmer:	James Laird
- *		August 23, 2006
- *
- *-------------------------------------------------------------------------
- */
-herr_t
-H5Fget_intent(hid_t file_id, unsigned *intent_flags)
-{
-    herr_t ret_value = SUCCEED;
-
-    FUNC_ENTER_API(FAIL)
-    H5TRACE2("e", "i*Iu", file_id, intent_flags);
-
-    /* If no intent flags were passed in, exit quietly */
-    if(intent_flags) {
-        H5F_t * file;           /* Pointer to file structure */
-
-        /* Get the internal file structure */
-        if(NULL == (file = (H5F_t *)H5I_object_verify(file_id, H5I_FILE)))
-            HGOTO_ERROR(H5E_ARGS, H5E_BADTYPE, FAIL, "not a file")
-
-        /* HDF5 uses some flags internally that users don't know about.
-         * Simplify things for them so that they only get either H5F_ACC_RDWR
-         * or H5F_ACC_RDONLY.
-         */
-        if(H5F_INTENT(file) & H5F_ACC_RDWR)
-            *intent_flags = H5F_ACC_RDWR;
-        else
-            *intent_flags = H5F_ACC_RDONLY;
-    } /* end if */
-
-done:
-    FUNC_LEAVE_API(ret_value)
-} /* end H5Fget_intent() */
-
--
-/*-------------------------------------------------------------------------
- * Function:	H5F_get_id
- *
- * Purpose:	Get the file ID, incrementing it, or "resurrecting" it as
- *              appropriate.
- *
- * Return:	Non-negative on success/Negative on failure
- *
- * Programmer:	Raymond Lu
- *		Oct 29, 2003
- *
- *-------------------------------------------------------------------------
- */
-hid_t
-H5F_get_id(H5F_t *file, hbool_t app_ref)
-{
-    hid_t       ret_value;
-
-    FUNC_ENTER_NOAPI_NOINIT
-
-    HDassert(file);
-
-    if(file->file_id == -1) {
-        /* Get an atom for the file */
-        if((file->file_id = H5I_register(H5I_FILE, file, app_ref)) < 0)
-	    HGOTO_ERROR(H5E_ATOM, H5E_CANTREGISTER, FAIL, "unable to atomize file")
-    } else {
-        /* Increment reference count on atom. */
-        if(H5I_inc_ref(file->file_id, app_ref) < 0)
-            HGOTO_ERROR(H5E_ATOM, H5E_CANTSET, FAIL, "incrementing file ID failed")
-    } /* end else */
-
-    ret_value = file->file_id;
-
-done:
-    FUNC_LEAVE_NOAPI(ret_value)
-} /* end H5F_get_id() */
-
--
-/*-------------------------------------------------------------------------
- * Function:	H5F_incr_nopen_objs
- *
- * Purpose:	Increment the number of open objects for a file.
- *
- * Return:	Success:	The number of open objects, after the increment
- *
- * 		Failure:	(can't happen)
- *
- * Programmer:	Quincey Koziol
- *		koziol@hdfgroup.org
- *		Mar  6 2007
- *
- *-------------------------------------------------------------------------
- */
-unsigned
-H5F_incr_nopen_objs(H5F_t *f)
-{
-    /* Use FUNC_ENTER_NOAPI_NOINIT_NOERR here to avoid performance issues */
-    FUNC_ENTER_NOAPI_NOINIT_NOERR
-
-    HDassert(f);
-
-    FUNC_LEAVE_NOAPI(++f->nopen_objs)
-} /* end H5F_incr_nopen_objs() */
-
--
-/*-------------------------------------------------------------------------
- * Function:	H5F_decr_nopen_objs
- *
- * Purpose:	Decrement the number of open objects for a file.
- *
- * Return:	Success:	The number of open objects, after the decrement
- *
- * 		Failure:	(can't happen)
- *
- * Programmer:	Quincey Koziol
- *		koziol@hdfgroup.org
- *		Mar  6 2007
- *
- *-------------------------------------------------------------------------
- */
-unsigned
-H5F_decr_nopen_objs(H5F_t *f)
-{
-    /* Use FUNC_ENTER_NOAPI_NOINIT_NOERR here to avoid performance issues */
-    FUNC_ENTER_NOAPI_NOINIT_NOERR
-
-    HDassert(f);
-
-    FUNC_LEAVE_NOAPI(--f->nopen_objs)
-} /* end H5F_decr_nopen_objs() */
-
--
-/*-------------------------------------------------------------------------
- * Function:	H5F_build_actual_name
- *
- * Purpose:	Retrieve the name of a file, after following symlinks, etc.
- *
- * Note:	Currently only working for "POSIX I/O compatible" VFDs
- *
- * Return:	Success:        0
- *		Failure:	-1
- *
- * Programmer:	Quincey Koziol
- *		November 25, 2009
- *
- *-------------------------------------------------------------------------
- */
-static herr_t
-H5F_build_actual_name(const H5F_t *f, const H5P_genplist_t *fapl, const char *name,
-    char **actual_name/*out*/)
-{
-    hid_t       new_fapl_id = -1;       /* ID for duplicated FAPL */
->>>>>>> d8671781
-    herr_t      ret_value = SUCCEED;    /* Return value */
-
-    FUNC_ENTER_API(FAIL)
-    H5TRACE2("e", "iFs", object_id, scope);
-
-    obj_type = H5I_get_type(object_id);
-    if(H5I_FILE != obj_type && H5I_GROUP != obj_type && H5I_DATATYPE != obj_type &&
-       H5I_DATASET != obj_type && H5I_ATTR != obj_type) {
-        HGOTO_ERROR(H5E_ARGS, H5E_BADTYPE, FAIL, "not a file or file object")
-    }
-
-    /* get the plugin pointer */
-    if (NULL == (vol_plugin = (H5VL_t *)H5I_get_aux(object_id)))
-        HGOTO_ERROR(H5E_ARGS, H5E_BADTYPE, FAIL, "ID does not contain VOL information")
-
-    /* get the file object */
-    if(NULL == (obj = (void *)H5VL_get_object(object_id)))
-        HGOTO_ERROR(H5E_ARGS, H5E_BADTYPE, FAIL, "invalid file identifier")
-
-    loc_params.type = H5VL_OBJECT_BY_SELF;
-    loc_params.obj_type = obj_type;
-
-    if((ret_value = H5VL_file_flush(obj, loc_params, vol_plugin, scope, H5AC_dxpl_id, H5_EVENT_STACK_NULL)) < 0)
-        HGOTO_ERROR(H5E_FILE, H5E_CANTFLUSH, FAIL, "unable to flush file")
-
-done:
-    FUNC_LEAVE_API(ret_value)
-} /* end H5Fflush() */
-
--
-/*-------------------------------------------------------------------------
- * Function:	H5Fclose
- *
- * Purpose:	This function closes the file specified by FILE_ID by
- *		flushing all data to storage, and terminating access to the
- *		file through FILE_ID.  If objects (e.g., datasets, groups,
- *		etc.) are open in the file then the underlying storage is not
- *		closed until those objects are closed; however, all data for
- *		the file and the open objects is flushed.
- *
- * Return:	Success:	Non-negative
- *
- *		Failure:	Negative
- *
- * Programmer:	Robb Matzke
- *              Saturday, February 20, 1999
- *
- * Modifications:
- *
- *-------------------------------------------------------------------------
- */
-herr_t
-H5Fclose(hid_t file_id)
-{
     herr_t   ret_value = SUCCEED;
 
     FUNC_ENTER_API(FAIL)
@@ -2367,15 +1129,6 @@
                           buf_ptr, &ret_value, buf_len) < 0)
         HGOTO_ERROR(H5E_INTERNAL, H5E_CANTGET, FAIL, "unable to get file image")
 
-<<<<<<< HEAD
-=======
-        /* read in the file image */
-        /* (Note compensation for base address addition in internal routine) */
-        if(H5FD_read(fd_ptr, H5AC_ind_dxpl_g, H5FD_MEM_DEFAULT, 0, space_needed, buf_ptr) < 0)
-            HGOTO_ERROR(H5E_FILE, H5E_READERROR, FAIL, "file image read request failed")
-    } /* end if */
-    
->>>>>>> d8671781
 done:
     FUNC_LEAVE_API(ret_value)
 } /* H5Fget_file_image() */
