/* * * * * * * * * * * * * * * * * * * * * * * * * * * * * * * * * * * * * * *
 * Copyright by The HDF Group.                                               *
 * Copyright by the Board of Trustees of the University of Illinois.         *
 * All rights reserved.                                                      *
 *                                                                           *
 * This file is part of HDF5.  The full HDF5 copyright notice, including     *
 * terms governing use, modification, and redistribution, is contained in    *
 * the COPYING file, which can be found at the root of the source code       *
 * distribution tree, or in https://support.hdfgroup.org/ftp/HDF5/releases.  *
 * If you do not have access to either file, you may request a copy from     *
 * help@hdfgroup.org.                                                        *
 * * * * * * * * * * * * * * * * * * * * * * * * * * * * * * * * * * * * * * */

/****************/
/* Module Setup */
/****************/

#include "H5Fmodule.h"          /* This source code file is part of the H5F module */


/***********/
/* Headers */
/***********/
#include "H5private.h"          /* Generic Functions                        */
#include "H5ACprivate.h"        /* Metadata cache                           */
#include "H5CXprivate.h"        /* API Contexts                             */
#include "H5Eprivate.h"         /* Error handling                           */
#include "H5ESprivate.h"        /* Event Sets                               */
#include "H5Fpkg.h"             /* File access                              */
#include "H5FLprivate.h"        /* Free lists                               */
#include "H5Iprivate.h"         /* IDs                                      */
#include "H5Pprivate.h"         /* Property lists                           */
#include "H5VLprivate.h"        /* Virtual Object Layer                     */

#include "H5VLnative_private.h" /* Native VOL connector                     */


/****************/
/* Local Macros */
/****************/


/******************/
/* Local Typedefs */
/******************/

/* User data for traversal routine to get ID counts */
typedef struct {
    size_t obj_count;           /* Number of objects counted so far */
    unsigned types;             /* Types of objects to be counted */
} H5F_trav_obj_cnt_t;

/* User data for traversal routine to get ID lists */
typedef struct {
    size_t max_objs;            /* Maximum # of IDs to record */
    hid_t *oid_list;            /* Array of recorded IDs*/
    size_t obj_count;           /* Number of objects counted so far */
} H5F_trav_obj_ids_t;


/********************/
/* Package Typedefs */
/********************/


/********************/
/* Local Prototypes */
/********************/

<<<<<<< HEAD
static herr_t H5F__close_cb(H5VL_object_t *file_vol_obj, void ** token);

=======
>>>>>>> 433078bc
/* Callback for getting object counts in a file */
static int H5F__get_all_count_cb(void H5_ATTR_UNUSED *obj_ptr, hid_t H5_ATTR_UNUSED obj_id, void *key);

/* Callback for getting IDs for open objects in a file */
static int H5F__get_all_ids_cb(void H5_ATTR_UNUSED *obj_ptr, hid_t obj_id, void *key);

/* Helper routines for sync/async API calls */
static hid_t H5F__create_api_common(const char *filename, unsigned flags, hid_t fcpl_id,
    hid_t fapl_id, hid_t es_id);
static hid_t H5F__open_api_common(const char *filename, unsigned flags, hid_t fapl_id,
    hid_t es_id);
static herr_t H5F__close_api_common(hid_t file_id, hid_t es_id);


/*********************/
/* Package Variables */
/*********************/


/*****************************/
/* Library Private Variables */
/*****************************/


/*******************/
/* Local Variables */
/*******************/

/* Declare a free list to manage the H5VL_t struct */
H5FL_EXTERN(H5VL_t);

/* Declare a free list to manage the H5VL_object_t struct */
H5FL_EXTERN(H5VL_object_t);

<<<<<<< HEAD
/* File ID class */
static const H5I_class_t H5I_FILE_CLS[1] = {{
    H5I_FILE,                   /* ID class value */
    0,                          /* Class flags */
    0,                          /* # of reserved IDs for class */
    (H5I_free_t)H5F__close_cb   /* Callback routine for closing objects of this class */
}};



/*-------------------------------------------------------------------------
 * Function: H5F_init
 *
 * Purpose:  Initialize the interface from some other layer.
 *
 * Return:   Success:    non-negative
 *
 *           Failure:    negative
 *-------------------------------------------------------------------------
 */
herr_t
H5F_init(void)
{
    herr_t ret_value = SUCCEED;   /* Return value */

    FUNC_ENTER_NOAPI(FAIL)
    /* FUNC_ENTER() does all the work */

done:
    FUNC_LEAVE_NOAPI(ret_value)
} /* end H5F_init() */


/*--------------------------------------------------------------------------
NAME
   H5F__init_package -- Initialize interface-specific information
USAGE
    herr_t H5F__init_package()
RETURNS
    Non-negative on success/Negative on failure
DESCRIPTION
    Initializes any interface-specific data or routines.

--------------------------------------------------------------------------*/
herr_t
H5F__init_package(void)
{
    herr_t ret_value = SUCCEED;   /* Return value */

    FUNC_ENTER_PACKAGE

    /*
     * Initialize the atom group for the file IDs.
     */
    if(H5I_register_type(H5I_FILE_CLS) < 0)
        HGOTO_ERROR(H5E_FILE, H5E_CANTINIT, FAIL, "unable to initialize interface")

done:
    FUNC_LEAVE_NOAPI(ret_value)
} /* H5F__init_package() */


/*-------------------------------------------------------------------------
 * Function:    H5F_term_package
 *
 * Purpose:     Terminate this interface: free all memory and reset global
 *              variables to their initial values.  Release all ID groups
 *              associated with this interface.
 *
 * Return:      Success:    Positive if anything was done that might
 *                          have affected other interfaces;
 *                          zero otherwise.
 *
 *              Failure:    Never fails
 *
 *-------------------------------------------------------------------------
 */
int
H5F_term_package(void)
{
    int    n = 0;

    FUNC_ENTER_NOAPI_NOINIT_NOERR

    if(H5_PKG_INIT_VAR) {
        if(H5I_nmembers(H5I_FILE) > 0) {
            (void)H5I_clear_type(H5I_FILE, FALSE, FALSE);
            n++; /*H5I*/
        } /* end if */
        else {
            /* Make certain we've cleaned up all the shared file objects */
            H5F_sfile_assert_num(0);

            /* Destroy the file object id group */
            n += (H5I_dec_type_ref(H5I_FILE) > 0);

            /* Mark closed */
            if(0 == n)
                H5_PKG_INIT_VAR = FALSE;
        } /* end else */
    } /* end if */

    FUNC_LEAVE_NOAPI(n)
} /* end H5F_term_package() */


/*-------------------------------------------------------------------------
 * Function:    H5F__close_cb
 *
 * Purpose:     Closes a file or causes the close operation to be pended.
 *              This function is called from the API and gets called
 *              by H5Fclose->H5I_dec_ref->H5F__close_cb when H5I_dec_ref()
 *              decrements the file ID reference count to zero.  The file ID
 *              is removed from the H5I_FILE group by H5I_dec_ref() just
 *              before H5F__close_cb() is called. If there are open object
 *              headers then the close is pended by moving the file to the
 *              H5I_FILE_CLOSING ID group (the f->closing contains the ID
 *              assigned to file).
 *
 * Return:      SUCCEED/FAIL
 *
 *-------------------------------------------------------------------------
 */
static herr_t
H5F__close_cb(H5VL_object_t *file_vol_obj, void **token)
{
    herr_t          ret_value = SUCCEED;    /* Return value */

    FUNC_ENTER_STATIC

    /* Sanity check */
    HDassert(file_vol_obj);

    /* Close the file */
    if(H5VL_file_close(file_vol_obj, H5P_DATASET_XFER_DEFAULT, token) < 0)
        HGOTO_ERROR(H5E_FILE, H5E_CANTCLOSEFILE, FAIL, "unable to close file")

    /* Free the VOL object */
    if(H5VL_free_object(file_vol_obj) < 0)
        HGOTO_ERROR(H5E_FILE, H5E_CANTDEC, FAIL, "unable to free VOL object")

done:
    FUNC_LEAVE_NOAPI(ret_value)
} /* end H5F__close_cb() */
=======
>>>>>>> 433078bc


/*-------------------------------------------------------------------------
 * Function:    H5Fget_create_plist
 *
 * Purpose:     Get an atom for a copy of the file-creation property list for
 *              this file. This function returns an atom with a copy of the
 *              properties used to create a file.
 *
 * Return:      Success:    Object ID for a copy of the file creation
 *                          property list.
 *
 *              Failure:    H5I_INVALID_HID
 *
 *-------------------------------------------------------------------------
 */
hid_t
H5Fget_create_plist(hid_t file_id)
{
    H5VL_object_t  *vol_obj;                           /* File info */
    hid_t           ret_value = H5I_INVALID_HID;    /* Return value */

    FUNC_ENTER_API(H5I_INVALID_HID)
    H5TRACE1("i", "i", file_id);

    /* check args */
    if(NULL == (vol_obj = (H5VL_object_t *)H5I_object(file_id)))
        HGOTO_ERROR(H5E_ARGS, H5E_BADTYPE, H5I_INVALID_HID, "invalid file identifier")

    /* Retrieve the file creation property list */
    if(H5VL_file_get(vol_obj, H5VL_FILE_GET_FCPL, H5P_DATASET_XFER_DEFAULT, H5_REQUEST_NULL, &ret_value) < 0)
        HGOTO_ERROR(H5E_FILE, H5E_CANTCOPY, H5I_INVALID_HID, "unable to retrieve file creation properties")

done:
    FUNC_LEAVE_API(ret_value)
} /* end H5Fget_create_plist() */


/*-------------------------------------------------------------------------
 * Function:    H5Fget_access_plist
 *
 * Purpose:     Returns a copy of the file access property list of the
 *              specified file.
 *
 *              NOTE: Make sure that, if you are going to overwrite
 *              information in the copied property list that was
 *              previously opened and assigned to the property list, then
 *              you must close it before overwriting the values.
 *
 * Return:      Success:    Object ID for a copy of the file access
 *                          property list.
 *
 *              Failure:    H5I_INVALID_HID
 *
 *-------------------------------------------------------------------------
 */
hid_t
H5Fget_access_plist(hid_t file_id)
{
    H5VL_object_t   *vol_obj;                          /* File info */
    hid_t           ret_value = H5I_INVALID_HID;    /* Return value */

    FUNC_ENTER_API(H5I_INVALID_HID)
    H5TRACE1("i", "i", file_id);

    /* Check args */
    if(NULL == (vol_obj = (H5VL_object_t *)H5I_object(file_id)))
        HGOTO_ERROR(H5E_ARGS, H5E_BADTYPE, H5I_INVALID_HID, "invalid file identifier")

    /* Retrieve the file's access property list */
    if(H5VL_file_get(vol_obj, H5VL_FILE_GET_FAPL, H5P_DATASET_XFER_DEFAULT, H5_REQUEST_NULL, &ret_value) < 0)
        HGOTO_ERROR(H5E_FILE, H5E_CANTGET, H5I_INVALID_HID, "can't get file access property list")

done:
    FUNC_LEAVE_API(ret_value)
} /* end H5Fget_access_plist() */


/*-------------------------------------------------------------------------
 * Function:    H5F__get_all_count_cb
 *
 * Purpose:     Get counter of all object types currently open.
 *
 * Return:      Success:    H5_ITER_CONT or H5_ITER_STOP
 *
 *              Failure:    H5_ITER_ERROR
 *
 *-------------------------------------------------------------------------
 */
static int
H5F__get_all_count_cb(void H5_ATTR_UNUSED *obj_ptr, hid_t H5_ATTR_UNUSED obj_id, void *key)
{
    H5F_trav_obj_cnt_t *udata = (H5F_trav_obj_cnt_t *)key;
    int                ret_value = H5_ITER_CONT;    /* Return value */

    FUNC_ENTER_STATIC_NOERR

    udata->obj_count++;

    FUNC_LEAVE_NOAPI(ret_value)
} /* H5F_get_all_count_cb */


/*-------------------------------------------------------------------------
 * Function:    H5Fget_obj_count
 *
 * Purpose:     Public function returning the number of opened object IDs
 *              (files, datasets, groups and datatypes) in the same file.
 *
 * Return:      Success:    The number of opened object IDs
 *
 *              Failure:    -1
 *
 *-------------------------------------------------------------------------
 */
ssize_t
H5Fget_obj_count(hid_t file_id, unsigned types)
{
    ssize_t  ret_value = 0;         /* Return value */

    FUNC_ENTER_API((-1))
    H5TRACE2("Zs", "iIu", file_id, types);

    /* Check arguments */
    if(0 == (types & H5F_OBJ_ALL))
        HGOTO_ERROR(H5E_ARGS, H5E_BADVALUE, (-1), "not an object type")

    /* Perform the query */
    /* If the 'special' ID wasn't passed in, just make a normal call to
     * count the IDs in the file.
     */
    if(file_id != (hid_t)H5F_OBJ_ALL) {
        H5VL_object_t *vol_obj;

        /* Get the file object */
        if(NULL == (vol_obj = (H5VL_object_t *)H5I_object_verify(file_id, H5I_FILE)))
            HGOTO_ERROR(H5E_ARGS, H5E_BADTYPE, (-1), "not a file id")

        /* Get the count */
        if(H5VL_file_get(vol_obj, H5VL_FILE_GET_OBJ_COUNT, H5P_DATASET_XFER_DEFAULT, H5_REQUEST_NULL, types, &ret_value) < 0)
            HGOTO_ERROR(H5E_FILE, H5E_CANTGET, (-1), "unable to get object count in file(s)")
    }
    /* If we passed in the 'special' ID, get the count for everything open in the
     * library, iterating over all open files and getting the object count for each.
     */
    else {
        H5F_trav_obj_cnt_t udata;

        /* Set up callback context */
        udata.types = types | H5F_OBJ_LOCAL;
        udata.obj_count = 0;

        if(types & H5F_OBJ_FILE)
            if(H5I_iterate(H5I_FILE, H5F__get_all_count_cb, &udata, TRUE) < 0)
                HGOTO_ERROR(H5E_FILE, H5E_BADITER, (-1), "iteration over file IDs failed")
        if(types & H5F_OBJ_DATASET)
            if(H5I_iterate(H5I_DATASET, H5F__get_all_count_cb, &udata, TRUE) < 0)
                HGOTO_ERROR(H5E_FILE, H5E_BADITER, (-1), "iteration over dataset IDs failed")
        if(types & H5F_OBJ_GROUP)
            if(H5I_iterate(H5I_GROUP, H5F__get_all_count_cb, &udata, TRUE) < 0)
                HGOTO_ERROR(H5E_FILE, H5E_BADITER, (-1), "iteration over group IDs failed")
        if(types & H5F_OBJ_DATATYPE)
            if(H5I_iterate(H5I_DATATYPE, H5F__get_all_count_cb, &udata, TRUE) < 0)
                HGOTO_ERROR(H5E_FILE, H5E_BADITER, (-1), "iteration over datatype IDs failed")
        if(types & H5F_OBJ_ATTR)
            if(H5I_iterate(H5I_ATTR, H5F__get_all_count_cb, &udata, TRUE) < 0)
                HGOTO_ERROR(H5E_FILE, H5E_BADITER, (-1), "iteration over attribute IDs failed")

        /* Set return value */
        ret_value = (ssize_t)udata.obj_count;
    } /* end else */

done:
    FUNC_LEAVE_API(ret_value)
} /* end H5Fget_obj_count() */


/*-------------------------------------------------------------------------
 * Function:    H5F__get_all_ids_cb
 *
 * Purpose:     Get IDs of all currently open objects of a given type.
 *
 * Return:      Success:    H5_ITER_CONT or H5_ITER_STOP
 *
 *              Failure:    H5_ITER_ERROR
 *
 *-------------------------------------------------------------------------
 */
static int
H5F__get_all_ids_cb(void H5_ATTR_UNUSED *obj_ptr, hid_t obj_id, void *key)
{
    H5F_trav_obj_ids_t *udata = (H5F_trav_obj_ids_t *)key;
    int                ret_value = H5_ITER_CONT;    /* Return value */

    FUNC_ENTER_STATIC_NOERR

    if(udata->obj_count >= udata->max_objs)
        HGOTO_DONE(H5_ITER_STOP);

    /* Add the ID to the array */
    udata->oid_list[udata->obj_count] = obj_id;
    udata->obj_count++;

done:
    FUNC_LEAVE_NOAPI(ret_value)
} /* H5F__get_all_ids_cb */


/*-------------------------------------------------------------------------
 * Function:    H5Fget_object_ids
 *
 * Purpose:     Public function to return a list of opened object IDs.
 *
 * NOTE:        Type mismatch - You can ask for more objects than can be
 *              returned.
 *
 * NOTE:        Currently, the IDs' ref counts are not incremented.  Is this
 *              intentional and documented?
 *
 * Return:      Success:    The number of IDs in oid_list
 *
 *              Failure:    -1
 *
 *-------------------------------------------------------------------------
 */
ssize_t
H5Fget_obj_ids(hid_t file_id, unsigned types, size_t max_objs, hid_t *oid_list)
{
    ssize_t     ret_value = 0;          /* Return value */

    FUNC_ENTER_API((-1))
    H5TRACE4("Zs", "iIuz*i", file_id, types, max_objs, oid_list);

    /* Check arguments */
    if(0 == (types & H5F_OBJ_ALL))
        HGOTO_ERROR(H5E_ARGS, H5E_BADVALUE, (-1), "not an object type")
    if(!oid_list)
        HGOTO_ERROR(H5E_ARGS, H5E_BADVALUE, (-1), "object ID list cannot be NULL")

    /* Perform the query */
    /* If the 'special' ID wasn't passed in, just make a normal VOL call to
     * get the IDs from the file.
     */
    if(file_id != (hid_t)H5F_OBJ_ALL) {
        H5VL_object_t *vol_obj;

        /* get the file object */
        if(NULL == (vol_obj = (H5VL_object_t *)H5I_object_verify(file_id, H5I_FILE)))
            HGOTO_ERROR(H5E_ARGS, H5E_BADTYPE, (-1), "invalid file identifier")

        /* Get the IDs */
        if(H5VL_file_get(vol_obj, H5VL_FILE_GET_OBJ_IDS, H5P_DATASET_XFER_DEFAULT, H5_REQUEST_NULL, types, max_objs, oid_list, &ret_value) < 0)
            HGOTO_ERROR(H5E_FILE, H5E_CANTGET, (-1), "unable to get object ids in file(s)")
    } /* end if */
    /* If we passed in the 'special' ID, get the count for everything open in the
     * library, iterating over all open files and getting the object count for each.
     *
     * XXX: Note that the RM states that passing in a negative value for max_objs
     *      gets you all the objects. This technically works, but is clearly wrong
     *      behavior since max_objs is an unsigned type.
     */
    else {
        H5F_trav_obj_ids_t udata;

        /* Set up callback context */
        udata.max_objs = max_objs;
        udata.oid_list = oid_list;
        udata.obj_count = 0;

        if(types & H5F_OBJ_FILE)
            if(H5I_iterate(H5I_FILE, H5F__get_all_ids_cb, &udata, TRUE) < 0)
                HGOTO_ERROR(H5E_FILE, H5E_BADITER, (-1), "iteration over file IDs failed")
        if(types & H5F_OBJ_DATASET)
            if(H5I_iterate(H5I_DATASET, H5F__get_all_ids_cb, &udata, TRUE) < 0)
                HGOTO_ERROR(H5E_FILE, H5E_BADITER, (-1), "iteration over dataset IDs failed")
        if(types & H5F_OBJ_GROUP)
            if(H5I_iterate(H5I_GROUP, H5F__get_all_ids_cb, &udata, TRUE) < 0)
                HGOTO_ERROR(H5E_FILE, H5E_BADITER, (-1), "iteration over group IDs failed")
        if(types & H5F_OBJ_DATATYPE)
            if(H5I_iterate(H5I_DATATYPE, H5F__get_all_ids_cb, &udata, TRUE) < 0)
                HGOTO_ERROR(H5E_FILE, H5E_BADITER, (-1), "iteration over datatype IDs failed")
        if(types & H5F_OBJ_ATTR)
            if(H5I_iterate(H5I_ATTR, H5F__get_all_ids_cb, &udata, TRUE) < 0)
                HGOTO_ERROR(H5E_FILE, H5E_BADITER, (-1), "iteration over attribute IDs failed")

        /* Set return value */
        ret_value = (ssize_t)udata.obj_count;
    } /* end else */

done:
    FUNC_LEAVE_API(ret_value)
} /* end H5Fget_obj_ids() */


/*-------------------------------------------------------------------------
 * Function:    H5Fget_vfd_handle
 *
 * Purpose:     Returns a pointer to the file handle of the low-level file
 *              driver.
 *
 * Return:      Success:    Non-negative
 *              Failure:    Negative
 *-------------------------------------------------------------------------
 */
herr_t
H5Fget_vfd_handle(hid_t file_id, hid_t fapl_id, void **file_handle)
{
    H5VL_object_t  *vol_obj;                           /* File info */
    herr_t          ret_value = SUCCEED;            /* Return value */

    FUNC_ENTER_API(FAIL)
    H5TRACE3("e", "ii**x", file_id, fapl_id, file_handle);

    /* Check args */
    if(!file_handle)
        HGOTO_ERROR(H5E_ARGS, H5E_BADVALUE, FAIL, "invalid file handle pointer")

    /* Get the file object */
    if(NULL == (vol_obj = (H5VL_object_t *)H5I_object(file_id)))
        HGOTO_ERROR(H5E_ARGS, H5E_BADTYPE, FAIL, "invalid file identifier")

    /* Retrieve the VFD handle for the file */
    if(H5VL_file_optional(vol_obj, H5VL_NATIVE_FILE_GET_VFD_HANDLE, H5P_DATASET_XFER_DEFAULT, H5_REQUEST_NULL, file_handle, fapl_id) < 0)
        HGOTO_ERROR(H5E_FILE, H5E_CANTGET, FAIL, "unable to get VFD handle")

done:
    FUNC_LEAVE_API(ret_value)
} /* end H5Fget_vfd_handle() */


/*-------------------------------------------------------------------------
 * Function:    H5Fis_accessible
 *
 * Purpose:     Check if the file can be opened with the given fapl.
 *
 * Return:      Success:    TRUE/FALSE
 *              Failure:    -1 (includes file does not exist)
 *
 *-------------------------------------------------------------------------
 */
htri_t
H5Fis_accessible(const char *filename, hid_t fapl_id)
{
    htri_t      ret_value;              /* Return value */

    FUNC_ENTER_API(FAIL)
    H5TRACE2("t", "*si", filename, fapl_id);

    /* Check args */
    if(!filename || !*filename)
        HGOTO_ERROR(H5E_ARGS, H5E_BADRANGE, FAIL, "no file name specified")

    /* Check the file access property list */
    if(H5P_DEFAULT == fapl_id)
        fapl_id = H5P_FILE_ACCESS_DEFAULT;
    else
        if(TRUE != H5P_isa_class(fapl_id, H5P_FILE_ACCESS))
            HGOTO_ERROR(H5E_ARGS, H5E_BADTYPE, FAIL, "not file access property list")

    /* Check if file is accessible */
    if(H5VL_file_specific(NULL, H5VL_FILE_IS_ACCESSIBLE, H5P_DATASET_XFER_DEFAULT, H5_REQUEST_NULL, fapl_id, filename, &ret_value) < 0)
        HGOTO_ERROR(H5E_FILE, H5E_NOTHDF5, FAIL, "unable to determine if file is accessible as HDF5")

done:
    FUNC_LEAVE_API(ret_value)
} /* end H5Fis_accessible() */


/*-------------------------------------------------------------------------
 * Function:    H5F__create_api_common
 *
 * Purpose:     This is the common function for creating new  HDF5 files.
 *
 * Return:      Success:    A file ID
 *              Failure:    H5I_INVALID_HID
 *-------------------------------------------------------------------------
 */
static hid_t
H5F__create_api_common(const char *filename, unsigned flags, hid_t fcpl_id,
    hid_t fapl_id, hid_t es_id)
{
    H5F_t *new_file = NULL;             /* File struct for new file                 */
    H5P_genplist_t *plist;              /* Property list pointer                    */
    H5VL_connector_prop_t connector_prop;   /* Property for VOL connector ID & info     */
    H5ES_t *es = NULL;                  /* Event set for the operation              */
    void *token = NULL, **token_ptr;    /* Request token for async operation        */
    H5VL_object_t *vol_obj = NULL;      /* VOL object for file                      */
    H5VL_object_t *token_obj = NULL;    /* Async token VOL object */
    hbool_t supported;                  /* Whether 'post open' operation is supported by VOL connector */
    hid_t ret_value = H5I_INVALID_HID;  /* Return value                             */

    FUNC_ENTER_STATIC

    /* Check/fix arguments */
    if(!filename || !*filename)
        HGOTO_ERROR(H5E_ARGS, H5E_BADVALUE, H5I_INVALID_HID, "invalid file name")

    /* In this routine, we only accept the following flags:
     *          H5F_ACC_EXCL, H5F_ACC_TRUNC and H5F_ACC_SWMR_WRITE
     */
    if(flags & ~(H5F_ACC_EXCL | H5F_ACC_TRUNC | H5F_ACC_SWMR_WRITE))
        HGOTO_ERROR(H5E_ARGS, H5E_BADVALUE, H5I_INVALID_HID, "invalid flags")

    /* The H5F_ACC_EXCL and H5F_ACC_TRUNC flags are mutually exclusive */
    if((flags & H5F_ACC_EXCL) && (flags & H5F_ACC_TRUNC))
        HGOTO_ERROR(H5E_ARGS, H5E_BADVALUE, H5I_INVALID_HID, "mutually exclusive flags for file creation")

    /* Check file creation property list */
    if(H5P_DEFAULT == fcpl_id)
        fcpl_id = H5P_FILE_CREATE_DEFAULT;
    else
        if(TRUE != H5P_isa_class(fcpl_id, H5P_FILE_CREATE))
            HGOTO_ERROR(H5E_ARGS, H5E_BADTYPE, H5I_INVALID_HID, "not file create property list")

    /* Verify access property list and set up collective metadata if appropriate */
    if(H5CX_set_apl(&fapl_id, H5P_CLS_FACC, H5I_INVALID_HID, TRUE) < 0)
        HGOTO_ERROR(H5E_FILE, H5E_CANTSET, H5I_INVALID_HID, "can't set access property list info")

    /* Get the VOL info from the fapl */
    if(NULL == (plist = (H5P_genplist_t *)H5I_object(fapl_id)))
        HGOTO_ERROR(H5E_ARGS, H5E_BADTYPE, H5I_INVALID_HID, "not a file access property list")
    if(H5P_peek(plist, H5F_ACS_VOL_CONN_NAME, &connector_prop) < 0)
        HGOTO_ERROR(H5E_FILE, H5E_CANTGET, H5I_INVALID_HID, "can't get VOL connector info")

    /* Stash a copy of the "top-level" connector property, before any pass-through
     *  connectors modify or unwrap it.
     */
    if(H5CX_set_vol_connector_prop(&connector_prop) < 0)
        HGOTO_ERROR(H5E_FILE, H5E_CANTSET, H5I_INVALID_HID, "can't set VOL connector info in API context")

    /* Adjust bit flags by turning on the creation bit and making sure that
     * the EXCL or TRUNC bit is set.  All newly-created files are opened for
     * reading and writing.
     */
    if(0 == (flags & (H5F_ACC_EXCL | H5F_ACC_TRUNC)))
        flags |= H5F_ACC_EXCL;	 /*default*/
    flags |= H5F_ACC_RDWR | H5F_ACC_CREAT;

    /* Get the event set and set up request token pointer for operation */
    if(H5ES_NONE != es_id) {
        /* Get event set */
        if(NULL == (es = (H5ES_t *)H5I_object_verify(es_id, H5I_EVENTSET)))
            HGOTO_ERROR(H5E_ARGS, H5E_BADTYPE, FAIL, "not an event set")

        /* Point at token for operation to set up */
        token_ptr = &token;
    } /* end if */
    else
        /* Synchronous operation */
        token_ptr = H5_REQUEST_NULL;

    /* Create a new file or truncate an existing file through the VOL */
    if(NULL == (new_file = (H5F_t *)H5VL_file_create(&connector_prop, filename, flags, fcpl_id, fapl_id, H5P_DATASET_XFER_DEFAULT, token_ptr)))
        HGOTO_ERROR(H5E_FILE, H5E_CANTOPENFILE, H5I_INVALID_HID, "unable to create file")

    /* Get an atom for the file */
    if((ret_value = H5VL_register_using_vol_id(H5I_FILE, new_file, connector_prop.connector_id, TRUE)) < 0)
        HGOTO_ERROR(H5E_FILE, H5E_CANTREGISTER, H5I_INVALID_HID, "unable to atomize file handle")

    /* Get the file object */
    if(NULL == (vol_obj = H5VL_vol_object(ret_value)))
        HGOTO_ERROR(H5E_ARGS, H5E_BADTYPE, H5I_INVALID_HID, "invalid object identifier")

    /* If there's an event set and a token was created, add the token to it */
    if(H5ES_NONE != es_id && NULL != token) {
        /* Create vol object for token */
        if(NULL == (token_obj = H5VL_create_object(token, vol_obj->connector))) {
            if(H5VL_request_free(token) < 0)
                HDONE_ERROR(H5E_FILE, H5E_CANTFREE, FAIL, "can't free request")
            HGOTO_ERROR(H5E_FILE, H5E_CANTINIT, FAIL, "can't create vol object for request token")
        } /* end if */

        /* Add token to event set */
        if(H5ES_insert(es, token_obj) < 0)
            HGOTO_ERROR(H5E_FILE, H5E_CANTINSERT, FAIL, "can't insert token into event set")
        token_obj = NULL;
    } /* end if */

    /* Check for 'post open' callback */
    supported = FALSE;
    if(H5VL_introspect_opt_query(vol_obj, H5VL_SUBCLS_FILE, H5VL_NATIVE_FILE_POST_OPEN, &supported) < 0)
        HGOTO_ERROR(H5E_FILE, H5E_CANTGET, H5I_INVALID_HID, "can't check for 'post open' operation")
    if(supported) {
        /* Reset token for 'post open' operation */
        /* (Technically unnecessary if create operation didn't change it, but not
         *      worth checking -QAK) */
        token = NULL;

        /* Make the 'post open' callback */
        if(H5VL_file_optional(vol_obj, H5VL_NATIVE_FILE_POST_OPEN, H5P_DATASET_XFER_DEFAULT, token_ptr) < 0)
            HGOTO_ERROR(H5E_FILE, H5E_CANTINIT, H5I_INVALID_HID, "unable to make file 'post open' callback")

        /* If there's an event set and a token was created, add the token to it */
        if(H5ES_NONE != es_id && NULL != token) {
            /* Create vol object for token */
            if(NULL == (token_obj = H5VL_create_object(token, vol_obj->connector))) {
                if(H5VL_request_free(token) < 0)
                    HDONE_ERROR(H5E_FILE, H5E_CANTFREE, FAIL, "can't free request")
                HGOTO_ERROR(H5E_FILE, H5E_CANTINIT, FAIL, "can't create vol object for request token")
            } /* end if */

            /* Add token to event set */
            if(H5ES_insert(es, token_obj) < 0)
                HGOTO_ERROR(H5E_FILE, H5E_CANTINSERT, FAIL, "can't insert token into event set")
            token_obj = NULL;
        } /* end if */
    } /* end if */

done:
    if(ret_value < 0 && token_obj)
        if(H5VL_free_object(token_obj) < 0)
            HDONE_ERROR(H5E_FILE, H5E_CANTFREE, FAIL, "can't free request token")

    FUNC_LEAVE_NOAPI(ret_value)
} /* end H5F__create_api_common() */


/*-------------------------------------------------------------------------
 * Function:    H5Fcreate
 *
 * Purpose:     This is the primary function for creating HDF5 files . The
 *              flags parameter determines whether an existing file will be
 *              overwritten or not.  All newly created files are opened for
 *              both reading and writing.  All flags may be combined with the
 *              bit-wise OR operator (`|') to change the behavior of the file
 *              create call.
 *
 *              The more complex behaviors of a file's creation and access
 *              are controlled through the file-creation and file-access
 *              property lists.  The value of H5P_DEFAULT for a template
 *              value indicates that the library should use the default
 *              values for the appropriate template.
 *
 * See also:    H5Fpublic.h for the list of supported flags. H5Ppublic.h for
 *              the list of file creation and file access properties.
 *
 * Return:      Success:    A file ID
 *
 *              Failure:    H5I_INVALID_HID
 *
 *-------------------------------------------------------------------------
 */
hid_t
H5Fcreate(const char *filename, unsigned flags, hid_t fcpl_id, hid_t fapl_id)
{
    hid_t ret_value;            /* Return value */

    FUNC_ENTER_API(H5I_INVALID_HID)
    H5TRACE4("i", "*sIuii", filename, flags, fcpl_id, fapl_id);

    /* Create the file synchronously */
    if((ret_value = H5F__create_api_common(filename, flags, fcpl_id, fapl_id, H5ES_NONE)) < 0)
        HGOTO_ERROR(H5E_FILE, H5E_CANTCREATE, H5I_INVALID_HID, "unable to synchronously create file")

done:
    FUNC_LEAVE_API(ret_value)
} /* end H5Fcreate() */


/*-------------------------------------------------------------------------
 * Function:    H5Fcreate_async
 *
 * Purpose:     Asynchronous version of H5Fcreate
 *
 * See Also:    H5Fpublic.h for a list of possible values for FLAGS.
 *
 * Return:      Success:    A file ID
 *              Failure:    H5I_INVALID_HID
 *-------------------------------------------------------------------------
 */
hid_t
H5Fcreate_async(const char *filename, unsigned flags, hid_t fcpl_id, hid_t fapl_id,
    hid_t es_id)
{
    hid_t ret_value;            /* Return value */

    FUNC_ENTER_API(H5I_INVALID_HID)
    H5TRACE5("i", "*sIuiii", filename, flags, fcpl_id, fapl_id, es_id);

    /* Create the file, possibly asynchronously */
    if((ret_value = H5F__create_api_common(filename, flags, fcpl_id, fapl_id, es_id)) < 0)
        HGOTO_ERROR(H5E_FILE, H5E_CANTCREATE, H5I_INVALID_HID, "unable to asynchronously create file")

done:
    FUNC_LEAVE_API(ret_value)
} /* end H5Fcreate_async() */


/*-------------------------------------------------------------------------
 * Function:    H5F__open_api_common
 *
 * Purpose:     This is the common function for accessing existing HDF5
 *              files.
 *
 * Return:      Success:    A file ID
 *              Failure:    H5I_INVALID_HID
 *
 *-------------------------------------------------------------------------
 */
static hid_t
H5F__open_api_common(const char *filename, unsigned flags, hid_t fapl_id, hid_t es_id)
{
    H5F_t *new_file = NULL;             /* File struct for new file                 */
    H5P_genplist_t *plist;              /* Property list pointer                    */
    H5VL_connector_prop_t connector_prop; /* Property for VOL connector ID & info     */
    H5ES_t *es = NULL;                  /* Event set for the operation              */
    void *token = NULL, **token_ptr;    /* Request token for async operation        */
    H5VL_object_t *token_obj = NULL;    /* Async token VOL object */
    H5VL_object_t *vol_obj = NULL;      /* VOL object for file                      */
    hbool_t supported;                  /* Whether 'post open' operation is supported by VOL connector */
    hid_t ret_value = H5I_INVALID_HID;  /* Return value                             */

    FUNC_ENTER_STATIC

    /* Check arguments */
    if(!filename || !*filename)
        HGOTO_ERROR(H5E_ARGS, H5E_BADVALUE, H5I_INVALID_HID, "invalid file name")
    /* Reject undefined flags (~H5F_ACC_PUBLIC_FLAGS) and the H5F_ACC_TRUNC & H5F_ACC_EXCL flags */
    if((flags & ~H5F_ACC_PUBLIC_FLAGS) ||
            (flags & H5F_ACC_TRUNC) || (flags & H5F_ACC_EXCL))
        HGOTO_ERROR(H5E_ARGS, H5E_BADVALUE, H5I_INVALID_HID, "invalid file open flags")
    /* XXX (VOL MERGE): Might want to move SWMR flag checks to H5F_open() */
    /* Asking for SWMR write access on a read-only file is invalid */
    if((flags & H5F_ACC_SWMR_WRITE) && 0 == (flags & H5F_ACC_RDWR))
        HGOTO_ERROR(H5E_FILE, H5E_CANTOPENFILE, H5I_INVALID_HID, "SWMR write access on a file open for read-only access is not allowed")
    /* Asking for SWMR read access on a non-read-only file is invalid */
    if((flags & H5F_ACC_SWMR_READ) && (flags & H5F_ACC_RDWR))
        HGOTO_ERROR(H5E_FILE, H5E_CANTOPENFILE, H5I_INVALID_HID, "SWMR read access on a file open for read-write access is not allowed")

    /* Verify access property list and set up collective metadata if appropriate */
    if(H5CX_set_apl(&fapl_id, H5P_CLS_FACC, H5I_INVALID_HID, TRUE) < 0)
        HGOTO_ERROR(H5E_FILE, H5E_CANTSET, H5I_INVALID_HID, "can't set access property list info")

    /* Get the VOL info from the fapl */
    if(NULL == (plist = (H5P_genplist_t *)H5I_object(fapl_id)))
        HGOTO_ERROR(H5E_ARGS, H5E_BADTYPE, H5I_INVALID_HID, "not a file access property list")
    if(H5P_peek(plist, H5F_ACS_VOL_CONN_NAME, &connector_prop) < 0)
        HGOTO_ERROR(H5E_FILE, H5E_CANTGET, H5I_INVALID_HID, "can't get VOL connector info")

    /* Stash a copy of the "top-level" connector property, before any pass-through
     *  connectors modify or unwrap it.
     */
    if(H5CX_set_vol_connector_prop(&connector_prop) < 0)
        HGOTO_ERROR(H5E_FILE, H5E_CANTSET, H5I_INVALID_HID, "can't set VOL connector info in API context")

    /* Get the event set and set up request token pointer for operation */
    if(H5ES_NONE != es_id) {
        /* Get event set */
        if(NULL == (es = (H5ES_t *)H5I_object_verify(es_id, H5I_EVENTSET)))
            HGOTO_ERROR(H5E_ARGS, H5E_BADTYPE, FAIL, "not an event set")

        /* Point at token for operation to set up */
        token_ptr = &token;
    } /* end if */
    else
        /* Synchronous operation */
        token_ptr = H5_REQUEST_NULL;

    /* Open the file through the VOL layer */
    if(NULL == (new_file = (H5F_t *)H5VL_file_open(&connector_prop, filename, flags, fapl_id, H5P_DATASET_XFER_DEFAULT, token_ptr)))
        HGOTO_ERROR(H5E_FILE, H5E_CANTOPENFILE, H5I_INVALID_HID, "unable to open file")

    /* Get an ID for the file */
    if((ret_value = H5VL_register_using_vol_id(H5I_FILE, new_file, connector_prop.connector_id, TRUE)) < 0)
        HGOTO_ERROR(H5E_FILE, H5E_CANTREGISTER, H5I_INVALID_HID, "unable to atomize file handle")

    /* Get the file object */
    if(NULL == (vol_obj = H5VL_vol_object(ret_value)))
        HGOTO_ERROR(H5E_FILE, H5E_CANTGET, H5I_INVALID_HID, "invalid object identifier")

    /* If there's an event set and a token was created, add the token to it */
    if(H5ES_NONE != es_id && NULL != token) {
        /* Create vol object for token */
        if(NULL == (token_obj = H5VL_create_object(token, vol_obj->connector))) {
            if(H5VL_request_free(token) < 0)
                HDONE_ERROR(H5E_FILE, H5E_CANTFREE, FAIL, "can't free request")
            HGOTO_ERROR(H5E_FILE, H5E_CANTINIT, FAIL, "can't create vol object for request token")
        } /* end if */

        /* Add token to event set */
        if(H5ES_insert(es, token_obj) < 0)
            HGOTO_ERROR(H5E_FILE, H5E_CANTINSERT, FAIL, "can't insert token into event set")
        token_obj = NULL;
    } /* end if */

    /* Check for 'post open' callback */
    supported = FALSE;
    if(H5VL_introspect_opt_query(vol_obj, H5VL_SUBCLS_FILE, H5VL_NATIVE_FILE_POST_OPEN, &supported) < 0)
        HGOTO_ERROR(H5E_FILE, H5E_CANTGET, H5I_INVALID_HID, "can't check for 'post open' operation")
    if(supported) {
        /* Reset token for 'post open' operation */
        /* (Technically unnecessary if open operation didn't change it, but not
         *      worth checking -QAK) */
        token = NULL;

        /* Make the 'post open' callback */
        if(H5VL_file_optional(vol_obj, H5VL_NATIVE_FILE_POST_OPEN, H5P_DATASET_XFER_DEFAULT, token_ptr) < 0)
            HGOTO_ERROR(H5E_FILE, H5E_CANTINIT, H5I_INVALID_HID, "unable to make file 'post open' callback")

        /* If there's an event set and a token was created, add the token to it */
        if(H5ES_NONE != es_id && NULL != token) {
            /* Create vol object for token */
            if(NULL == (token_obj = H5VL_create_object(token, vol_obj->connector))) {
                if(H5VL_request_free(token) < 0)
                    HDONE_ERROR(H5E_FILE, H5E_CANTFREE, FAIL, "can't free request")
                HGOTO_ERROR(H5E_FILE, H5E_CANTINIT, FAIL, "can't create vol object for request token")
            } /* end if */

            /* Add token to event set */
            if(H5ES_insert(es, token_obj) < 0)
                HGOTO_ERROR(H5E_FILE, H5E_CANTINSERT, FAIL, "can't insert token into event set")
        } /* end if */
    } /* end if */

done:
    if(ret_value < 0 && token_obj)
        if(H5VL_free_object(token_obj) < 0)
            HDONE_ERROR(H5E_FILE, H5E_CANTFREE, FAIL, "can't free request token")

    FUNC_LEAVE_NOAPI(ret_value)
} /* end H5F__open_api_common() */


/*-------------------------------------------------------------------------
 * Function:    H5Fopen
 *
 * Purpose:     This is the primary function for accessing existing HDF5
 *              files.  The FLAGS argument determines whether writing to an
 *              existing file will be allowed or not.  All flags may be
 *              combined with the bit-wise OR operator (`|') to change the
 *              behavior of the file open call.  The more complex behaviors
 *              of a file's access are controlled through the file-access
 *              property list.
 *
 * See Also:    H5Fpublic.h for a list of possible values for FLAGS.
 *
 * Return:      Success:    A file ID
 *
 *              Failure:    H5I_INVALID_HID
 *
 *-------------------------------------------------------------------------
 */
hid_t
H5Fopen(const char *filename, unsigned flags, hid_t fapl_id)
{
    hid_t ret_value;            /* Return value */

    FUNC_ENTER_API(H5I_INVALID_HID)
    H5TRACE3("i", "*sIui", filename, flags, fapl_id);

    /* Open the file synchronously */
    if((ret_value = H5F__open_api_common(filename, flags, fapl_id, H5ES_NONE)) < 0)
        HGOTO_ERROR(H5E_FILE, H5E_CANTOPENFILE, H5I_INVALID_HID, "unable to synchronously open file")

done:
    FUNC_LEAVE_API(ret_value)
} /* end H5Fopen() */


/*-------------------------------------------------------------------------
 * Function:    H5Fopen_async
 *
 * Purpose:     Asynchronous version of H5Fopen
 *
 * See Also:    H5Fpublic.h for a list of possible values for FLAGS.
 *
 * Return:      Success:    A file ID
 *              Failure:    H5I_INVALID_HID
 *
 *-------------------------------------------------------------------------
 */
hid_t
H5Fopen_async(const char *filename, unsigned flags, hid_t fapl_id, hid_t es_id)
{
    hid_t ret_value;            /* Return value */

    FUNC_ENTER_API(H5I_INVALID_HID)
    H5TRACE4("i", "*sIuii", filename, flags, fapl_id, es_id);

    /* Open the file, possibly asynchronously */
    if((ret_value = H5F__open_api_common(filename, flags, fapl_id, es_id)) < 0)
        HGOTO_ERROR(H5E_FILE, H5E_CANTOPENFILE, H5I_INVALID_HID, "unable to asynchronously open file")

done:
    FUNC_LEAVE_API(ret_value)
} /* end H5Fopen_async() */


/*-------------------------------------------------------------------------
 * Function:    H5Fflush
 *
 * Purpose:     Flushes all outstanding buffers of a file to disk but does
 *              not remove them from the cache.  The OBJECT_ID can be a file,
 *              dataset, group, attribute, or named data type.
 *
 * Return:      Success:    Non-negative
 *              Failure:    Negative
 *-------------------------------------------------------------------------
 */
herr_t
H5Fflush(hid_t object_id, H5F_scope_t scope)
{
    H5VL_object_t   *vol_obj = NULL;                    /* Object info      */
    H5I_type_t      obj_type;                       /* Type of object   */
    herr_t          ret_value = SUCCEED;            /* Return value     */

    FUNC_ENTER_API(FAIL)
    H5TRACE2("e", "iFs", object_id, scope);

    /* Get the type of object we're flushing + sanity check */
    obj_type = H5I_get_type(object_id);
    if(H5I_FILE != obj_type && H5I_GROUP != obj_type && H5I_DATATYPE != obj_type &&
            H5I_DATASET != obj_type && H5I_ATTR != obj_type)
        HGOTO_ERROR(H5E_ARGS, H5E_BADTYPE, FAIL, "not a file or file object")

    /* get the file object */
    if(NULL == (vol_obj = H5VL_vol_object(object_id)))
        HGOTO_ERROR(H5E_ARGS, H5E_BADTYPE, FAIL, "invalid object identifier")

    /* Flush the object */
    if(H5VL_file_specific(vol_obj, H5VL_FILE_FLUSH, H5P_DATASET_XFER_DEFAULT, H5_REQUEST_NULL, (int)obj_type, (int)scope) < 0)
        HGOTO_ERROR(H5E_FILE, H5E_CANTFLUSH, FAIL, "unable to flush file")

done:
    FUNC_LEAVE_API(ret_value)
} /* end H5Fflush() */


/*-------------------------------------------------------------------------
 * Function:    H5F__close_api_common
 *
 * Purpose:     This is the common function for closing HDF5 file IDs.
 *
 * Return:      SUCCEED/FAIL
 *
 *-------------------------------------------------------------------------
 */
static herr_t
H5F__close_api_common(hid_t file_id, hid_t es_id)
{
    H5ES_t *es = NULL;                  /* Event set for the operation */
    void *token = NULL, **token_ptr;    /* Request token for async operation */
    H5VL_object_t *token_obj = NULL;    /* Async token VOL object */
    H5VL_t *connector = NULL;           /* VOL connector */
    herr_t ret_value = SUCCEED;         /* Return value */

    FUNC_ENTER_STATIC

    /* Check arguments */
    if(H5I_FILE != H5I_get_type(file_id))
        HGOTO_ERROR(H5E_ARGS, H5E_BADTYPE, FAIL, "not a file ID")

    /* Get the event set and set up request token pointer for operation */
    if(H5ES_NONE != es_id) {
        H5VL_object_t *vol_obj = NULL;

        /* Get event set */
        if(NULL == (es = (H5ES_t *)H5I_object_verify(es_id, H5I_EVENTSET)))
            HGOTO_ERROR(H5E_ARGS, H5E_BADTYPE, FAIL, "not an event set")

        /* Get file object's connector and increate its rc, so it doesn't get
         * closed when we close the file */
        if(NULL == (vol_obj = H5VL_vol_object(file_id)))
            HGOTO_ERROR(H5E_FILE, H5E_CANTGET, FAIL, "can't get VOL object for file")
        connector = vol_obj->connector;
        H5VL_conn_inc_rc(connector);

        /* Point at token for operation to set up */
        token_ptr = &token;
    } /* end if */
    else
        /* Synchronous operation */
        token_ptr = H5_REQUEST_NULL;

    /* Decrement reference count on atom.  When it reaches zero the file will
     * be closed.
     */
    if(H5I_dec_app_ref_async(file_id, token_ptr) < 0)
        HGOTO_ERROR(H5E_FILE, H5E_CANTCLOSEFILE, FAIL, "decrementing file ID failed")

    /* If there's an event set and a token was created, add the token to it */
    if(H5ES_NONE != es_id && NULL != token) {
        /* Create vol object for token */
        if(NULL == (token_obj = H5VL_create_object(token, connector))) {
            if(H5VL_request_free(token) < 0)
                HDONE_ERROR(H5E_FILE, H5E_CANTFREE, FAIL, "can't free request")
            HGOTO_ERROR(H5E_FILE, H5E_CANTINIT, FAIL, "can't create vol object for request token")
        } /* end if */

        /* Add token to event set */
        if(H5ES_insert(es, token_obj) < 0)
            HGOTO_ERROR(H5E_FILE, H5E_CANTINSERT, FAIL, "can't insert token into event set")

        if(H5VL_conn_dec_rc(connector) < 0) {
            connector = NULL;
            HGOTO_ERROR(H5E_FILE, H5E_CANTDEC, FAIL, "can't decrement ref count on connector")
        } /* end if */
        connector = NULL;
    } /* end if */

done:
    if(ret_value < 0) {
        if(token_obj && H5VL_free_object(token_obj) < 0)
            HDONE_ERROR(H5E_FILE, H5E_CANTFREE, FAIL, "can't free request token")
        if(connector && H5VL_conn_dec_rc(connector) < 0)
            HDONE_ERROR(H5E_FILE, H5E_CANTDEC, FAIL, "can't decrement ref count on connector")
    } /* end if */

    FUNC_LEAVE_NOAPI(ret_value)
} /* end H5F__close_api_common() */


/*-------------------------------------------------------------------------
 * Function:    H5Fclose
 *
 * Purpose:     This function closes the file specified by FILE_ID by
 *              flushing all data to storage, and terminating access to the
 *              file through FILE_ID.  If objects (e.g., datasets, groups,
 *              etc.) are open in the file then the underlying storage is not
 *              closed until those objects are closed; however, all data for
 *              the file and the open objects is flushed.
 *
 * Return:      Success:    Non-negative
 *              Failure:    Negative
 *-------------------------------------------------------------------------
 */
herr_t
H5Fclose(hid_t file_id)
{
    herr_t ret_value = SUCCEED;         /* Return value */

    FUNC_ENTER_API(FAIL)
    H5TRACE1("e", "i", file_id);

    /* Synchronously close the file ID */
    if(H5F__close_api_common(file_id, H5ES_NONE) < 0)
        HGOTO_ERROR(H5E_FILE, H5E_CANTCLOSEFILE, FAIL, "synchronous file close failed")

done:
    FUNC_LEAVE_API(ret_value)
} /* end H5Fclose() */


/*-------------------------------------------------------------------------
 * Function:    H5Fclose_async
 *
 * Purpose:     Asynchronous version of H5Fclose
 *
 * Return:      SUCCEED/FAIL
 *
 *-------------------------------------------------------------------------
 */
herr_t
H5Fclose_async(hid_t file_id, hid_t es_id)
{
    herr_t ret_value = SUCCEED;         /* Return value */

    FUNC_ENTER_API(FAIL)
    H5TRACE2("e", "ii", file_id, es_id);

    /* Close the file ID */
    if(H5F__close_api_common(file_id, es_id) < 0)
        HGOTO_ERROR(H5E_FILE, H5E_CANTCLOSEFILE, FAIL, "asynchronous file close failed")

done:
    FUNC_LEAVE_API(ret_value)
} /* end H5Fclose_async() */


/*-------------------------------------------------------------------------
 * Function:    H5Fdelete
 *
 * Purpose:     Deletes an HDF5 file.
 *
 * Return:      SUCCEED/FAIL
 *
 *-------------------------------------------------------------------------
 */
herr_t
H5Fdelete(const char *filename, hid_t fapl_id)
{
    H5P_genplist_t         *plist;                  /* Property list pointer */
    H5VL_connector_prop_t   connector_prop;         /* Property for VOL connector ID & info */
    htri_t                  is_hdf5 = FAIL;
    herr_t                  ret_value = SUCCEED;

    FUNC_ENTER_API(FAIL)
    H5TRACE2("e", "*si", filename, fapl_id);

    /* Check args */
    if(!filename || !*filename)
        HGOTO_ERROR(H5E_ARGS, H5E_BADRANGE, FAIL, "no file name specified")

    /* Verify access property list and set up collective metadata if appropriate */
    if(H5CX_set_apl(&fapl_id, H5P_CLS_FACC, H5I_INVALID_HID, TRUE) < 0)
        HGOTO_ERROR(H5E_FILE, H5E_CANTSET, H5I_INVALID_HID, "can't set access property list info")

    /* Get the VOL info from the fapl */
    if(NULL == (plist = (H5P_genplist_t *)H5I_object_verify(fapl_id, H5I_GENPROP_LST)))
        HGOTO_ERROR(H5E_ARGS, H5E_BADTYPE, H5I_INVALID_HID, "not a property list")
    if(H5P_peek(plist, H5F_ACS_VOL_CONN_NAME, &connector_prop) < 0)
        HGOTO_ERROR(H5E_FILE, H5E_CANTGET, H5I_INVALID_HID, "can't get VOL connector info")

    /* Stash a copy of the "top-level" connector property, before any pass-through
     *  connectors modify or unwrap it.
     */
    if(H5CX_set_vol_connector_prop(&connector_prop) < 0)
        HGOTO_ERROR(H5E_FILE, H5E_CANTSET, H5I_INVALID_HID, "can't set VOL connector info in API context")

    /* Make sure this is HDF5 storage for this VOL connector */
    if(H5VL_file_specific(NULL, H5VL_FILE_IS_ACCESSIBLE, H5P_DATASET_XFER_DEFAULT, H5_REQUEST_NULL, fapl_id, filename, &is_hdf5) < 0)
        HGOTO_ERROR(H5E_FILE, H5E_NOTHDF5, FAIL, "unable to determine if file is accessible as HDF5")
    if(!is_hdf5)
        HGOTO_ERROR(H5E_FILE, H5E_NOTHDF5, FAIL, "not an HDF5 file")

    /* Delete the file */
    if(H5VL_file_specific(NULL, H5VL_FILE_DELETE, H5P_DATASET_XFER_DEFAULT, H5_REQUEST_NULL, fapl_id, filename, &ret_value) < 0)
        HGOTO_ERROR(H5E_FILE, H5E_CANTDELETEFILE, FAIL, "unable to delete the file")

done:
    FUNC_LEAVE_API(ret_value)
} /* end H5Fdelete() */


/*-------------------------------------------------------------------------
 * Function:    H5Freopen
 *
 * Purpose:     Reopen a file.  The new file handle which is returned points
 *              to the same file as the specified file handle.  Both handles
 *              share caches and other information.  The only difference
 *              between the handles is that the new handle is not mounted
 *              anywhere and no files are mounted on it.
 *
 * Return:      Success:    New file ID
 *
 *              Failure:    H5I_INVALID_HID
 *
 *-------------------------------------------------------------------------
 */
hid_t
H5Freopen(hid_t file_id)
{
    void            *file = NULL;                   /* File struct for new file */
    H5VL_object_t   *vol_obj = NULL;                /* VOL object for file                      */
    hbool_t         supported;                      /* Whether 'post open' operation is supported by VOL connector */
    hid_t           ret_value = H5I_INVALID_HID;    /* Return value */

    FUNC_ENTER_API(H5I_INVALID_HID)
    H5TRACE1("i", "i", file_id);

    /* Get the file object */
    if(NULL == (vol_obj = (H5VL_object_t *)H5I_object_verify(file_id, H5I_FILE)))
        HGOTO_ERROR(H5E_ARGS, H5E_BADTYPE, H5I_INVALID_HID, "invalid file identifier")

    /* Reopen the file */
    if(H5VL_file_specific(vol_obj, H5VL_FILE_REOPEN, H5P_DATASET_XFER_DEFAULT, H5_REQUEST_NULL, &file) < 0)
        HGOTO_ERROR(H5E_FILE, H5E_CANTINIT, H5I_INVALID_HID, "unable to reopen file via the VOL connector")

    /* Make sure that worked */
    if(NULL == file)
        HGOTO_ERROR(H5E_FILE, H5E_CANTINIT, H5I_INVALID_HID, "unable to reopen file")

    /* Get an atom for the file */
    if((ret_value = H5VL_register(H5I_FILE, file, vol_obj->connector, TRUE)) < 0)
        HGOTO_ERROR(H5E_FILE, H5E_CANTREGISTER, H5I_INVALID_HID, "unable to atomize file handle")

    /* Get the file object */
    if(NULL == (vol_obj = H5VL_vol_object(ret_value)))
        HGOTO_ERROR(H5E_ARGS, H5E_BADTYPE, H5I_INVALID_HID, "invalid object identifier")

    /* Make the 'post open' callback */
    supported = FALSE;
    if(H5VL_introspect_opt_query(vol_obj, H5VL_SUBCLS_FILE, H5VL_NATIVE_FILE_POST_OPEN, &supported) < 0)
        HGOTO_ERROR(H5E_FILE, H5E_CANTGET, H5I_INVALID_HID, "can't check for 'post open' operation")
    if(supported)
        if(H5VL_file_optional(vol_obj, H5VL_NATIVE_FILE_POST_OPEN, H5P_DATASET_XFER_DEFAULT, H5_REQUEST_NULL) < 0)
            HGOTO_ERROR(H5E_FILE, H5E_CANTINIT, H5I_INVALID_HID, "unable to make file 'post open' callback")

done:
    /* XXX (VOL MERGE): If registration fails, file will not be closed */
    FUNC_LEAVE_API(ret_value)
} /* end H5Freopen() */


/*-------------------------------------------------------------------------
 * Function:    H5Fget_intent
 *
 * Purpose:     Public API to retrieve the file's 'intent' flags passed
 *              during H5Fopen()
 *
 * Return:      Success:    Non-negative
 *              Failure:    Negative
 *-------------------------------------------------------------------------
 */
herr_t
H5Fget_intent(hid_t file_id, unsigned *intent_flags)
{
    herr_t ret_value = SUCCEED;

    FUNC_ENTER_API(FAIL)
    H5TRACE2("e", "i*Iu", file_id, intent_flags);

    /* If no intent flags were passed in, exit quietly */
    if(intent_flags) {
        H5VL_object_t   *vol_obj;                      /* File info */

        /* Get the internal file structure */
        if(NULL == (vol_obj = (H5VL_object_t *)H5I_object(file_id)))
            HGOTO_ERROR(H5E_ARGS, H5E_BADTYPE, FAIL, "invalid file identifier")

        /* Get the flags */
        if((ret_value = H5VL_file_get(vol_obj, H5VL_FILE_GET_INTENT, H5P_DATASET_XFER_DEFAULT, H5_REQUEST_NULL, intent_flags)) < 0)
            HGOTO_ERROR(H5E_FILE, H5E_CANTGET, FAIL, "unable to get file's intent flags")
    } /* end if */

done:
    FUNC_LEAVE_API(ret_value)
} /* end H5Fget_intent() */


/*-------------------------------------------------------------------------
 * Function:    H5Fget_fileno
 *
 * Purpose:     Public API to retrieve the file's 'file number' that uniquely
 *              identifies each open file.
 *
 * Return:      SUCCEED/FAIL
 *
 *-------------------------------------------------------------------------
 */
herr_t
H5Fget_fileno(hid_t file_id, unsigned long *fnumber)
{
    herr_t ret_value = SUCCEED;

    FUNC_ENTER_API(FAIL)
    H5TRACE2("e", "i*Ul", file_id, fnumber);

    /* If no fnumber pointer was passed in, exit quietly */
    if(fnumber) {
        H5VL_object_t   *vol_obj;                      /* File info */

        /* Get the internal file structure */
        if(NULL == (vol_obj = (H5VL_object_t *)H5I_object(file_id)))
            HGOTO_ERROR(H5E_ARGS, H5E_BADTYPE, FAIL, "invalid file identifier")

        /* Get the flags */
        if((ret_value = H5VL_file_get(vol_obj, H5VL_FILE_GET_FILENO, H5P_DATASET_XFER_DEFAULT, H5_REQUEST_NULL, fnumber)) < 0)
            HGOTO_ERROR(H5E_FILE, H5E_CANTGET, FAIL, "unable to get file's 'file number'")
    } /* end if */

done:
    FUNC_LEAVE_API(ret_value)
} /* end H5Fget_fileno() */


/*-------------------------------------------------------------------------
 * Function:    H5Fget_freespace
 *
 * Purpose:     Retrieves the amount of free space in the file.
 *
 * Return:      Success:    Amount of free space for type
 *              Failure:    -1
 *-------------------------------------------------------------------------
 */
hssize_t
H5Fget_freespace(hid_t file_id)
{
    H5VL_object_t *vol_obj = NULL;
    hssize_t    ret_value;      /* Return value */

    FUNC_ENTER_API((-1))
    H5TRACE1("Hs", "i", file_id);

    /* Get the file object */
    if(NULL == (vol_obj = (H5VL_object_t *)H5I_object(file_id)))
        HGOTO_ERROR(H5E_ARGS, H5E_BADTYPE, (-1), "invalid file identifier")

    /* Get the amount of free space in the file */
    if(H5VL_file_optional(vol_obj, H5VL_NATIVE_FILE_GET_FREE_SPACE, H5P_DATASET_XFER_DEFAULT, H5_REQUEST_NULL, &ret_value) < 0)
        HGOTO_ERROR(H5E_FILE, H5E_CANTGET, (-1), "unable to get file free space")

done:
    FUNC_LEAVE_API(ret_value)
} /* end H5Fget_freespace() */


/*-------------------------------------------------------------------------
 * Function:    H5Fget_filesize
 *
 * Purpose:     Retrieves the file size of the HDF5 file. This function
 *              is called after an existing file is opened in order
 *              to learn the true size of the underlying file.
 *
 * Return:      Success:        Non-negative
 *              Failure:        Negative
 *-------------------------------------------------------------------------
 */
herr_t
H5Fget_filesize(hid_t file_id, hsize_t *size)
{
    H5VL_object_t   *vol_obj;                          /* File info */
    herr_t          ret_value = SUCCEED;            /* Return value */

    FUNC_ENTER_API(FAIL)
    H5TRACE2("e", "i*h", file_id, size);

    /* Check args */
    if(!size)
        HGOTO_ERROR(H5E_ARGS, H5E_BADVALUE, FAIL, "size parameter cannot be NULL")
    if(NULL == (vol_obj = (H5VL_object_t *)H5I_object_verify(file_id, H5I_FILE)))
        HGOTO_ERROR(H5E_ARGS, H5E_BADVALUE, FAIL, "not a file ID")

    /* Get the file size */
    if(H5VL_file_optional(vol_obj, H5VL_NATIVE_FILE_GET_SIZE, H5P_DATASET_XFER_DEFAULT, H5_REQUEST_NULL, size) < 0)
        HGOTO_ERROR(H5E_FILE, H5E_CANTGET, FAIL, "unable to get file size")

done:
    FUNC_LEAVE_API(ret_value)
} /* end H5Fget_filesize() */


/*-------------------------------------------------------------------------
 * Function:    H5Fget_file_image
 *
 * Purpose:     If a buffer is provided (via the buf_ptr argument) and is
 *              big enough (size in buf_len argument), load *buf_ptr with
 *              an image of the open file whose ID is provided in the
 *              file_id parameter, and return the number of bytes copied
 *              to the buffer.
 *
 *              If the buffer exists, but is too small to contain an image
 *              of the indicated file, return a negative number.
 *
 *              Finally, if no buffer is provided, return the size of the
 *              buffer needed.  This value is simply the eoa of the target
 *              file.
 *
 *              Note that any user block is skipped.
 *
 *              Also note that the function may not be used on files
 *              opened with either the split/multi file driver or the
 *              family file driver.
 *
 *              In the former case, the sparse address space makes the
 *              get file image operation impractical, due to the size of
 *              the image typically required.
 *
 *              In the case of the family file driver, the problem is
 *              the driver message in the super block, which will prevent
 *              the image being opened with any driver other than the
 *              family file driver -- which negates the purpose of the
 *              operation.  This can be fixed, but no resources for
 *              this now.
 *
 * Return:      Success:    Bytes copied / number of bytes needed
 *              Failure:    -1
 *-------------------------------------------------------------------------
 */
ssize_t
H5Fget_file_image(hid_t file_id, void *buf_ptr, size_t buf_len)
{
    H5VL_object_t  *vol_obj;            /* File object for file ID  */
    ssize_t         ret_value;          /* Return value             */

    FUNC_ENTER_API((-1))
    H5TRACE3("Zs", "i*xz", file_id, buf_ptr, buf_len);

    /* Check args */
    if(NULL == (vol_obj = (H5VL_object_t *)H5I_object_verify(file_id, H5I_FILE)))
        HGOTO_ERROR(H5E_ARGS, H5E_BADVALUE, (-1), "not a file ID")

    /* Get the file image */
    if(H5VL_file_optional(vol_obj, H5VL_NATIVE_FILE_GET_FILE_IMAGE, H5P_DATASET_XFER_DEFAULT, H5_REQUEST_NULL, buf_ptr, &ret_value, buf_len) < 0)
        HGOTO_ERROR(H5E_FILE, H5E_CANTGET, (-1), "unable to get file image")

done:
    FUNC_LEAVE_API(ret_value)
} /* H5Fget_file_image() */


/*-------------------------------------------------------------------------
 * Function:    H5Fget_mdc_config
 *
 * Purpose:     Retrieves the current automatic cache resize configuration
 *              from the metadata cache, and return it in *config_ptr.
 *
 *              Note that the version field of *config_Ptr must be correctly
 *              filled in by the caller.  This allows us to adapt for
 *              obsolete versions of the structure.
 *
 * Return:      Success:    Non-negative
 *              Failure:    Negative
 *-------------------------------------------------------------------------
 */
herr_t
H5Fget_mdc_config(hid_t file_id, H5AC_cache_config_t *config_ptr)
{
    H5VL_object_t *vol_obj = NULL;
    herr_t     ret_value = SUCCEED;     /* Return value */

    FUNC_ENTER_API(FAIL)
    H5TRACE2("e", "i*x", file_id, config_ptr);

    /* Check args */
    if((NULL == config_ptr) || (config_ptr->version != H5AC__CURR_CACHE_CONFIG_VERSION))
        HGOTO_ERROR(H5E_ARGS, H5E_BADVALUE, FAIL, "Bad config_ptr")

    /* Get the file object */
    if(NULL == (vol_obj = (H5VL_object_t *)H5I_object(file_id)))
        HGOTO_ERROR(H5E_ARGS, H5E_BADTYPE, FAIL, "invalid file identifier")

    /* Get the metadata cache configuration */
    if(H5VL_file_optional(vol_obj, H5VL_NATIVE_FILE_GET_MDC_CONF, H5P_DATASET_XFER_DEFAULT, H5_REQUEST_NULL, config_ptr) < 0)
        HGOTO_ERROR(H5E_FILE, H5E_CANTGET, FAIL, "unable to get metadata cache configuration")

done:
    FUNC_LEAVE_API(ret_value)
} /* H5Fget_mdc_config() */


/*-------------------------------------------------------------------------
 * Function:    H5Fset_mdc_config
 *
 * Purpose:     Sets the current metadata cache automatic resize
 *              configuration, using the contents of the instance of
 *              H5AC_cache_config_t pointed to by config_ptr.
 *
 * Return:      Success:    Non-negative
 *              Failure:    Negative
 *-------------------------------------------------------------------------
 */
herr_t
H5Fset_mdc_config(hid_t file_id, H5AC_cache_config_t *config_ptr)
{
    H5VL_object_t *vol_obj = NULL;
    herr_t     ret_value = SUCCEED;     /* Return value */

    FUNC_ENTER_API(FAIL)
    H5TRACE2("e", "i*x", file_id, config_ptr);

    /* Get the file object */
    if(NULL == (vol_obj = (H5VL_object_t *)H5I_object(file_id)))
        HGOTO_ERROR(H5E_ARGS, H5E_BADTYPE, FAIL, "invalid file identifier")

    /* Set the metadata cache configuration  */
    if(H5VL_file_optional(vol_obj, H5VL_NATIVE_FILE_SET_MDC_CONFIG, H5P_DATASET_XFER_DEFAULT, H5_REQUEST_NULL, config_ptr) < 0)
        HGOTO_ERROR(H5E_FILE, H5E_CANTSET, FAIL, "unable to set metadata cache configuration")

done:
    FUNC_LEAVE_API(ret_value)
} /* H5Fset_mdc_config() */


/*-------------------------------------------------------------------------
 * Function:    H5Fget_mdc_hit_rate
 *
 * Purpose:     Retrieves the current hit rate from the metadata cache.
 *              This rate is the overall hit rate since the last time
 *              the hit rate statistics were reset either manually or
 *              automatically.
 *
 * Return:      Success:    Non-negative
 *              Failure:    Negative
 *-------------------------------------------------------------------------
 */
herr_t
H5Fget_mdc_hit_rate(hid_t file_id, double *hit_rate_ptr)
{
    H5VL_object_t       *vol_obj;
    herr_t     ret_value = SUCCEED;     /* Return value */

    FUNC_ENTER_API(FAIL)
    H5TRACE2("e", "i*d", file_id, hit_rate_ptr);

    /* Check args */
    if(NULL == hit_rate_ptr)
        HGOTO_ERROR(H5E_ARGS, H5E_BADVALUE, FAIL, "NULL hit rate pointer")
    if(NULL == (vol_obj = (H5VL_object_t *)H5I_object_verify(file_id, H5I_FILE)))
        HGOTO_ERROR(H5E_ARGS, H5E_BADVALUE, FAIL, "not a file ID")

    /* Get the current hit rate */
    if(H5VL_file_optional(vol_obj, H5VL_NATIVE_FILE_GET_MDC_HR, H5P_DATASET_XFER_DEFAULT, H5_REQUEST_NULL, hit_rate_ptr) < 0)
        HGOTO_ERROR(H5E_FILE, H5E_CANTGET, FAIL, "unable to get MDC hit rate")

done:
    FUNC_LEAVE_API(ret_value)
} /* H5Fget_mdc_hit_rate() */


/*-------------------------------------------------------------------------
 * Function:    H5Fget_mdc_size
 *
 * Purpose:     Retrieves the maximum size, minimum clean size, current
 *              size, and current number of entries from the metadata
 *              cache associated with the specified file.  If any of
 *              the ptr parameters are NULL, the associated datum is
 *              not returned.
 *
 * Return:      Success:    Non-negative
 *              Failure:    Negative
 *-------------------------------------------------------------------------
 */
herr_t
H5Fget_mdc_size(hid_t file_id, size_t *max_size_ptr, size_t *min_clean_size_ptr,
    size_t *cur_size_ptr, int *cur_num_entries_ptr)
{
    H5VL_object_t       *vol_obj;
    herr_t     ret_value = SUCCEED;     /* Return value */

    FUNC_ENTER_API(FAIL)
    H5TRACE5("e", "i*z*z*z*Is", file_id, max_size_ptr, min_clean_size_ptr,
             cur_size_ptr, cur_num_entries_ptr);

    /* Check args */
    if(NULL == (vol_obj = (H5VL_object_t *)H5I_object_verify(file_id, H5I_FILE)))
         HGOTO_ERROR(H5E_ARGS, H5E_BADVALUE, FAIL, "not a file ID")

    /* Get the size data */
    if(H5VL_file_optional(vol_obj, H5VL_NATIVE_FILE_GET_MDC_SIZE, H5P_DATASET_XFER_DEFAULT, H5_REQUEST_NULL, max_size_ptr, min_clean_size_ptr, cur_size_ptr, cur_num_entries_ptr) < 0)
        HGOTO_ERROR(H5E_FILE, H5E_CANTGET, FAIL, "unable to get MDC size")

done:
    FUNC_LEAVE_API(ret_value)
} /* H5Fget_mdc_size() */


/*-------------------------------------------------------------------------
 * Function:    H5Freset_mdc_hit_rate_stats
 *
 * Purpose:     Reset the hit rate statistic whose current value can
 *              be obtained via the H5Fget_mdc_hit_rate() call.  Note
 *              that this statistic will also be reset once per epoch
 *              by the automatic cache resize code if it is enabled.
 *
 *              It is probably a bad idea to call this function unless
 *              you are controlling cache size from your program instead
 *              of using our cache size control code.
 *
 * Return:      Success:    Non-negative
 *              Failure:    Negative
 *-------------------------------------------------------------------------
 */
herr_t
H5Freset_mdc_hit_rate_stats(hid_t file_id)
{
    H5VL_object_t *vol_obj = NULL;
    herr_t     ret_value = SUCCEED;     /* Return value */

    FUNC_ENTER_API(FAIL)
    H5TRACE1("e", "i", file_id);

    /* Get the file object */
    if(NULL == (vol_obj = (H5VL_object_t *)H5I_object(file_id)))
        HGOTO_ERROR(H5E_ARGS, H5E_BADTYPE, FAIL, "invalid file identifier")

    /* Reset the hit rate statistic */
    if(H5VL_file_optional(vol_obj, H5VL_NATIVE_FILE_RESET_MDC_HIT_RATE, H5P_DATASET_XFER_DEFAULT, H5_REQUEST_NULL) < 0)
        HGOTO_ERROR(H5E_FILE, H5E_CANTSET, FAIL, "can't reset cache hit rate")

done:
    FUNC_LEAVE_API(ret_value)
} /* H5Freset_mdc_hit_rate_stats() */


/*-------------------------------------------------------------------------
 * Function:    H5Fget_name
 *
 * Purpose:     Gets the name of the file to which object OBJ_ID belongs.
 *              If 'name' is non-NULL then write up to 'size' bytes into that
 *              buffer and always return the length of the entry name.
 *              Otherwise `size' is ignored and the function does not store
 *              the name, just returning the number of characters required to
 *              store the name. If an error occurs then the buffer pointed to
 *              by 'name' (NULL or non-NULL) is unchanged and the function
 *              returns a negative value.
 *
 * Note:        This routine returns the name that was used to open the file,
 *              not the actual name after resolving symlinks, etc.
 *
 * Return:      Success:    The length of the file name
 *              Failure:    -1
 *-------------------------------------------------------------------------
 */
ssize_t
H5Fget_name(hid_t obj_id, char *name/*out*/, size_t size)
{
    H5VL_object_t       *vol_obj = NULL;
    H5I_type_t          type;
    ssize_t             ret_value = -1;         /* Return value */

    FUNC_ENTER_API((-1))
    H5TRACE3("Zs", "ixz", obj_id, name, size);

    /* Check the type */
    type = H5I_get_type(obj_id);
    if(H5I_FILE != type && H5I_GROUP != type && H5I_DATATYPE != type && H5I_DATASET != type && H5I_ATTR != type)
        HGOTO_ERROR(H5E_ARGS, H5E_BADTYPE, (-1), "not a file or file object")

    /* Get the file object */
    if(NULL == (vol_obj = H5VL_vol_object(obj_id)))
        HGOTO_ERROR(H5E_ARGS, H5E_BADTYPE, (-1), "invalid file identifier")

    /* Get the filename via the VOL */
    if(H5VL_file_get(vol_obj, H5VL_FILE_GET_NAME, H5P_DATASET_XFER_DEFAULT, H5_REQUEST_NULL, (int)type, size, name, &ret_value) < 0)
        HGOTO_ERROR(H5E_FILE, H5E_CANTGET, (-1), "unable to get file name")

done:
    FUNC_LEAVE_API(ret_value)
} /* end H5Fget_name() */


/*-------------------------------------------------------------------------
 * Function:    H5Fget_info2
 *
 * Purpose:     Gets general information about the file, including:
 *              1. Get storage size for superblock extension if there is one.
 *              2. Get the amount of btree and heap storage for entries
 *                 in the SOHM table if there is one.
 *              3. The amount of free space tracked in the file.
 *
 * Return:      Success:    Non-negative
 *              Failure:    Negative
 *-------------------------------------------------------------------------
 */
herr_t
H5Fget_info2(hid_t obj_id, H5F_info2_t *finfo)
{
    H5VL_object_t  *vol_obj = NULL;
    H5I_type_t      type;
    herr_t          ret_value = SUCCEED;         /* Return value */

    FUNC_ENTER_API(FAIL)
    H5TRACE2("e", "i*x", obj_id, finfo);

    /* Check args */
    if(!finfo)
        HGOTO_ERROR(H5E_ARGS, H5E_BADVALUE, FAIL, "file info pointer can't be NULL")

    /* Check the type */
    type = H5I_get_type(obj_id);
    if(H5I_FILE != type && H5I_GROUP != type && H5I_DATATYPE != type && H5I_DATASET != type && H5I_ATTR != type)
        HGOTO_ERROR(H5E_ARGS, H5E_BADTYPE, FAIL, "not a file or file object")

    /* Get the file object */
    if(NULL == (vol_obj = H5VL_vol_object(obj_id)))
        HGOTO_ERROR(H5E_ARGS, H5E_BADTYPE, FAIL, "invalid object identifier")

    /* Get the file information */
    if(H5VL_file_optional(vol_obj, H5VL_NATIVE_FILE_GET_INFO, H5P_DATASET_XFER_DEFAULT, H5_REQUEST_NULL, (int)type, finfo) < 0)
        HGOTO_ERROR(H5E_FILE, H5E_CANTGET, FAIL, "unable to retrieve file info")

done:
    FUNC_LEAVE_API(ret_value)
} /* end H5Fget_info2() */


/*-------------------------------------------------------------------------
 * Function:    H5Fget_metadata_read_retry_info
 *
 * Purpose:     To retrieve the collection of read retries for metadata
 *              items with checksum.
 *
 * Return:      Success:    Non-negative
 *              Failure:    Negative
 *-------------------------------------------------------------------------
 */
herr_t
H5Fget_metadata_read_retry_info(hid_t file_id, H5F_retry_info_t *info)
{
    H5VL_object_t   *vol_obj       = NULL;         /* File object for file ID */
    herr_t          ret_value   = SUCCEED;      /* Return value */

    FUNC_ENTER_API(FAIL)
    H5TRACE2("e", "i*x", file_id, info);

    /* Check args */
    if(!info)
        HGOTO_ERROR(H5E_ARGS, H5E_BADVALUE, FAIL, "no info struct")

    /* Get the file pointer */
    if(NULL == (vol_obj = (H5VL_object_t *)H5I_object_verify(file_id, H5I_FILE)))
        HGOTO_ERROR(H5E_ARGS, H5E_BADVALUE, FAIL, "not a file ID")

    /* Get the retry info */
    if(H5VL_file_optional(vol_obj, H5VL_NATIVE_FILE_GET_METADATA_READ_RETRY_INFO, H5P_DATASET_XFER_DEFAULT, H5_REQUEST_NULL, info) < 0)
        HGOTO_ERROR(H5E_FILE, H5E_CANTRELEASE, FAIL, "can't get metadata read retry info")

done:
    FUNC_LEAVE_API(ret_value)
} /* end H5Fget_metadata_read_retry_info() */


/*-------------------------------------------------------------------------
 * Function:    H5Fget_free_sections
 *
 * Purpose:     To get free-space section information for free-space manager with
 *              TYPE that is associated with file FILE_ID.
 *              If SECT_INFO is null, this routine returns the total # of free-space
 *              sections.
 *
 * Return:      Success:   The total # of free space sections
 *              Failure:   -1
 *-------------------------------------------------------------------------
 */
ssize_t
H5Fget_free_sections(hid_t file_id, H5F_mem_t type, size_t nsects,
    H5F_sect_info_t *sect_info/*out*/)
{
    H5VL_object_t  *vol_obj        = NULL;
    ssize_t         ret_value   = -1;       /* Return value */

    FUNC_ENTER_API((-1))
    H5TRACE4("Zs", "iFmzx", file_id, type, nsects, sect_info);

    /* Check args */
    if(NULL == (vol_obj = (H5VL_object_t *)H5I_object_verify(file_id, H5I_FILE)))
        HGOTO_ERROR(H5E_ARGS, H5E_BADTYPE, (-1), "invalid file identifier")
    if(sect_info && nsects == 0)
        HGOTO_ERROR(H5E_ARGS, H5E_BADVALUE, (-1), "nsects must be > 0")

    /* Get the free-space section information in the file */
    if(H5VL_file_optional(vol_obj, H5VL_NATIVE_FILE_GET_FREE_SECTIONS, H5P_DATASET_XFER_DEFAULT, H5_REQUEST_NULL, sect_info, &ret_value, (int)type, nsects) < 0)
        HGOTO_ERROR(H5E_FILE, H5E_CANTGET, (-1), "unable to get file free sections")

done:
    FUNC_LEAVE_API(ret_value)
} /* end H5Fget_free_sections() */


/*-------------------------------------------------------------------------
 * Function:    H5Fclear_elink_file_cache
 *
 * Purpose:     Releases the external file cache associated with the
 *              provided file, potentially closing any cached files
 *              unless they are held open from somewhere\ else.
 *
 * Return:      Success:    Non-negative
 *              Failure:    Negative
 *-------------------------------------------------------------------------
 */
herr_t
H5Fclear_elink_file_cache(hid_t file_id)
{
    H5VL_object_t  *vol_obj;                           /* File */
    herr_t          ret_value = SUCCEED;            /* Return value */

    FUNC_ENTER_API(FAIL)
    H5TRACE1("e", "i", file_id);

    /* Check args */
    if(NULL == (vol_obj = (H5VL_object_t *)H5I_object_verify(file_id, H5I_FILE)))
        HGOTO_ERROR(H5E_ARGS, H5E_BADVALUE, FAIL, "not a file ID")

    /* Release the EFC */
    if(H5VL_file_optional(vol_obj, H5VL_NATIVE_FILE_CLEAR_ELINK_CACHE, H5P_DATASET_XFER_DEFAULT, H5_REQUEST_NULL) < 0)
        HGOTO_ERROR(H5E_FILE, H5E_CANTRELEASE, FAIL, "can't release external file cache")

done:
    FUNC_LEAVE_API(ret_value)
} /* end H5Fclear_elink_file_cache() */


/*-------------------------------------------------------------------------
 * Function:    H5Fstart_swmr_write
 *
 * Purpose:     To enable SWMR writing mode for the file
 *
 *              1) Refresh opened objects: part 1
 *              2) Flush & reset accumulator
 *              3) Mark the file in SWMR writing mode
 *              4) Set metadata read attempts and retries info
 *              5) Disable accumulator
 *              6) Evict all cache entries except the superblock
 *              7) Refresh opened objects (part 2)
 *              8) Unlock the file
 *
 *              Pre-conditions:
 *
 *              1) The file being opened has v3 superblock
 *              2) The file is opened with H5F_ACC_RDWR
 *              3) The file is not already marked for SWMR writing
 *              4) Current implementaion for opened objects:
 *                  --only allow datasets and groups without attributes
 *                  --disallow named datatype with/without attributes
 *                  --disallow opened attributes attached to objects
 *
 * NOTE:        Currently, only opened groups and datasets are allowed
 *              when enabling SWMR via H5Fstart_swmr_write().
 *              Will later implement a different approach--
 *              set up flush dependency/proxy even for file opened without
 *              SWMR to resolve issues with opened objects.
 *
 * Return:      Success:    Non-negative
 *              Failure:    Negative
 *-------------------------------------------------------------------------
 */
herr_t
H5Fstart_swmr_write(hid_t file_id)
{
    H5VL_object_t   *vol_obj = NULL;                /* File info */
    herr_t          ret_value = SUCCEED;            /* Return value */

    FUNC_ENTER_API(FAIL)
    H5TRACE1("e", "i", file_id);

    /* Check args */
    if(NULL == (vol_obj = (H5VL_object_t *)H5I_object_verify(file_id, H5I_FILE)))
        HGOTO_ERROR(H5E_ARGS, H5E_BADTYPE, FAIL, "hid_t identifier is not a file ID")

    /* Set up collective metadata if appropriate */
    if(H5CX_set_loc(file_id) < 0)
        HGOTO_ERROR(H5E_FILE, H5E_CANTSET, FAIL, "can't set collective metadata read info")

    /* Start SWMR writing */
    if(H5VL_file_optional(vol_obj, H5VL_NATIVE_FILE_START_SWMR_WRITE, H5P_DATASET_XFER_DEFAULT, H5_REQUEST_NULL) < 0)
        HGOTO_ERROR(H5E_FILE, H5E_SYSTEM, FAIL, "unable to start SWMR writing")

done:
    FUNC_LEAVE_API(ret_value)
} /* end H5Fstart_swmr_write() */


/*-------------------------------------------------------------------------
 * Function:    H5Fstart_mdc_logging
 *
 * Purpose:     Start metadata cache logging operations for a file.
 *                  - Logging must have been set up via the fapl.
 *
 * Return:      Success:    Non-negative
 *              Failure:    Negative
 *-------------------------------------------------------------------------
 */
herr_t
H5Fstart_mdc_logging(hid_t file_id)
{
    H5VL_object_t   *vol_obj;                          /* File info */
    herr_t          ret_value = SUCCEED;            /* Return value */

    FUNC_ENTER_API(FAIL)
    H5TRACE1("e", "i", file_id);

    /* Sanity check */
    if(NULL == (vol_obj = (H5VL_object_t *)H5I_object_verify(file_id, H5I_FILE)))
        HGOTO_ERROR(H5E_ARGS, H5E_BADTYPE, FAIL, "hid_t identifier is not a file ID")

    /* Call mdc logging function */
    if(H5VL_file_optional(vol_obj, H5VL_NATIVE_FILE_START_MDC_LOGGING, H5P_DATASET_XFER_DEFAULT, H5_REQUEST_NULL) < 0)
        HGOTO_ERROR(H5E_FILE, H5E_LOGGING, FAIL, "unable to start mdc logging")

done:
    FUNC_LEAVE_API(ret_value)
} /* H5Fstart_mdc_logging() */


/*-------------------------------------------------------------------------
 * Function:    H5Fstop_mdc_logging
 *
 * Purpose:     Stop metadata cache logging operations for a file.
 *                  - Does not close the log file.
 *                  - Logging must have been set up via the fapl.
 *
 * Return:      Success:    Non-negative
 *              Failure:    Negative
 *-------------------------------------------------------------------------
 */
herr_t
H5Fstop_mdc_logging(hid_t file_id)
{
    H5VL_object_t   *vol_obj;                          /* File info */
    herr_t          ret_value = SUCCEED;            /* Return value */

    FUNC_ENTER_API(FAIL)
    H5TRACE1("e", "i", file_id);

    /* Sanity check */
    if(NULL == (vol_obj = (H5VL_object_t *)H5I_object_verify(file_id, H5I_FILE)))
        HGOTO_ERROR(H5E_ARGS, H5E_BADTYPE, FAIL, "hid_t identifier is not a file ID")

    /* Call mdc logging function */
    if(H5VL_file_optional(vol_obj, H5VL_NATIVE_FILE_STOP_MDC_LOGGING, H5P_DATASET_XFER_DEFAULT, H5_REQUEST_NULL) < 0)
        HGOTO_ERROR(H5E_FILE, H5E_LOGGING, FAIL, "unable to stop mdc logging")

done:
    FUNC_LEAVE_API(ret_value)
} /* H5Fstop_mdc_logging() */


/*-------------------------------------------------------------------------
 * Function:    H5Fget_mdc_logging_status
 *
 * Purpose:     Get the logging flags. is_enabled determines if logging was
 *              set up via the fapl. is_currently_logging determines if
 *              log messages are being recorded at this time.
 *
 * Return:      Success:    Non-negative
 *              Failure:    Negative
 *-------------------------------------------------------------------------
 */
herr_t
H5Fget_mdc_logging_status(hid_t file_id, hbool_t *is_enabled,
                          hbool_t *is_currently_logging)
{
    H5VL_object_t   *vol_obj;                          /* File info */
    herr_t          ret_value = SUCCEED;            /* Return value */

    FUNC_ENTER_API(FAIL)
    H5TRACE3("e", "i*b*b", file_id, is_enabled, is_currently_logging);

    /* Sanity check */
    if(NULL == (vol_obj = (H5VL_object_t *)H5I_object_verify(file_id, H5I_FILE)))
        HGOTO_ERROR(H5E_ARGS, H5E_BADTYPE, FAIL, "hid_t identifier is not a file ID")

    /* Call mdc logging function */
    if(H5VL_file_optional(vol_obj, H5VL_NATIVE_FILE_GET_MDC_LOGGING_STATUS, H5P_DATASET_XFER_DEFAULT, H5_REQUEST_NULL, is_enabled, is_currently_logging) < 0)
        HGOTO_ERROR(H5E_FILE, H5E_LOGGING, FAIL, "unable to get logging status")

done:
    FUNC_LEAVE_API(ret_value)
} /* H5Fget_mdc_logging_status() */


/*-------------------------------------------------------------------------
 * Function:    H5Fset_libver_bounds
 *
 * Purpose:     Set to a different low and high bounds while a file is open.
 *              This public routine is introduced in place of
 *              H5Fset_latest_format() starting release 1.10.2.
 *              See explanation for H5Fset_latest_format() in H5Fdeprec.c.
 *
 * Return:      Success:    Non-negative
 *              Failure:    Negative
 *-------------------------------------------------------------------------
 */
herr_t
H5Fset_libver_bounds(hid_t file_id, H5F_libver_t low, H5F_libver_t high)
{
    H5VL_object_t *vol_obj;                 /* File as VOL object           */
    herr_t ret_value = SUCCEED;         /* Return value 				*/

    FUNC_ENTER_API(FAIL)
    H5TRACE3("e", "iFvFv", file_id, low, high);

    /* Check args */
    if(NULL == (vol_obj = (H5VL_object_t *)H5I_object_verify(file_id, H5I_FILE)))
        HGOTO_ERROR(H5E_FILE, H5E_BADVALUE, FAIL, "not a file ID")

    /* Set up collective metadata if appropriate */
    if(H5CX_set_loc(file_id) < 0)
        HGOTO_ERROR(H5E_FILE, H5E_CANTSET, FAIL, "can't set collective metadata read info")

    /* Set the library's version bounds */
    if(H5VL_file_optional(vol_obj, H5VL_NATIVE_FILE_SET_LIBVER_BOUNDS, H5P_DATASET_XFER_DEFAULT, H5_REQUEST_NULL, low, high) < 0)
        HGOTO_ERROR(H5E_FILE, H5E_CANTSET, FAIL, "can't set library version bounds")

done:
    FUNC_LEAVE_API(ret_value)
} /* end H5Fset_libver_bounds() */


/*-------------------------------------------------------------------------
 * Function:    H5Fformat_convert (Internal)
 *
 * Purpose:     Downgrade the superblock version to v2 and
 *              downgrade persistent file space to non-persistent
 *              for 1.8 library.
 *
 * Return:      Success:    Non-negative
 *              Failure:    Negative
 *-------------------------------------------------------------------------
 */
herr_t
H5Fformat_convert(hid_t file_id)
{
    H5VL_object_t  *vol_obj = NULL;               /* File */
    herr_t          ret_value = SUCCEED;    /* Return value */

    FUNC_ENTER_API(FAIL)
    H5TRACE1("e", "i", file_id);

    /* Check args */
    if(NULL == (vol_obj = (H5VL_object_t *)H5I_object_verify(file_id, H5I_FILE)))
        HGOTO_ERROR(H5E_ARGS, H5E_BADTYPE, FAIL, "file_id parameter is not a valid file identifier")

    /* Set up collective metadata if appropriate */
    if(H5CX_set_loc(file_id) < 0)
        HGOTO_ERROR(H5E_FILE, H5E_CANTSET, FAIL, "can't set collective metadata read info")

    /* Convert the format */
    if(H5VL_file_optional(vol_obj, H5VL_NATIVE_FILE_FORMAT_CONVERT, H5P_DATASET_XFER_DEFAULT, H5_REQUEST_NULL) < 0)
        HGOTO_ERROR(H5E_FILE, H5E_CANTCONVERT, FAIL, "can't convert file format")

done:
    FUNC_LEAVE_API(ret_value)
} /* end H5Fformat_convert() */


/*-------------------------------------------------------------------------
 * Function:    H5Freset_page_buffering_stats
 *
 * Purpose:     Resets statistics for the page buffer layer.
 *
 * Return:      Success:    Non-negative
 *              Failure:    Negative
 *-------------------------------------------------------------------------
 */
herr_t
H5Freset_page_buffering_stats(hid_t file_id)
{
    H5VL_object_t  *vol_obj;                           /* File to reset stats on */
    herr_t          ret_value = SUCCEED;            /* Return value */

    FUNC_ENTER_API(FAIL)
    H5TRACE1("e", "i", file_id);

    /* Check args */
    if(NULL == (vol_obj = (H5VL_object_t *)H5I_object_verify(file_id, H5I_FILE)))
        HGOTO_ERROR(H5E_ARGS, H5E_BADTYPE, FAIL, "invalid file identifier")

    /* Reset the statistics */
    if(H5VL_file_optional(vol_obj, H5VL_NATIVE_FILE_RESET_PAGE_BUFFERING_STATS, H5P_DATASET_XFER_DEFAULT, H5_REQUEST_NULL) < 0)
        HGOTO_ERROR(H5E_FILE, H5E_CANTSET, FAIL, "can't reset stats for page buffering")

done:
    FUNC_LEAVE_API(ret_value)
}   /* H5Freset_page_buffering_stats() */


/*-------------------------------------------------------------------------
 * Function:    H5Fget_page_buffering_stats
 *
 * Purpose:     Retrieves statistics for the page buffer layer.
 *
 * Return:      Success:    Non-negative
 *              Failure:    Negative
 *-------------------------------------------------------------------------
 */
herr_t
H5Fget_page_buffering_stats(hid_t file_id, unsigned accesses[2], unsigned hits[2],
    unsigned misses[2], unsigned evictions[2], unsigned bypasses[2])
{
    H5VL_object_t   *vol_obj;                          /* File object */
    herr_t          ret_value = SUCCEED;            /* Return value */

    FUNC_ENTER_API(FAIL)
    H5TRACE6("e", "i*Iu*Iu*Iu*Iu*Iu", file_id, accesses, hits, misses, evictions,
             bypasses);

    /* Check args */
    if(NULL == (vol_obj = (H5VL_object_t *)H5I_object_verify(file_id, H5I_FILE)))
        HGOTO_ERROR(H5E_ARGS, H5E_BADVALUE, FAIL, "not a file ID")
    if(NULL == accesses || NULL == hits || NULL == misses || NULL == evictions || NULL == bypasses)
        HGOTO_ERROR(H5E_ARGS, H5E_BADVALUE, FAIL, "NULL input parameters for stats")

    /* Get the statistics */
    if(H5VL_file_optional(vol_obj, H5VL_NATIVE_FILE_GET_PAGE_BUFFERING_STATS, H5P_DATASET_XFER_DEFAULT, H5_REQUEST_NULL, accesses, hits, misses, evictions, bypasses) < 0)
        HGOTO_ERROR(H5E_FILE, H5E_CANTGET, FAIL, "can't retrieve stats for page buffering")

done:
    FUNC_LEAVE_API(ret_value)
} /* H5Fget_page_buffering_stats() */


/*-------------------------------------------------------------------------
 * Function:    H5Fget_mdc_image_info
 *
 * Purpose:     Retrieves the image_addr and image_len for the cache image in the file.
 *              image_addr:  --base address of the on disk metadata cache image
 *                           --HADDR_UNDEF if no cache image
 *              image_len:   --size of the on disk metadata cache image
 *                           --zero if no cache image
 *
 * Return:      Success:    Non-negative
 *              Failure:    Negative
 *-------------------------------------------------------------------------
 */
herr_t
H5Fget_mdc_image_info(hid_t file_id, haddr_t *image_addr, hsize_t *image_len)
{
    H5VL_object_t  *vol_obj;            /* File info */
    herr_t     ret_value = SUCCEED;     /* Return value */

    FUNC_ENTER_API(FAIL)
    H5TRACE3("e", "i*a*h", file_id, image_addr, image_len);

    /* Check args */
    if(NULL == (vol_obj = (H5VL_object_t *)H5I_object_verify(file_id, H5I_FILE)))
        HGOTO_ERROR(H5E_ARGS, H5E_BADTYPE, FAIL, "hid_t identifier is not a file ID")

    /* Go get the address and size of the cache image */
    if(H5VL_file_optional(vol_obj, H5VL_NATIVE_FILE_GET_MDC_IMAGE_INFO, H5P_DATASET_XFER_DEFAULT, H5_REQUEST_NULL, image_addr, image_len) < 0)
        HGOTO_ERROR(H5E_FILE, H5E_CANTGET, FAIL, "can't retrieve cache image info")

done:
    FUNC_LEAVE_API(ret_value)
} /* H5Fget_mdc_image_info() */


/*-------------------------------------------------------------------------
 * Function:    H5Fget_eoa
 *
 * Purpose:     Gets the address of the first byte after the last
 *              allocated memory in the file.
 *              (See H5FDget_eoa() in H5FD.c)
 *
 * Return:      Success:    Non-negative
 *              Failure:    Negative
 *-------------------------------------------------------------------------
 */
herr_t
H5Fget_eoa(hid_t file_id, haddr_t *eoa)
{
    H5VL_object_t  *vol_obj;        /* File info */
    herr_t ret_value = SUCCEED;     /* Return value */

    FUNC_ENTER_API(FAIL)
    H5TRACE2("e", "i*a", file_id, eoa);

    /* Check args */
    if(NULL == (vol_obj = (H5VL_object_t *)H5I_object_verify(file_id, H5I_FILE)))
        HGOTO_ERROR(H5E_ARGS, H5E_BADTYPE, FAIL, "hid_t identifier is not a file ID")

    /* Only do work if valid pointer to fill in */
    if(eoa) {
        /* Retrieve the EOA for the file */
        if(H5VL_file_optional(vol_obj, H5VL_NATIVE_FILE_GET_EOA, H5P_DATASET_XFER_DEFAULT, H5_REQUEST_NULL, eoa) < 0)
            HGOTO_ERROR(H5E_FILE, H5E_CANTGET, FAIL, "unable to get EOA")
    } /* end if */

done:
    FUNC_LEAVE_API(ret_value)
} /* H5Fget_eoa() */


/*-------------------------------------------------------------------------
 * Function:    H5Fincrement_filesize
 *
 * Purpose:     Set the EOA for the file to the maximum of (EOA, EOF) + increment
 *
 * Return:      Success:    Non-negative
 *              Failure:    Negative
 *-------------------------------------------------------------------------
 */
herr_t
H5Fincrement_filesize(hid_t file_id, hsize_t increment)
{
    H5VL_object_t  *vol_obj;            /* File info */
    herr_t ret_value = SUCCEED;         /* Return value */

    FUNC_ENTER_API(FAIL)
    H5TRACE2("e", "ih", file_id, increment);

    /* Check args */
    if(NULL == (vol_obj = (H5VL_object_t *)H5I_object_verify(file_id, H5I_FILE)))
        HGOTO_ERROR(H5E_ARGS, H5E_BADTYPE, FAIL, "hid_t identifier is not a file ID")

    /* Increment the file size */
    if(H5VL_file_optional(vol_obj, H5VL_NATIVE_FILE_INCR_FILESIZE, H5P_DATASET_XFER_DEFAULT, H5_REQUEST_NULL, increment) < 0)
        HGOTO_ERROR(H5E_FILE, H5E_CANTSET, FAIL, "unable to increment file size")

done:
    FUNC_LEAVE_API(ret_value)
} /* H5Fincrement_filesize() */


/*-------------------------------------------------------------------------
 * Function:    H5Fget_dset_no_attrs_hint
 *
 * Purpose:     Get the file-level setting to create minimized dataset object headers.
 *              Result is stored at pointer `minimize`.
 *
 * Return:      Success:    Non-negative
 *              Failure:    Negative
 *-------------------------------------------------------------------------
 */
herr_t
H5Fget_dset_no_attrs_hint(hid_t file_id, hbool_t *minimize)
{
    H5VL_object_t  *vol_obj   = NULL;
    herr_t          ret_value = SUCCEED;

    FUNC_ENTER_API(FAIL)
    H5TRACE2("e", "i*b", file_id, minimize);

    if(NULL == minimize)
        HGOTO_ERROR(H5E_ARGS, H5E_BADVALUE, FAIL, "out pointer 'minimize' cannot be NULL")

    vol_obj = (H5VL_object_t *)H5I_object_verify(file_id, H5I_FILE);
    if(NULL == vol_obj)
        HGOTO_ERROR(H5E_ARGS, H5E_BADTYPE, FAIL, "invalid file identifier")

    if(H5VL_file_optional(vol_obj, H5VL_NATIVE_FILE_GET_MIN_DSET_OHDR_FLAG, H5P_DATASET_XFER_DEFAULT, H5_REQUEST_NULL, minimize) < 0)
        HGOTO_ERROR(H5E_FILE, H5E_CANTSET, FAIL, "unable to set file's dataset header minimization flag")

done:
    FUNC_LEAVE_API(ret_value)
} /* H5Fget_dset_no_attrs_hint */


/*-------------------------------------------------------------------------
 * Function:    H5Fset_dset_no_attrs_hint
 *
 * Purpose:     Set the file-level setting to create minimized dataset object
 *              headers.
 *
 * Return:      Success:    Non-negative
 *              Failure:    Negative
 *-------------------------------------------------------------------------
 */
herr_t
H5Fset_dset_no_attrs_hint(hid_t file_id, hbool_t minimize)
{
    H5VL_object_t *vol_obj   = NULL;
    herr_t         ret_value = SUCCEED;

    FUNC_ENTER_API(FAIL)
    H5TRACE2("e", "ib", file_id, minimize);

    vol_obj = (H5VL_object_t *)H5I_object_verify(file_id, H5I_FILE);
    if(NULL == vol_obj)
        HGOTO_ERROR(H5E_ARGS, H5E_BADTYPE, FAIL, "invalid file identifier")

    if(H5VL_file_optional(vol_obj, H5VL_NATIVE_FILE_SET_MIN_DSET_OHDR_FLAG, H5P_DATASET_XFER_DEFAULT, H5_REQUEST_NULL, minimize) < 0)
        HGOTO_ERROR(H5E_FILE, H5E_CANTSET, FAIL, "unable to set file's dataset header minimization flag")

done:
    FUNC_LEAVE_API(ret_value)
} /* H5Fset_dset_no_attrs_hint */


/*-------------------------------------------------------------------------
 * Function:    H5Fwait
 *
 * Purpose:     Wait for all operations on a dataset.
 *              Tang: added for async
 *
 * Return:      SUCCEED/FAIL
 *
 *-------------------------------------------------------------------------
 */
herr_t
H5Fwait(hid_t file_id)
{
    H5VL_object_t  *vol_obj;                   /* File for this operation */
    H5I_type_t      obj_type;                  /* Type of object */
    herr_t          ret_value = SUCCEED;       /* Return value */

    FUNC_ENTER_API(FAIL)
    H5TRACE1("e", "i", file_id);

    /* Get the type of object we're flushing + sanity check */
    obj_type = H5I_get_type(file_id);
    if(H5I_FILE != obj_type && H5I_GROUP != obj_type && H5I_DATATYPE != obj_type &&
            H5I_DATASET != obj_type && H5I_ATTR != obj_type)
        HGOTO_ERROR(H5E_ARGS, H5E_BADTYPE, FAIL, "not a file or file object")

    if(NULL == (vol_obj = (H5VL_object_t *)H5I_object_verify(file_id, H5I_FILE)))
        HGOTO_ERROR(H5E_ARGS, H5E_BADTYPE, FAIL, "file_id parameter is not a valid file identifier")

    if((ret_value = H5VL_file_specific(vol_obj, H5VL_FILE_WAIT, H5P_DATASET_XFER_DEFAULT, H5_REQUEST_NULL, file_id)) < 0)
        HGOTO_ERROR(H5E_FILE, H5E_CANTOPERATE, FAIL, "unable to wait file")

done:
    FUNC_LEAVE_API(ret_value)
} /* H5Fwait() */
<|MERGE_RESOLUTION|>--- conflicted
+++ resolved
@@ -67,11 +67,6 @@
 /* Local Prototypes */
 /********************/
 
-<<<<<<< HEAD
-static herr_t H5F__close_cb(H5VL_object_t *file_vol_obj, void ** token);
-
-=======
->>>>>>> 433078bc
 /* Callback for getting object counts in a file */
 static int H5F__get_all_count_cb(void H5_ATTR_UNUSED *obj_ptr, hid_t H5_ATTR_UNUSED obj_id, void *key);
 
@@ -105,158 +100,6 @@
 
 /* Declare a free list to manage the H5VL_object_t struct */
 H5FL_EXTERN(H5VL_object_t);
-
-<<<<<<< HEAD
-/* File ID class */
-static const H5I_class_t H5I_FILE_CLS[1] = {{
-    H5I_FILE,                   /* ID class value */
-    0,                          /* Class flags */
-    0,                          /* # of reserved IDs for class */
-    (H5I_free_t)H5F__close_cb   /* Callback routine for closing objects of this class */
-}};
-
-
--
-/*-------------------------------------------------------------------------
- * Function: H5F_init
- *
- * Purpose:  Initialize the interface from some other layer.
- *
- * Return:   Success:    non-negative
- *
- *           Failure:    negative
- *-------------------------------------------------------------------------
- */
-herr_t
-H5F_init(void)
-{
-    herr_t ret_value = SUCCEED;   /* Return value */
-
-    FUNC_ENTER_NOAPI(FAIL)
-    /* FUNC_ENTER() does all the work */
-
-done:
-    FUNC_LEAVE_NOAPI(ret_value)
-} /* end H5F_init() */
-
--
-/*--------------------------------------------------------------------------
-NAME
-   H5F__init_package -- Initialize interface-specific information
-USAGE
-    herr_t H5F__init_package()
-RETURNS
-    Non-negative on success/Negative on failure
-DESCRIPTION
-    Initializes any interface-specific data or routines.
-
---------------------------------------------------------------------------*/
-herr_t
-H5F__init_package(void)
-{
-    herr_t ret_value = SUCCEED;   /* Return value */
-
-    FUNC_ENTER_PACKAGE
-
-    /*
-     * Initialize the atom group for the file IDs.
-     */
-    if(H5I_register_type(H5I_FILE_CLS) < 0)
-        HGOTO_ERROR(H5E_FILE, H5E_CANTINIT, FAIL, "unable to initialize interface")
-
-done:
-    FUNC_LEAVE_NOAPI(ret_value)
-} /* H5F__init_package() */
-
--
-/*-------------------------------------------------------------------------
- * Function:    H5F_term_package
- *
- * Purpose:     Terminate this interface: free all memory and reset global
- *              variables to their initial values.  Release all ID groups
- *              associated with this interface.
- *
- * Return:      Success:    Positive if anything was done that might
- *                          have affected other interfaces;
- *                          zero otherwise.
- *
- *              Failure:    Never fails
- *
- *-------------------------------------------------------------------------
- */
-int
-H5F_term_package(void)
-{
-    int    n = 0;
-
-    FUNC_ENTER_NOAPI_NOINIT_NOERR
-
-    if(H5_PKG_INIT_VAR) {
-        if(H5I_nmembers(H5I_FILE) > 0) {
-            (void)H5I_clear_type(H5I_FILE, FALSE, FALSE);
-            n++; /*H5I*/
-        } /* end if */
-        else {
-            /* Make certain we've cleaned up all the shared file objects */
-            H5F_sfile_assert_num(0);
-
-            /* Destroy the file object id group */
-            n += (H5I_dec_type_ref(H5I_FILE) > 0);
-
-            /* Mark closed */
-            if(0 == n)
-                H5_PKG_INIT_VAR = FALSE;
-        } /* end else */
-    } /* end if */
-
-    FUNC_LEAVE_NOAPI(n)
-} /* end H5F_term_package() */
-
--
-/*-------------------------------------------------------------------------
- * Function:    H5F__close_cb
- *
- * Purpose:     Closes a file or causes the close operation to be pended.
- *              This function is called from the API and gets called
- *              by H5Fclose->H5I_dec_ref->H5F__close_cb when H5I_dec_ref()
- *              decrements the file ID reference count to zero.  The file ID
- *              is removed from the H5I_FILE group by H5I_dec_ref() just
- *              before H5F__close_cb() is called. If there are open object
- *              headers then the close is pended by moving the file to the
- *              H5I_FILE_CLOSING ID group (the f->closing contains the ID
- *              assigned to file).
- *
- * Return:      SUCCEED/FAIL
- *
- *-------------------------------------------------------------------------
- */
-static herr_t
-H5F__close_cb(H5VL_object_t *file_vol_obj, void **token)
-{
-    herr_t          ret_value = SUCCEED;    /* Return value */
-
-    FUNC_ENTER_STATIC
-
-    /* Sanity check */
-    HDassert(file_vol_obj);
-
-    /* Close the file */
-    if(H5VL_file_close(file_vol_obj, H5P_DATASET_XFER_DEFAULT, token) < 0)
-        HGOTO_ERROR(H5E_FILE, H5E_CANTCLOSEFILE, FAIL, "unable to close file")
-
-    /* Free the VOL object */
-    if(H5VL_free_object(file_vol_obj) < 0)
-        HGOTO_ERROR(H5E_FILE, H5E_CANTDEC, FAIL, "unable to free VOL object")
-
-done:
-    FUNC_LEAVE_NOAPI(ret_value)
-} /* end H5F__close_cb() */
-=======
->>>>>>> 433078bc
 
  
