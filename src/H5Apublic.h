--- conflicted
+++ resolved
@@ -45,40 +45,6 @@
 extern "C" {
 #endif
 
-<<<<<<< HEAD
-H5_DLL hid_t H5Acreate2(hid_t loc_id, const char *attr_name, hid_t type_id, hid_t space_id, hid_t acpl_id,
-                        hid_t aapl_id);
-H5_DLL hid_t H5Acreate_async(const char *app_file, const char *app_func, unsigned app_line, hid_t loc_id,
-                             const char *attr_name, hid_t type_id, hid_t space_id, hid_t acpl_id,
-                             hid_t aapl_id, hid_t es_id);
-
-H5_DLL hid_t H5Acreate_by_name(hid_t loc_id, const char *obj_name, const char *attr_name, hid_t type_id,
-                               hid_t space_id, hid_t acpl_id, hid_t aapl_id, hid_t lapl_id);
-H5_DLL hid_t H5Acreate_by_name_async(const char *app_file, const char *app_func, unsigned app_line,
-                                     hid_t loc_id, const char *obj_name, const char *attr_name, hid_t type_id,
-                                     hid_t space_id, hid_t acpl_id, hid_t aapl_id, hid_t lapl_id,
-                                     hid_t es_id);
-
-H5_DLL hid_t H5Aopen(hid_t obj_id, const char *attr_name, hid_t aapl_id);
-H5_DLL hid_t H5Aopen_async(const char *app_file, const char *app_func, unsigned app_line, hid_t obj_id,
-                           const char *attr_name, hid_t aapl_id, hid_t es_id);
-H5_DLL hid_t H5Aopen_by_name(hid_t loc_id, const char *obj_name, const char *attr_name, hid_t aapl_id,
-                             hid_t lapl_id);
-H5_DLL hid_t H5Aopen_by_name_async(const char *app_file, const char *app_func, unsigned app_line,
-                                   hid_t loc_id, const char *obj_name, const char *attr_name, hid_t aapl_id,
-                                   hid_t lapl_id, hid_t es_id);
-H5_DLL hid_t H5Aopen_by_idx(hid_t loc_id, const char *obj_name, H5_index_t idx_type, H5_iter_order_t order,
-                            hsize_t n, hid_t aapl_id, hid_t lapl_id);
-H5_DLL hid_t H5Aopen_by_idx_async(const char *app_file, const char *app_func, unsigned app_line, hid_t loc_id,
-                                  const char *obj_name, H5_index_t idx_type, H5_iter_order_t order, hsize_t n,
-                                  hid_t aapl_id, hid_t lapl_id, hid_t es_id);
-H5_DLL herr_t  H5Awrite(hid_t attr_id, hid_t type_id, const void *buf);
-H5_DLL herr_t  H5Awrite_async(const char *app_file, const char *app_func, unsigned app_line, hid_t attr_id,
-                              hid_t type_id, const void *buf, hid_t es_id);
-H5_DLL herr_t  H5Aread(hid_t attr_id, hid_t type_id, void *buf);
-H5_DLL herr_t  H5Aread_async(const char *app_file, const char *app_func, unsigned app_line, hid_t attr_id,
-                             hid_t dtype_id, void *buf, hid_t es_id);
-=======
 /*-------------------------------------------------------------------------*/
 /**
  * \ingroup H5A
@@ -149,6 +115,9 @@
  */
 H5_DLL hid_t   H5Acreate2(hid_t loc_id, const char *attr_name, hid_t type_id, hid_t space_id, hid_t acpl_id,
                           hid_t aapl_id);
+H5_DLL hid_t H5Acreate_async(const char *app_file, const char *app_func, unsigned app_line, hid_t loc_id,
+                             const char *attr_name, hid_t type_id, hid_t space_id, hid_t acpl_id,
+                             hid_t aapl_id, hid_t es_id);
 /*--------------------------------------------------------------------------*/
 /**
  * \ingroup H5A
@@ -198,6 +167,10 @@
  */
 H5_DLL hid_t   H5Acreate_by_name(hid_t loc_id, const char *obj_name, const char *attr_name, hid_t type_id,
                                  hid_t space_id, hid_t acpl_id, hid_t aapl_id, hid_t lapl_id);
+H5_DLL hid_t H5Acreate_by_name_async(const char *app_file, const char *app_func, unsigned app_line,
+                                     hid_t loc_id, const char *obj_name, const char *attr_name, hid_t type_id,
+                                     hid_t space_id, hid_t acpl_id, hid_t aapl_id, hid_t lapl_id,
+                                     hid_t es_id);
 /*--------------------------------------------------------------------------*/
 /**
  * \ingroup H5A
@@ -229,6 +202,8 @@
  * \see H5Aclose(), H5Acreate()
  */
 H5_DLL hid_t   H5Aopen(hid_t obj_id, const char *attr_name, hid_t aapl_id);
+H5_DLL hid_t H5Aopen_async(const char *app_file, const char *app_func, unsigned app_line, hid_t obj_id,
+                           const char *attr_name, hid_t aapl_id, hid_t es_id);
 /*--------------------------------------------------------------------------*/
 /**
  * \ingroup H5A
@@ -276,6 +251,9 @@
  */
 H5_DLL hid_t   H5Aopen_by_idx(hid_t loc_id, const char *obj_name, H5_index_t idx_type, H5_iter_order_t order,
                               hsize_t n, hid_t aapl_id, hid_t lapl_id);
+H5_DLL hid_t H5Aopen_by_idx_async(const char *app_file, const char *app_func, unsigned app_line, hid_t loc_id,
+                                  const char *obj_name, H5_index_t idx_type, H5_iter_order_t order, hsize_t n,
+                                  hid_t aapl_id, hid_t lapl_id, hid_t es_id);
 /*--------------------------------------------------------------------------*/
 /**
  * \ingroup H5A
@@ -319,6 +297,9 @@
  */
 H5_DLL hid_t   H5Aopen_by_name(hid_t loc_id, const char *obj_name, const char *attr_name, hid_t aapl_id,
                                hid_t lapl_id);
+H5_DLL hid_t H5Aopen_by_name_async(const char *app_file, const char *app_func, unsigned app_line,
+                                   hid_t loc_id, const char *obj_name, const char *attr_name, hid_t aapl_id,
+                                   hid_t lapl_id, hid_t es_id);
 /*-------------------------------------------------------------------------- */
 /**
  * \ingroup H5A
@@ -347,6 +328,8 @@
  *
 */
 H5_DLL herr_t  H5Aread(hid_t attr_id, hid_t type_id, void *buf);
+H5_DLL herr_t  H5Aread_async(const char *app_file, const char *app_func, unsigned app_line, hid_t attr_id,
+                             hid_t dtype_id, void *buf, hid_t es_id);
 /*--------------------------------------------------------------------------*/
 /**
  * \ingroup H5A
@@ -379,7 +362,8 @@
  *
  */
 H5_DLL herr_t  H5Awrite(hid_t attr_id, hid_t type_id, const void *buf);
->>>>>>> c56464fc
+H5_DLL herr_t  H5Awrite_async(const char *app_file, const char *app_func, unsigned app_line, hid_t attr_id,
+                              hid_t type_id, const void *buf, hid_t es_id);
 H5_DLL hid_t   H5Aget_space(hid_t attr_id);
 H5_DLL hid_t   H5Aget_type(hid_t attr_id);
 H5_DLL hid_t   H5Aget_create_plist(hid_t attr_id);
