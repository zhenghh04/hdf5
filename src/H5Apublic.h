/* * * * * * * * * * * * * * * * * * * * * * * * * * * * * * * * * * * * * * *
 * Copyright by The HDF Group.                                               *
 * Copyright by the Board of Trustees of the University of Illinois.         *
 * All rights reserved.                                                      *
 *                                                                           *
 * This file is part of HDF5.  The full HDF5 copyright notice, including     *
 * terms governing use, modification, and redistribution, is contained in    *
 * the COPYING file, which can be found at the root of the source code       *
 * distribution tree, or in https://support.hdfgroup.org/ftp/HDF5/releases.  *
 * If you do not have access to either file, you may request a copy from     *
 * help@hdfgroup.org.                                                        *
 * * * * * * * * * * * * * * * * * * * * * * * * * * * * * * * * * * * * * * */

/*
 * This file contains public declarations for the H5A module.
 */
#ifndef _H5Apublic_H
#define _H5Apublic_H

/* Public headers needed by this file */
#include "H5Ipublic.h" /* IDs			  		*/
#include "H5Opublic.h" /* Object Headers			*/
#include "H5Tpublic.h" /* Datatypes				*/

/* Information struct for attribute (for H5Aget_info/H5Aget_info_by_idx) */
typedef struct {
    hbool_t           corder_valid; /* Indicate if creation order is valid */
    H5O_msg_crt_idx_t corder;       /* Creation order                 */
    H5T_cset_t        cset;         /* Character set of attribute name */
    hsize_t           data_size;    /* Size of raw data		  */
} H5A_info_t;

/* Typedef for H5Aiterate2() callbacks */
typedef herr_t (*H5A_operator2_t)(hid_t location_id /*in*/, const char *attr_name /*in*/,
                                  const H5A_info_t *ainfo /*in*/, void *op_data /*in,out*/);

/********************/
/* Public Variables */
/********************/

/*********************/
/* Public Prototypes */
/*********************/
#ifdef __cplusplus
extern "C" {
#endif

<<<<<<< HEAD
H5_DLL hid_t   H5Acreate2(hid_t loc_id, const char *attr_name, hid_t type_id,
    hid_t space_id, hid_t acpl_id, hid_t aapl_id);
H5_DLL hid_t   H5Acreate_async(hid_t loc_id, const char *attr_name, hid_t type_id,
    hid_t space_id, hid_t acpl_id, hid_t aapl_id, hid_t es_id);
H5_DLL hid_t   H5Acreate_by_name(hid_t loc_id, const char *obj_name, const char *attr_name,
    hid_t type_id, hid_t space_id, hid_t acpl_id, hid_t aapl_id, hid_t lapl_id);
=======
H5_DLL hid_t   H5Acreate2(hid_t loc_id, const char *attr_name, hid_t type_id, hid_t space_id, hid_t acpl_id,
                          hid_t aapl_id);
H5_DLL hid_t   H5Acreate_by_name(hid_t loc_id, const char *obj_name, const char *attr_name, hid_t type_id,
                                 hid_t space_id, hid_t acpl_id, hid_t aapl_id, hid_t lapl_id);
>>>>>>> 1a6fba94
H5_DLL hid_t   H5Aopen(hid_t obj_id, const char *attr_name, hid_t aapl_id);
H5_DLL hid_t   H5Aopen_by_name(hid_t loc_id, const char *obj_name, const char *attr_name, hid_t aapl_id,
                               hid_t lapl_id);
H5_DLL hid_t   H5Aopen_by_idx(hid_t loc_id, const char *obj_name, H5_index_t idx_type, H5_iter_order_t order,
                              hsize_t n, hid_t aapl_id, hid_t lapl_id);
H5_DLL herr_t  H5Awrite(hid_t attr_id, hid_t type_id, const void *buf);
H5_DLL herr_t  H5Awrite_async(hid_t attr_id, hid_t type_id, const void *buf, hid_t es_id);
H5_DLL herr_t  H5Aread(hid_t attr_id, hid_t type_id, void *buf);
H5_DLL herr_t  H5Aclose(hid_t attr_id);
H5_DLL herr_t  H5Aclose_async(hid_t attr_id, hid_t es_id);
H5_DLL hid_t   H5Aget_space(hid_t attr_id);
H5_DLL hid_t   H5Aget_type(hid_t attr_id);
H5_DLL hid_t   H5Aget_create_plist(hid_t attr_id);
H5_DLL ssize_t H5Aget_name(hid_t attr_id, size_t buf_size, char *buf);
H5_DLL ssize_t H5Aget_name_by_idx(hid_t loc_id, const char *obj_name, H5_index_t idx_type,
                                  H5_iter_order_t order, hsize_t n, char *name /*out*/, size_t size,
                                  hid_t lapl_id);
H5_DLL hsize_t H5Aget_storage_size(hid_t attr_id);
H5_DLL herr_t  H5Aget_info(hid_t attr_id, H5A_info_t *ainfo /*out*/);
H5_DLL herr_t  H5Aget_info_by_name(hid_t loc_id, const char *obj_name, const char *attr_name,
                                   H5A_info_t *ainfo /*out*/, hid_t lapl_id);
H5_DLL herr_t  H5Aget_info_by_idx(hid_t loc_id, const char *obj_name, H5_index_t idx_type,
                                  H5_iter_order_t order, hsize_t n, H5A_info_t *ainfo /*out*/, hid_t lapl_id);
H5_DLL herr_t  H5Arename(hid_t loc_id, const char *old_name, const char *new_name);
H5_DLL herr_t  H5Arename_by_name(hid_t loc_id, const char *obj_name, const char *old_attr_name,
                                 const char *new_attr_name, hid_t lapl_id);
H5_DLL herr_t  H5Aiterate2(hid_t loc_id, H5_index_t idx_type, H5_iter_order_t order, hsize_t *idx,
                           H5A_operator2_t op, void *op_data);
H5_DLL herr_t  H5Aiterate_by_name(hid_t loc_id, const char *obj_name, H5_index_t idx_type,
                                  H5_iter_order_t order, hsize_t *idx, H5A_operator2_t op, void *op_data,
                                  hid_t lapd_id);
H5_DLL herr_t  H5Adelete(hid_t loc_id, const char *name);
H5_DLL herr_t  H5Adelete_by_name(hid_t loc_id, const char *obj_name, const char *attr_name, hid_t lapl_id);
H5_DLL herr_t H5Adelete_by_idx(hid_t loc_id, const char *obj_name, H5_index_t idx_type, H5_iter_order_t order,
                               hsize_t n, hid_t lapl_id);
H5_DLL htri_t H5Aexists(hid_t obj_id, const char *attr_name);
H5_DLL htri_t H5Aexists_by_name(hid_t obj_id, const char *obj_name, const char *attr_name, hid_t lapl_id);

/* Symbols defined for compatibility with previous versions of the HDF5 API.
 *
 * Use of these symbols is deprecated.
 */
#ifndef H5_NO_DEPRECATED_SYMBOLS

/* Macros */

/* Typedefs */

/* Typedef for H5Aiterate1() callbacks */
typedef herr_t (*H5A_operator1_t)(hid_t location_id /*in*/, const char *attr_name /*in*/,
                                  void *operator_data /*in,out*/);

/* Function prototypes */
H5_DLL hid_t  H5Acreate1(hid_t loc_id, const char *name, hid_t type_id, hid_t space_id, hid_t acpl_id);
H5_DLL hid_t  H5Aopen_name(hid_t loc_id, const char *name);
H5_DLL hid_t  H5Aopen_idx(hid_t loc_id, unsigned idx);
H5_DLL int    H5Aget_num_attrs(hid_t loc_id);
H5_DLL herr_t H5Aiterate1(hid_t loc_id, unsigned *attr_num, H5A_operator1_t op, void *op_data);

#endif /* H5_NO_DEPRECATED_SYMBOLS */

#ifdef __cplusplus
}
#endif

#endif /* _H5Apublic_H */<|MERGE_RESOLUTION|>--- conflicted
+++ resolved
@@ -45,19 +45,12 @@
 extern "C" {
 #endif
 
-<<<<<<< HEAD
-H5_DLL hid_t   H5Acreate2(hid_t loc_id, const char *attr_name, hid_t type_id,
-    hid_t space_id, hid_t acpl_id, hid_t aapl_id);
-H5_DLL hid_t   H5Acreate_async(hid_t loc_id, const char *attr_name, hid_t type_id,
-    hid_t space_id, hid_t acpl_id, hid_t aapl_id, hid_t es_id);
-H5_DLL hid_t   H5Acreate_by_name(hid_t loc_id, const char *obj_name, const char *attr_name,
-    hid_t type_id, hid_t space_id, hid_t acpl_id, hid_t aapl_id, hid_t lapl_id);
-=======
 H5_DLL hid_t   H5Acreate2(hid_t loc_id, const char *attr_name, hid_t type_id, hid_t space_id, hid_t acpl_id,
                           hid_t aapl_id);
+H5_DLL hid_t   H5Acreate_async(hid_t loc_id, const char *attr_name, hid_t type_id, hid_t space_id,
+                               hid_t acpl_id, hid_t aapl_id, hid_t es_id);
 H5_DLL hid_t   H5Acreate_by_name(hid_t loc_id, const char *obj_name, const char *attr_name, hid_t type_id,
                                  hid_t space_id, hid_t acpl_id, hid_t aapl_id, hid_t lapl_id);
->>>>>>> 1a6fba94
 H5_DLL hid_t   H5Aopen(hid_t obj_id, const char *attr_name, hid_t aapl_id);
 H5_DLL hid_t   H5Aopen_by_name(hid_t loc_id, const char *obj_name, const char *attr_name, hid_t aapl_id,
                                hid_t lapl_id);
