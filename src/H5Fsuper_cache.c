/* * * * * * * * * * * * * * * * * * * * * * * * * * * * * * * * * * * * * * *
 * Copyright by The HDF Group.                                               *
 * Copyright by the Board of Trustees of the University of Illinois.         *
 * All rights reserved.                                                      *
 *                                                                           *
 * This file is part of HDF5.  The full HDF5 copyright notice, including     *
 * terms governing use, modification, and redistribution, is contained in    *
 * the files COPYING and Copyright.html.  COPYING can be found at the root   *
 * of the source code distribution tree; Copyright.html can be found at the  *
 * root level of an installed copy of the electronic HDF5 document set and   *
 * is linked from the top-level documents page.  It can also be found at     *
 * http://hdfgroup.org/HDF5/doc/Copyright.html.  If you do not have          *
 * access to either file, you may request a copy from help@hdfgroup.org.     *
 * * * * * * * * * * * * * * * * * * * * * * * * * * * * * * * * * * * * * * */

/*-------------------------------------------------------------------------
 *
 * Created:		H5Fsuper_cache.c
 *			Aug 15 2009
 *			Quincey Koziol <koziol@hdfgroup.org>
 *
 * Purpose:		Implement file superblock & driver info metadata cache methods.
 *
 *-------------------------------------------------------------------------
 */

/****************/
/* Module Setup */
/****************/

#define H5F_PACKAGE		/*suppress error about including H5Fpkg	  */
#define H5G_PACKAGE		/*suppress error about including H5Gpkg	  */


/***********/
/* Headers */
/***********/
#include "H5private.h"		/* Generic Functions			*/
#include "H5Eprivate.h"		/* Error handling		  	*/
#include "H5Fpkg.h"             /* File access				*/
#include "H5FDprivate.h"	/* File drivers				*/
#include "H5FLprivate.h"        /* Free Lists                           */
#include "H5Gpkg.h"		/* Groups		  		*/
#include "H5Iprivate.h"		/* IDs			  		*/
#include "H5MMprivate.h"        /* Memory management                    */
#include "H5Pprivate.h"		/* Property lists			*/
#include "H5SMprivate.h"        /* Shared Object Header Messages        */


/****************/
/* Local Macros */
/****************/

/* Maximum size of super-block buffers */
#define H5F_MAX_SUPERBLOCK_SIZE  134


/******************/
/* Local Typedefs */
/******************/


/********************/
/* Package Typedefs */
/********************/


/********************/
/* Local Prototypes */
/********************/

/* Metadata cache (H5AC) callbacks */
static H5F_super_t *H5F_sblock_load(H5F_t *f, hid_t dxpl_id, haddr_t addr, void *udata);
static herr_t H5F_sblock_flush(H5F_t *f, hid_t dxpl_id, hbool_t destroy, haddr_t addr, H5F_super_t *sblock);
static herr_t H5F_sblock_dest(H5F_t *f, H5F_super_t * sblock);
static herr_t H5F_sblock_clear(H5F_t *f, H5F_super_t *sblock, hbool_t destroy);
static herr_t H5F_sblock_size(const H5F_t *f, const H5F_super_t *sblock, size_t *size_ptr);


/*********************/
/* Package Variables */
/*********************/

/* H5F inherits cache-like properties from H5AC */
const H5AC_class_t H5AC_SUPERBLOCK[1] = {{
    H5AC_SUPERBLOCK_ID,
    (H5AC_load_func_t)H5F_sblock_load,
    (H5AC_flush_func_t)H5F_sblock_flush,
    (H5AC_dest_func_t)H5F_sblock_dest,
    (H5AC_clear_func_t)H5F_sblock_clear,
    (H5AC_notify_func_t)NULL,
    (H5AC_size_func_t)H5F_sblock_size,
}};

/*****************************/
/* Library Private Variables */
/*****************************/

/* Declare extern the free list to manage the H5F_super_t struct */
H5FL_EXTERN(H5F_super_t);


/*******************/
/* Local Variables */
/*******************/



/*-------------------------------------------------------------------------
 * Function:    H5F_sblock_load
 *
 * Purpose:     Loads the superblock from the file, and deserializes
 *              its information into the H5F_super_t structure.
 *
 * Return:      Success:        SUCCEED
 *              Failure:        NULL
 *
 * Programmer:  Mike McGreevy
 *              mamcgree@hdfgroup.org
 *              April 8, 2009
 *
 *-------------------------------------------------------------------------
 */
static H5F_super_t *
H5F_sblock_load(H5F_t *f, hid_t dxpl_id, haddr_t H5_ATTR_UNUSED addr, void *_udata)
{
    H5F_super_t        *sblock = NULL;      /* File's superblock */
    haddr_t             base_addr = HADDR_UNDEF;        /* Base address of file */
    uint8_t             sbuf[H5F_MAX_SUPERBLOCK_SIZE];     /* Buffer for superblock */
    H5P_genplist_t     *dxpl;               /* DXPL object */
    H5P_genplist_t     *c_plist;            /* File creation property list  */
    H5F_file_t         *shared;             /* shared part of `file'        */
    H5FD_t             *lf;                 /* file driver part of `shared' */
    haddr_t             stored_eof;         /* stored end-of-file address in file  */
    haddr_t             eof;                /* end of file address           */
    uint8_t             sizeof_addr;        /* Size of offsets in the file (in bytes) */
    uint8_t             sizeof_size;        /* Size of lengths in the file (in bytes) */
    const size_t        fixed_size = H5F_SUPERBLOCK_FIXED_SIZE; /*fixed sizeof superblock   */
    size_t              variable_size;      /*variable sizeof superblock    */
    uint8_t            *p;                  /* Temporary pointer into encoding buffer */
    unsigned            super_vers;         /* Superblock version          */
    hbool_t            *dirtied = (hbool_t *)_udata;  /* Set up dirtied out value */
    H5F_super_t        *ret_value;          /* Return value */

    FUNC_ENTER_NOAPI_NOINIT

    /* Check arguments */
    HDassert(f);
    HDassert(H5F_addr_eq(addr, 0));
    HDassert(dirtied);

    /* Short cuts */
    shared = f->shared;
    lf = shared->lf;

    /* Get the shared file creation property list */
    if(NULL == (c_plist = (H5P_genplist_t *)H5I_object(shared->fcpl_id)))
        HGOTO_ERROR(H5E_ARGS, H5E_BADTYPE, NULL, "can't get property list")

    /* Get the base address for the file in the VFD */
    if(HADDR_UNDEF == (base_addr = H5FD_get_base_addr(lf)))
        HGOTO_ERROR(H5E_FILE, H5E_CANTGET, NULL, "failed to get base address for file driver")

    /* Allocate space for the superblock */
    if(NULL == (sblock = H5FL_CALLOC(H5F_super_t)))
        HGOTO_ERROR(H5E_RESOURCE, H5E_NOSPACE, NULL, "memory allocation failed")

    /* The superblock must be flushed last (and collectively in parallel) */
    sblock->cache_info.flush_me_last = TRUE;
#ifdef H5_HAVE_PARALLEL
    sblock->cache_info.flush_me_collectively = TRUE;
#endif

    /* Get the DXPL plist object for DXPL ID */
    if(NULL == (dxpl = (H5P_genplist_t *)H5I_object(dxpl_id)))
        HGOTO_ERROR(H5E_ARGS, H5E_BADTYPE, NULL, "can't get property list")

    /* Read fixed-size portion of the superblock */
    p = sbuf;
    H5_CHECK_OVERFLOW(fixed_size, size_t, haddr_t);
    if(H5FD_set_eoa(lf, H5FD_MEM_SUPER, (haddr_t)fixed_size) < 0)
        HGOTO_ERROR(H5E_FILE, H5E_CANTINIT, NULL, "set end of space allocation request failed")
    if(H5FD_read(lf, dxpl, H5FD_MEM_SUPER, (haddr_t)0, fixed_size, p) < 0)
        HGOTO_ERROR(H5E_FILE, H5E_READERROR, NULL, "unable to read superblock")

    /* Skip over signature (already checked when locating the superblock) */
    p += H5F_SIGNATURE_LEN;

    /* Superblock version */
    super_vers = *p++;
    if(super_vers > HDF5_SUPERBLOCK_VERSION_LATEST)
        HGOTO_ERROR(H5E_FILE, H5E_BADVALUE, NULL, "bad superblock version number")
    if(H5P_set(c_plist, H5F_CRT_SUPER_VERS_NAME, &super_vers) < 0)
        HGOTO_ERROR(H5E_PLIST, H5E_CANTSET, NULL, "unable to set superblock version")

    /* Record the superblock version */
    sblock->super_vers = super_vers;

    /* Sanity check */
    HDassert(((size_t)(p - sbuf)) == fixed_size);

    /* Determine the size of the variable-length part of the superblock */
    variable_size = (size_t)H5F_SUPERBLOCK_VARLEN_SIZE(super_vers, f);
    HDassert(variable_size > 0);
    HDassert(fixed_size + variable_size <= sizeof(sbuf));

    /* Read in variable-sized portion of superblock */
    if(H5FD_set_eoa(lf, H5FD_MEM_SUPER, (haddr_t)(fixed_size + variable_size)) < 0)
        HGOTO_ERROR(H5E_FILE, H5E_CANTINIT, NULL, "set end of space allocation request failed")
    if(H5FD_read(lf, dxpl, H5FD_MEM_SUPER, (haddr_t)fixed_size, variable_size, p) < 0)
        HGOTO_ERROR(H5E_FILE, H5E_CANTOPENFILE, NULL, "unable to read superblock")

    /* Check for older version of superblock format */
    if(super_vers < HDF5_SUPERBLOCK_VERSION_2) {
        uint32_t	status_flags;	    /* File status flags	   */
        unsigned        btree_k[H5B_NUM_BTREE_ID];  /* B-tree internal node 'K' values */
        unsigned        sym_leaf_k;         /* Symbol table leaf node's 'K' value */

        /* Freespace version (hard-wired) */
        if(HDF5_FREESPACE_VERSION != *p++)
            HGOTO_ERROR(H5E_FILE, H5E_BADVALUE, NULL, "bad free space version number")

        /* Root group version number (hard-wired) */
        if(HDF5_OBJECTDIR_VERSION != *p++)
            HGOTO_ERROR(H5E_FILE, H5E_BADVALUE, NULL, "bad object directory version number")

        /* Skip over reserved byte */
        p++;

        /* Shared header version number (hard-wired) */
        if(HDF5_SHAREDHEADER_VERSION != *p++)
            HGOTO_ERROR(H5E_FILE, H5E_BADVALUE, NULL, "bad shared-header format version number")

        /* Size of file addresses */
        sizeof_addr = *p++;
        if(sizeof_addr != 2 && sizeof_addr != 4 &&
                sizeof_addr != 8 && sizeof_addr != 16 && sizeof_addr != 32)
            HGOTO_ERROR(H5E_FILE, H5E_BADVALUE, NULL, "bad byte number in an address")
        if(H5P_set(c_plist, H5F_CRT_ADDR_BYTE_NUM_NAME, &sizeof_addr) < 0)
            HGOTO_ERROR(H5E_PLIST, H5E_CANTSET, NULL, "unable to set byte number in an address")
        shared->sizeof_addr = sizeof_addr;  /* Keep a local copy also */

        /* Size of file sizes */
        sizeof_size = *p++;
        if(sizeof_size != 2 && sizeof_size != 4 &&
                sizeof_size != 8 && sizeof_size != 16 && sizeof_size != 32)
            HGOTO_ERROR(H5E_FILE, H5E_BADVALUE, NULL, "bad byte number for object size")
        if(H5P_set(c_plist, H5F_CRT_OBJ_BYTE_NUM_NAME, &sizeof_size) < 0)
            HGOTO_ERROR(H5E_PLIST, H5E_CANTSET, NULL, "unable to set byte number for object size")
        shared->sizeof_size = sizeof_size;  /* Keep a local copy also */

        /* Skip over reserved byte */
        p++;

        /* Various B-tree sizes */
        UINT16DECODE(p, sym_leaf_k);
        if(sym_leaf_k == 0)
            HGOTO_ERROR(H5E_FILE, H5E_BADRANGE, NULL, "bad symbol table leaf node 1/2 rank")
        if(H5P_set(c_plist, H5F_CRT_SYM_LEAF_NAME, &sym_leaf_k) < 0)
            HGOTO_ERROR(H5E_PLIST, H5E_CANTSET, NULL, "unable to set rank for symbol table leaf nodes")
        sblock->sym_leaf_k = sym_leaf_k;    /* Keep a local copy also */

        /* Need 'get' call to set other array values */
        if(H5P_get(c_plist, H5F_CRT_BTREE_RANK_NAME, btree_k) < 0)
            HGOTO_ERROR(H5E_PLIST, H5E_CANTGET, NULL, "unable to get rank for btree internal nodes")
        UINT16DECODE(p, btree_k[H5B_SNODE_ID]);
        if(btree_k[H5B_SNODE_ID] == 0)
            HGOTO_ERROR(H5E_FILE, H5E_BADRANGE, NULL, "bad 1/2 rank for btree internal nodes")
        /*
         * Delay setting the value in the property list until we've checked
         * for the indexed storage B-tree internal 'K' value later.
         */

        /* File status flags (not really used yet) */
        UINT32DECODE(p, status_flags);
        HDassert(status_flags <= 255);
        sblock->status_flags = (uint8_t)status_flags;
        if(sblock->status_flags & ~H5F_SUPER_ALL_FLAGS)
            HGOTO_ERROR(H5E_FILE, H5E_BADVALUE, NULL, "bad flag value for superblock")

        /*
         * If the superblock version # is greater than 0, read in the indexed
         * storage B-tree internal 'K' value
         */
        if(super_vers > HDF5_SUPERBLOCK_VERSION_DEF) {
            UINT16DECODE(p, btree_k[H5B_CHUNK_ID]);
            /* Reserved bytes are present only in version 1 */
            if(super_vers == HDF5_SUPERBLOCK_VERSION_1)
                p += 2;   /* reserved */
        } /* end if */
        else
            btree_k[H5B_CHUNK_ID] = HDF5_BTREE_CHUNK_IK_DEF;

        /* Set the B-tree internal node values, etc */
        if(H5P_set(c_plist, H5F_CRT_BTREE_RANK_NAME, btree_k) < 0)
            HGOTO_ERROR(H5E_PLIST, H5E_CANTSET, NULL, "unable to set rank for btree internal nodes")
        HDmemcpy(sblock->btree_k, btree_k, sizeof(unsigned) * (size_t)H5B_NUM_BTREE_ID);    /* Keep a local copy also */

        /* Remainder of "variable-sized" portion of superblock */
        H5F_addr_decode(f, (const uint8_t **)&p, &sblock->base_addr/*out*/);
        H5F_addr_decode(f, (const uint8_t **)&p, &sblock->ext_addr/*out*/);
        H5F_addr_decode(f, (const uint8_t **)&p, &stored_eof/*out*/);
        H5F_addr_decode(f, (const uint8_t **)&p, &sblock->driver_addr/*out*/);

        /* Allocate space for the root group symbol table entry */
        HDassert(!sblock->root_ent);
        if(NULL == (sblock->root_ent = (H5G_entry_t *)H5MM_calloc(sizeof(H5G_entry_t))))
            HGOTO_ERROR(H5E_FILE, H5E_CANTALLOC, NULL, "can't allocate space for root group symbol table entry")

        /* decode the root group symbol table entry */
        if(H5G_ent_decode(f, (const uint8_t **)&p, sblock->root_ent) < 0)
            HGOTO_ERROR(H5E_FILE, H5E_CANTDECODE, NULL, "can't decode root group symbol table entry")

        /* Set the root group address to the correct value */
        sblock->root_addr = sblock->root_ent->header;

        /*
         * Check if superblock address is different from base address and
         * adjust base address and "end of address" address if so.
         */
        if(!H5F_addr_eq(base_addr, sblock->base_addr)) {
            /* Check if the superblock moved earlier in the file */
            if(H5F_addr_lt(base_addr, sblock->base_addr))
                stored_eof -= (sblock->base_addr - base_addr);
            else
                /* The superblock moved later in the file */
                stored_eof += (base_addr - sblock->base_addr);

            /* Adjust base address for offsets of the HDF5 data in the file */
            sblock->base_addr = base_addr;

            /* Set the base address for the file in the VFD now */
            if(H5FD_set_base_addr(lf, sblock->base_addr) < 0)
                HGOTO_ERROR(H5E_FILE, H5E_CANTSET, NULL, "failed to set base address for file driver")

            /* Indicate that the superblock should be marked dirty */
            *dirtied = TRUE;
        } /* end if */

        /* This step is for h5repart tool only. If user wants to change file driver
         *  from family to sec2 while using h5repart, set the driver address to
         *  undefined to let the library ignore the family driver information saved
         *  in the superblock.
         */
        if(H5F_HAS_FEATURE(f, H5FD_FEAT_IGNORE_DRVRINFO)) {
            /* Eliminate the driver info */
            sblock->driver_addr = HADDR_UNDEF;

            /* Indicate that the superblock should be marked dirty */
            *dirtied = TRUE;
        } /* end if */

        /* Decode the optional driver information block */
        if(H5F_addr_defined(sblock->driver_addr)) {
            uint8_t dbuf[H5F_MAX_DRVINFOBLOCK_SIZE];     /* Buffer for driver info block */
            char drv_name[9];       /* Name of driver */
            unsigned drv_vers;      /* Version of driver info block */
            size_t drv_variable_size; /* Size of variable-length portion of driver info block, in bytes */

            /* Read in fixed-sized portion of driver info block */
            p = dbuf;
            if(H5FD_set_eoa(lf, H5FD_MEM_SUPER, sblock->driver_addr + H5F_DRVINFOBLOCK_HDR_SIZE) < 0)
                HGOTO_ERROR(H5E_FILE, H5E_CANTINIT, NULL, "set end of space allocation request failed")
            if(H5FD_read(lf, dxpl, H5FD_MEM_SUPER, sblock->driver_addr, (size_t)H5F_DRVINFOBLOCK_HDR_SIZE, p) < 0)
                HGOTO_ERROR(H5E_FILE, H5E_CANTOPENFILE, NULL, "unable to read driver information block")

            /* Version number */
            drv_vers = *p++;
            if(drv_vers != HDF5_DRIVERINFO_VERSION_0)
                HGOTO_ERROR(H5E_FILE, H5E_CANTOPENFILE, NULL, "bad driver information block version number")

            p += 3; /* reserved bytes */

            /* Driver info size */
            UINT32DECODE(p, drv_variable_size);

            /* Sanity check */
            HDassert(H5F_DRVINFOBLOCK_HDR_SIZE + drv_variable_size <= sizeof(dbuf));

            /* Driver name and/or version */
            HDstrncpy(drv_name, (const char *)p, (size_t)8);
            drv_name[8] = '\0';
            p += 8; /* advance past name/version */

            /* Read in variable-sized portion of driver info block */
            if(H5FD_set_eoa(lf, H5FD_MEM_SUPER, sblock->driver_addr + H5F_DRVINFOBLOCK_HDR_SIZE + drv_variable_size) < 0)
                HGOTO_ERROR(H5E_FILE, H5E_CANTINIT, NULL, "set end of space allocation request failed")
            if(H5FD_read(lf, dxpl, H5FD_MEM_SUPER, sblock->driver_addr + H5F_DRVINFOBLOCK_HDR_SIZE, drv_variable_size, p) < 0)
                HGOTO_ERROR(H5E_FILE, H5E_CANTOPENFILE, NULL, "unable to read file driver information")

            /* Decode driver information */
            if(H5FD_sb_load(lf, drv_name, p) < 0)
                HGOTO_ERROR(H5E_FILE, H5E_CANTOPENFILE, NULL, "unable to decode driver information")
        } /* end if */
    } /* end if */
    else {
        uint32_t computed_chksum;       /* Computed checksum  */
        uint32_t read_chksum;           /* Checksum read from file  */

        /* Size of file addresses */
        sizeof_addr = *p++;
        if(sizeof_addr != 2 && sizeof_addr != 4 &&
                sizeof_addr != 8 && sizeof_addr != 16 && sizeof_addr != 32)
            HGOTO_ERROR(H5E_FILE, H5E_BADVALUE, NULL, "bad byte number in an address")
        if(H5P_set(c_plist, H5F_CRT_ADDR_BYTE_NUM_NAME, &sizeof_addr) < 0)
            HGOTO_ERROR(H5E_PLIST, H5E_CANTSET, NULL, "unable to set byte number in an address")
        shared->sizeof_addr = sizeof_addr;  /* Keep a local copy also */

        /* Size of file sizes */
        sizeof_size = *p++;
        if(sizeof_size != 2 && sizeof_size != 4 &&
                sizeof_size != 8 && sizeof_size != 16 && sizeof_size != 32)
            HGOTO_ERROR(H5E_FILE, H5E_BADVALUE, NULL, "bad byte number for object size")
        if(H5P_set(c_plist, H5F_CRT_OBJ_BYTE_NUM_NAME, &sizeof_size) < 0)
            HGOTO_ERROR(H5E_PLIST, H5E_CANTSET, NULL, "unable to set byte number for object size")
        shared->sizeof_size = sizeof_size;  /* Keep a local copy also */

        /* File status flags (not really used yet) */
        sblock->status_flags = *p++;
        if(sblock->status_flags & ~H5F_SUPER_ALL_FLAGS)
            HGOTO_ERROR(H5E_FILE, H5E_BADVALUE, NULL, "bad flag value for superblock")

        /* Base, superblock extension, end of file & root group object header addresses */
        H5F_addr_decode(f, (const uint8_t **)&p, &sblock->base_addr/*out*/);
        H5F_addr_decode(f, (const uint8_t **)&p, &sblock->ext_addr/*out*/);
        H5F_addr_decode(f, (const uint8_t **)&p, &stored_eof/*out*/);
        H5F_addr_decode(f, (const uint8_t **)&p, &sblock->root_addr/*out*/);

        /* Compute checksum for superblock */
        computed_chksum = H5_checksum_metadata(sbuf, (size_t)(p - sbuf), 0);

        /* Decode checksum */
        UINT32DECODE(p, read_chksum);

        /* Verify correct checksum */
        if(read_chksum != computed_chksum)
            HGOTO_ERROR(H5E_FILE, H5E_CANTOPENFILE, NULL, "bad checksum on driver information block")

        /*
         * Check if superblock address is different from base address and
         * adjust base address and "end of address" address if so.
         */
        if(!H5F_addr_eq(base_addr, sblock->base_addr)) {
            /* Check if the superblock moved earlier in the file */
            if(H5F_addr_lt(base_addr, sblock->base_addr))
                stored_eof -= (sblock->base_addr - base_addr);
            else
                /* The superblock moved later in the file */
                stored_eof += (base_addr - sblock->base_addr);

            /* Adjust base address for offsets of the HDF5 data in the file */
            sblock->base_addr = base_addr;

            /* Set the base address for the file in the VFD now */
            if(H5FD_set_base_addr(lf, sblock->base_addr) < 0)
                HGOTO_ERROR(H5E_FILE, H5E_CANTSET, NULL, "failed to set base address for file driver")

            /* Indicate that the superblock should be marked dirty */
            *dirtied = TRUE;
        } /* end if */

        /* Get the B-tree internal node values, etc */
        if(H5P_get(c_plist, H5F_CRT_BTREE_RANK_NAME, sblock->btree_k) < 0)
            HGOTO_ERROR(H5E_PLIST, H5E_CANTGET, NULL, "unable to get rank for btree internal nodes")
        if(H5P_get(c_plist, H5F_CRT_SYM_LEAF_NAME, &sblock->sym_leaf_k) < 0)
            HGOTO_ERROR(H5E_PLIST, H5E_CANTGET, NULL, "unable to get rank for btree internal nodes")
    } /* end else */

    /*
     * The user-defined data is the area of the file before the base
     * address.
     */
    if(H5P_set(c_plist, H5F_CRT_USER_BLOCK_NAME, &sblock->base_addr) < 0)
        HGOTO_ERROR(H5E_PLIST, H5E_CANTSET, NULL, "unable to set userblock size")

    /*
     * Make sure that the data is not truncated. One case where this is
     * possible is if the first file of a family of files was opened
     * individually.
     */
    if(HADDR_UNDEF == (eof = H5FD_get_eof(lf, H5FD_MEM_DEFAULT)))
        HGOTO_ERROR(H5E_FILE, H5E_CANTGET, NULL, "unable to determine file size")

    /* (Account for the stored EOF being absolute offset -QAK) */
    if((eof + sblock->base_addr) < stored_eof)
        HGOTO_ERROR(H5E_FILE, H5E_TRUNCATED, NULL,
                    "truncated file: eof = %llu, sblock->base_addr = %llu, stored_eof = %llu",
                    (unsigned long long)eof, (unsigned long long)sblock->base_addr, (unsigned long long)stored_eof)

    /*
     * Tell the file driver how much address space has already been
     * allocated so that it knows how to allocate additional memory.
     *
     * (Account for the stored EOF being absolute offset -NAF)
     *
     * (We use the EOF value as in most cases this is the same as the EOA value
     *  at this point in time. In the 'avoid truncate' situation, we will
     *  later set the EOA value to the value loaded from the superblock extension,
     *  but we need to set the EOA to something significant prior to this so
     *  we can read in the superblock extension. -MAM)
     */
    /* (Account for the stored EOA being absolute offset -NAF) */
    if(H5FD_set_eoa(lf, H5FD_MEM_SUPER, stored_eof - sblock->base_addr) < 0)
        HGOTO_ERROR(H5E_FILE, H5E_CANTOPENFILE, NULL, "unable to set end-of-address marker for file")

    /* Read the file's superblock extension, if there is one. */
    if(H5F_addr_defined(sblock->ext_addr)) {
        H5O_loc_t ext_loc;      /* "Object location" for superblock extension */
        H5O_btreek_t btreek;    /* v1 B-tree 'K' value message from superblock extension */
        H5O_drvinfo_t drvinfo;  /* Driver info message from superblock extension */
	size_t u; 		/* Local index variable */
        htri_t status;          /* Status for message existing */
        H5FD_mem_t mt;

        /* Sanity check - superblock extension should only be defined for
         *      superblock version >= 2.
         */
        HDassert(super_vers >= HDF5_SUPERBLOCK_VERSION_2);

        /* Check for superblock extension being located "outside" the stored
         *      'eoa' value, which can occur with the split/multi VFD.
         */
        if(H5F_addr_gt(sblock->ext_addr, stored_eof)) {
            /* Set the 'eoa' for the object header memory type large enough
             *  to give some room for a reasonably sized superblock extension.
             *  (This is _rather_ a kludge -QAK)
             */
            if(H5FD_set_eoa(lf, H5FD_MEM_OHDR, (haddr_t)(sblock->ext_addr + 1024)) < 0)
                HGOTO_ERROR(H5E_FILE, H5E_CANTOPENFILE, NULL, "unable to set end-of-address marker for file")
        } /* end if */

        /* Open the superblock extension */
	if(H5F_super_ext_open(f, sblock->ext_addr, &ext_loc) < 0)
            HGOTO_ERROR(H5E_FILE, H5E_CANTOPENOBJ, NULL, "unable to open file's superblock extension")

        /* Check for the extension having an 'EOA' message */
        if((status = H5O_msg_exists(&ext_loc, H5O_EOA_ID, dxpl_id)) < 0)
            HGOTO_ERROR(H5E_FILE, H5E_CANTGET, NULL, "unable to read object header")
        if(status) {
            H5O_eoa_t eoa_msg;          /* The EOA message from the superblock extension */
            unsigned mesg_flags;        /* Message flags for the EOA message */

            /* Retrieve 'EOA' message */
            if(NULL == H5O_msg_read(&ext_loc, H5O_EOA_ID, &eoa_msg, dxpl_id))
                HGOTO_ERROR(H5E_FILE, H5E_CANTGET, NULL, "'EOA' message not present")

            /* Set 'Avoid Truncate' mode in shared file & creation properties */
            f->shared->avoid_truncate = eoa_msg.avoid_truncate;
            if(H5P_set(c_plist, H5F_CRT_AVOID_TRUNCATE_NAME, &f->shared->avoid_truncate) < 0)
                HGOTO_ERROR(H5E_PLIST, H5E_CANTSET, NULL, "unable to set avoid truncate feature")

            /* Get the 'EOA' messages flags */
            if(H5O_msg_flags(&ext_loc, H5O_EOA_ID, &mesg_flags, dxpl_id) < 0)
                HGOTO_ERROR(H5E_FILE, H5E_CANTGET, NULL, "Cannot retrieve object header message flags")

            /* If this message was previously accessed and unknown, then don't modify the 'EOA', as
             * that means a version of the library that didn't understand the 'EOA' message modified 
             * the file, re-synchronizig the EOA/EOF values. There's no need to set the EOA here at all
             * since we set it up above to the EOF value read from the file. Instead, re-write the 'EOA'
             * message with the EOF value.
             */
            if((H5F_INTENT(f) & H5F_ACC_RDWR) && (mesg_flags & H5O_MSG_FLAG_WAS_UNKNOWN)) {
                /* Re-write EOA message with EOF values */
                eoa_msg.memb_eoa[0] = stored_eof;
                if(f->shared->feature_flags & H5FD_FEAT_MULTIPLE_MEM_TYPE_BACKENDS) {
                    for(mt = H5FD_MEM_SUPER+1; mt < H5FD_MEM_NTYPES; mt = (H5FD_mem_t)(mt + 1)) {
                        if((eoa_msg.memb_eoa[mt-1] = H5FD_get_eof(lf, mt)) == HADDR_UNDEF)
                            HGOTO_ERROR(H5E_RESOURCE, H5E_CANTGET, NULL, "driver get_eof request failed")
                    }
                }
                if(H5O_msg_write(&ext_loc, H5O_EOA_ID, H5O_MSG_FLAG_MARK_IF_UNKNOWN, H5O_UPDATE_TIME, 
                                 &eoa_msg, dxpl_id) < 0)
                    HGOTO_ERROR(H5E_FILE, H5E_WRITEERROR, NULL, "unable to update EOA header message")
            } /* end if */
            else {
                /* Set 'EOA' value in file driver */
                if(H5FD_set_eoa(lf, H5FD_MEM_SUPER, eoa_msg.memb_eoa[0] - sblock->base_addr) < 0)
                    HGOTO_ERROR(H5E_FILE, H5E_CANTSET, NULL, "unable to set end-of-address marker for file")

                /* If VFD has multiple memory type backends, we need to
                   set the EOA for each file since the driver does not
                   know them yet. */
                if(f->shared->feature_flags & H5FD_FEAT_MULTIPLE_MEM_TYPE_BACKENDS) {
                    for(mt = H5FD_MEM_SUPER + 1; mt < H5FD_MEM_NTYPES; mt = (H5FD_mem_t)(mt + 1)) {
                        if (eoa_msg.memb_eoa[mt-1])
                            if(H5FD_set_eoa(lf, mt, eoa_msg.memb_eoa[mt-1])<0)
                                HGOTO_ERROR(H5E_FILE, H5E_CANTSET, NULL, "can't set EOA")
                    } /* end for */
                } /* end if */
            } /* end else */
        } /* end if */ 

        /* Check for the extension having a 'driver info' message */
        if((status = H5O_msg_exists(&ext_loc, H5O_DRVINFO_ID, dxpl_id)) < 0)
            HGOTO_ERROR(H5E_FILE, H5E_CANTGET, NULL, "unable to read object header")
        if(status) {
            /* Check for ignoring the driver info for this file */
            if(H5F_HAS_FEATURE(f, H5FD_FEAT_IGNORE_DRVRINFO)) {
                /* Indicate that the superblock should be marked dirty */
                *dirtied = TRUE;
            } /* end if */
            else {
                /* Retrieve the 'driver info' structure */
                if(NULL == H5O_msg_read(&ext_loc, H5O_DRVINFO_ID, &drvinfo, dxpl_id))
                    HGOTO_ERROR(H5E_FILE, H5E_CANTGET, NULL, "driver info message not present")

                /* Decode driver information */
                if(H5FD_sb_load(lf, drvinfo.name, drvinfo.buf) < 0)
                    HGOTO_ERROR(H5E_FILE, H5E_CANTOPENFILE, NULL, "unable to decode driver information")

                /* Reset driver info message */
                H5O_msg_reset(H5O_DRVINFO_ID, &drvinfo);
            } /* end else */
        } /* end if */

        /* Read in the shared OH message information if there is any */
        if(H5SM_get_info(&ext_loc, c_plist, dxpl_id) < 0)
            HGOTO_ERROR(H5E_FILE, H5E_CANTOPENFILE, NULL, "unable to read SOHM table information")

        /* Check for the extension having a 'v1 B-tree "K"' message */
        if((status = H5O_msg_exists(&ext_loc, H5O_BTREEK_ID, dxpl_id)) < 0)
            HGOTO_ERROR(H5E_FILE, H5E_CANTGET, NULL, "unable to read object header")
        if(status) {
            /* Retrieve the 'v1 B-tree "K"' structure */
            if(NULL == H5O_msg_read(&ext_loc, H5O_BTREEK_ID, &btreek, dxpl_id))
                HGOTO_ERROR(H5E_FILE, H5E_CANTGET, NULL, "v1 B-tree 'K' info message not present")

            /* Set non-default v1 B-tree 'K' value info from file */
            sblock->btree_k[H5B_CHUNK_ID] = btreek.btree_k[H5B_CHUNK_ID];
            sblock->btree_k[H5B_SNODE_ID] = btreek.btree_k[H5B_SNODE_ID];
            sblock->sym_leaf_k = btreek.sym_leaf_k;

            /* Set non-default v1 B-tree 'K' values in the property list */
            if(H5P_set(c_plist, H5F_CRT_BTREE_RANK_NAME, btreek.btree_k) < 0)
                HGOTO_ERROR(H5E_PLIST, H5E_CANTSET, NULL, "unable to set rank for btree internal nodes")
            if(H5P_set(c_plist, H5F_CRT_SYM_LEAF_NAME, &btreek.sym_leaf_k) < 0)
                HGOTO_ERROR(H5E_PLIST, H5E_CANTSET, NULL, "unable to set rank for symbol table leaf nodes")
        } /* end if */

        /* Check for the extension having a 'free-space manager info' message */
        if((status = H5O_msg_exists(&ext_loc, H5O_FSINFO_ID, dxpl_id)) < 0)
            HGOTO_ERROR(H5E_FILE, H5E_CANTGET, NULL, "unable to check object header")
        if(status) {
            H5O_fsinfo_t fsinfo;    /* Free-space manager info message from superblock extension */

            /* Retrieve the 'free-space manager info' structure */
	    if(NULL == H5O_msg_read(&ext_loc, H5O_FSINFO_ID, &fsinfo, dxpl_id))
                HGOTO_ERROR(H5E_OHDR, H5E_CANTGET, NULL, "unable to get free-space manager info message")

	    if(shared->fs_strategy != fsinfo.strategy) {
		shared->fs_strategy = fsinfo.strategy;

		/* Set non-default strategy in the property list */
		if(H5P_set(c_plist, H5F_CRT_FILE_SPACE_STRATEGY_NAME, &fsinfo.strategy) < 0)
		    HGOTO_ERROR(H5E_FILE, H5E_CANTSET, NULL, "unable to set file space strategy")
	    } /* end if */
	    if(shared->fs_threshold != fsinfo.threshold) {
		shared->fs_threshold = fsinfo.threshold;

		/* Set non-default threshold in the property list */
		if(H5P_set(c_plist, H5F_CRT_FREE_SPACE_THRESHOLD_NAME, &fsinfo.threshold) < 0)
		    HGOTO_ERROR(H5E_FILE, H5E_CANTSET, NULL, "unable to set file space strategy")
	    } /* end if */

	    /* set free-space manager addresses */
	    shared->fs_addr[0] = HADDR_UNDEF;
	    for(u = 1; u < NELMTS(f->shared->fs_addr); u++)
		shared->fs_addr[u] = fsinfo.fs_addr[u-1];
        } /* end if */

        /* Close superblock extension */
        if(H5F_super_ext_close(f, &ext_loc, dxpl_id, FALSE) < 0)
	    HGOTO_ERROR(H5E_FILE, H5E_CANTRELEASE, NULL, "unable to close file's superblock extension")
    } /* end if */

    /* Set return value */
    ret_value = sblock;

done:
    /* Release the [possibly partially initialized] superblock on errors */
    if(!ret_value && sblock)
        if(H5F__super_free(sblock) < 0)
            HDONE_ERROR(H5E_FILE, H5E_CANTFREE, NULL, "unable to destroy superblock data")

    FUNC_LEAVE_NOAPI(ret_value)
} /* end H5F_sblock_load() */


/*-------------------------------------------------------------------------
 * Function:    H5F_sblock_flush
 *
 * Purpose:     Flushes the superblock.
 *
 * Return:      Success:        SUCCEED
 *              Failure:        NULL
 *
 * Programmer:  Mike McGreevy
 *              mamcgree@hdfgroup.org
 *              April 8, 2009
 *
 *-------------------------------------------------------------------------
 */
static herr_t
H5F_sblock_flush(H5F_t *f, hid_t dxpl_id, hbool_t destroy, haddr_t H5_ATTR_UNUSED addr,
    H5F_super_t *sblock)
{
    H5FD_t          *lf;                 /* file driver part of `shared' */
    herr_t          ret_value = SUCCEED;

    FUNC_ENTER_NOAPI_NOINIT

    /* check arguments */
    HDassert(f);
    HDassert(H5F_addr_eq(addr, 0));
    HDassert(sblock);

    /* Assert that the superblock is marked as being flushed last (and 
       collectively in parallel) */
    /* (We'll rely on the cache to make sure it actually *is* flushed
       last (and collectively in parallel), but this check doesn't hurt) */
    HDassert(sblock->cache_info.flush_me_last);    
#ifdef H5_HAVE_PARALLEL
    HDassert(sblock->cache_info.flush_me_collectively);
#endif

    lf = f->shared->lf;

    if(sblock->cache_info.is_dirty) {
        H5P_genplist_t *dxpl;               /* DXPL object */
        uint8_t         buf[H5F_MAX_SUPERBLOCK_SIZE + H5F_MAX_DRVINFOBLOCK_SIZE];  /* Superblock & driver info blockencoding buffer */
        uint8_t        *p;                  /* Ptr into encoding buffer */
        haddr_t         rel_eof;            /* Relative EOF for file */
        size_t          superblock_size;    /* Size of superblock, in bytes */
        size_t          driver_size;        /* Size of driver info block (bytes)*/
        htri_t          should_truncate;    /* Whether the file should be truncated */

        /* Encode the common portion of the file superblock for all versions */
        p = buf;
        HDmemcpy(p, H5F_SIGNATURE, (size_t)H5F_SIGNATURE_LEN);
        p += H5F_SIGNATURE_LEN;
        *p++ = (uint8_t)sblock->super_vers;

        /* Check for older version of superblock format */
        if(sblock->super_vers < HDF5_SUPERBLOCK_VERSION_2) {
            *p++ = (uint8_t)HDF5_FREESPACE_VERSION;     /* (hard-wired) */
            *p++ = (uint8_t)HDF5_OBJECTDIR_VERSION;     /* (hard-wired) */
            *p++ = 0;   /* reserved*/

            *p++ = (uint8_t)HDF5_SHAREDHEADER_VERSION;  /* (hard-wired) */
            *p++ = (uint8_t)H5F_SIZEOF_ADDR(f);
            *p++ = (uint8_t)H5F_SIZEOF_SIZE(f);
            *p++ = 0;   /* reserved */

            UINT16ENCODE(p, sblock->sym_leaf_k);
            UINT16ENCODE(p, sblock->btree_k[H5B_SNODE_ID]);
            UINT32ENCODE(p, (uint32_t)sblock->status_flags);

            /*
             * Versions of the superblock >0 have the indexed storage B-tree
             * internal 'K' value stored
             */
            if(sblock->super_vers > HDF5_SUPERBLOCK_VERSION_DEF) {
                UINT16ENCODE(p, sblock->btree_k[H5B_CHUNK_ID]);
                *p++ = 0;   /*reserved */
                *p++ = 0;   /*reserved */
            } /* end if */

            /* Encode the base address */
            H5F_addr_encode(f, &p, sblock->base_addr);

            /* Encode the address of global free-space index */
            H5F_addr_encode(f, &p, sblock->ext_addr);

            /* Encode the end-of-file address. Note that at this point
             * in time, the EOF value itself may not be reflective of
             * the file's size, as we will eventually truncate the
             * file to match the EOA value. As such, use the EOA value
             * in its place, knowing that the current EOF value will
             * ultimately match it. */
            if ((rel_eof = H5FD_get_eoa(lf, H5FD_MEM_SUPER)) == HADDR_UNDEF)
                HGOTO_ERROR(H5E_RESOURCE, H5E_CANTGET, FAIL, "driver get_eoa request failed")
            H5F_addr_encode(f, &p, (rel_eof + sblock->base_addr));

            /* Encode the driver informaton block address */
            H5F_addr_encode(f, &p, sblock->driver_addr);

            /* Encode the root group object entry, including the cached stab info */
            if(H5G_ent_encode(f, &p, sblock->root_ent) < 0)
                HGOTO_ERROR(H5E_FILE, H5E_CANTENCODE, FAIL, "can't encode root group symbol table entry")

            /* Encode the driver information block. */
            H5_CHECKED_ASSIGN(driver_size, size_t, H5FD_sb_size(lf), hsize_t);

            /* Checking whether driver block address is defined here is to handle backward
             * compatibility.  If the file was created with v1.6 library or earlier and no
             * driver info block was written in the superblock, we don't write it either even
             * though there's some driver info.  Otherwise, the driver block extended will
             * overwrite the (meta)data right after the superblock. This situation happens to
             * the family driver particularly.  SLU - 2009/3/24
             */
            if(driver_size > 0 && H5F_addr_defined(sblock->driver_addr)) {
                char driver_name[9];    /* Name of driver, for driver info block */
                uint8_t *dbuf = p;      /* Pointer to beginning of driver info */

                /* Encode the driver information block */
                *p++ = HDF5_DRIVERINFO_VERSION_0; /* Version */
                *p++ = 0; /* reserved */
                *p++ = 0; /* reserved */
                *p++ = 0; /* reserved */

                /* Driver info size, excluding header */
                UINT32ENCODE(p, driver_size);

                /* Encode driver-specific data */
                if(H5FD_sb_encode(lf, driver_name, dbuf + H5F_DRVINFOBLOCK_HDR_SIZE) < 0)
                    HGOTO_ERROR(H5E_FILE, H5E_CANTINIT, FAIL, "unable to encode driver information")

                /* Store driver name (set in 'H5FD_sb_encode' call above) */
                HDmemcpy(p, driver_name, (size_t)8);

                /* Advance buffer pointer past name & variable-sized portion of driver info */
                /* (for later use in computing the superblock size) */
                p += 8 + driver_size;
            } /* end if */
        } /* end if */
        else {
            uint32_t        chksum;                 /* Checksum temporary variable      */
            H5O_loc_t       *root_oloc;             /* Pointer to root group's object location */

            /* Size of file addresses & offsets, and status flags */
            *p++ = (uint8_t)H5F_SIZEOF_ADDR(f);
            *p++ = (uint8_t)H5F_SIZEOF_SIZE(f);
            *p++ = sblock->status_flags;

            /* Encode the base address */
            H5F_addr_encode(f, &p, sblock->base_addr);

            /* Encode the address of the superblock extension */
            H5F_addr_encode(f, &p, sblock->ext_addr);

<<<<<<< HEAD
            if((should_truncate = H5F__should_truncate(f, dxpl_id)) < 0)
                HGOTO_ERROR(H5E_FILE, H5E_CANTGET, FAIL, "can't check whether truncation is required.")

            /* Encode the end-of-file address if the file will not be truncated
               at file close */
            if(FALSE == should_truncate) {
                H5F_io_info_t fio_info;             /* I/O info for operation */

                /* If we're avoiding truncating the file, then we need to
                 * store the file's size in the superblock. We will only be
                 * in this routine in this case when all other metadata
                 * has been flushed. Therefore, we first flush all buffers
                 * to make sure everything is to disk. Then we can query the
                 * file driver layer for the EOF value, which we use to store
                 * the file's size. Note that in parallel, we need to
                 * coordinate the EOF value amongst all processes before
                 * querying it. We will be flushing collectively. */
                /* Set up I/O info for operation */
                fio_info.f = f;
                if(NULL == (fio_info.dxpl = (H5P_genplist_t *)H5I_object(dxpl_id)))
                    HGOTO_ERROR(H5E_ARGS, H5E_BADTYPE, FAIL, "can't get property list")
                if(H5F__accum_flush(&fio_info) < 0)
                    HGOTO_ERROR(H5E_IO, H5E_CANTFLUSH, FAIL, "unable to flush metadata accumulator")
                if(H5FD_flush(lf, dxpl_id, FALSE) < 0)
                    HGOTO_ERROR(H5E_IO, H5E_WRITEERROR, FAIL, "low level flush failed")
#ifdef H5_HAVE_PARALLEL
                /* H5F__should_truncate() calls H5FD_coordinate() if the avoid truncation setting is 
                   H5F_AVOID_TRUNCATE_OFF or H5F_AVOID_TRUNCATE_EXTEND. We need to call H5FD_coordinate() 
                   here only if the avoid truncation setting is H5F_AVOID_TRUNCATE_ALL to coordinate the 
                   EOFs before querying it. */
                if(H5F_AVOID_TRUNCATE(f) == H5F_AVOID_TRUNCATE_ALL) {
                    if(H5FD_coordinate(lf, dxpl_id, H5FD_COORD_EOF) < 0)
                        HGOTO_ERROR(H5E_IO, H5E_WRITEERROR, FAIL, "low level coordinate failed")
                }
#endif
                /* Check again if truncation will happen after updating the EOF when flushing. */
                if((should_truncate = H5F__should_truncate(f, dxpl_id)) < 0)
                    HGOTO_ERROR(H5E_FILE, H5E_CANTGET, FAIL, "can't check whether truncation is required.")
                if(FALSE == should_truncate) {
                    if ((rel_eof = H5FD_get_eof(lf, H5FD_MEM_SUPER)) == HADDR_UNDEF)
                        HGOTO_ERROR(H5E_FILE, H5E_CANTGET, FAIL, "driver get_eof request failed")
                    H5F_addr_encode(f, &p, rel_eof + sblock->base_addr);
                } /* end if */
            } /* end if */

            if(TRUE == should_truncate) {
                /* Otherwise, at this point in time, the EOF value
                 * itself may not be reflective of the file's size,
                 * since we'll eventually truncate it to match the EOA
                 * value. As such, use the EOA value in its place,
                 * knowing that the current EOF value will ultimately
                 * match it. */
                if ((rel_eof = H5FD_get_eoa(lf, H5FD_MEM_SUPER)) == HADDR_UNDEF)
                    HGOTO_ERROR(H5E_RESOURCE, H5E_CANTGET, FAIL, "driver get_eoa request failed")
                H5F_addr_encode(f, &p, rel_eof + sblock->base_addr);
            } /* end if */
=======
            /* At this point in time, the EOF value itself may
             * not be reflective of the file's size, since we'll eventually
             * truncate it to match the EOA value. As such, use the EOA value
             * in its place, knowing that the current EOF value will
             * ultimately match it. */
            if ((rel_eof = H5FD_get_eoa(f->shared->lf, H5FD_MEM_SUPER)) == HADDR_UNDEF)
                HGOTO_ERROR(H5E_RESOURCE, H5E_CANTGET, FAIL, "driver get_eoa request failed")
            H5F_addr_encode(f, &p, (rel_eof + sblock->base_addr));
>>>>>>> afb85e30

            /* Retrieve information for root group */
            if(NULL == (root_oloc = H5G_oloc(f->shared->root_grp)))
                HGOTO_ERROR(H5E_FILE, H5E_CANTINIT, FAIL, "unable to retrieve root group information")

            /* Encode address of root group's object header */
            H5F_addr_encode(f, &p, root_oloc->addr);

            /* Compute superblock checksum */
            chksum = H5_checksum_metadata(buf, ((size_t)H5F_SUPERBLOCK_SIZE(sblock->super_vers, f) - H5F_SIZEOF_CHKSUM), 0);

            /* Superblock checksum */
            UINT32ENCODE(p, chksum);

            /* Sanity check */
            HDassert((size_t)(p - buf) == (size_t)H5F_SUPERBLOCK_SIZE(sblock->super_vers, f));
        } /* end else */

        /* Retrieve the total size of the superblock info */
        H5_CHECKED_ASSIGN(superblock_size, size_t, (p - buf), ptrdiff_t);

        /* Double check we didn't overrun the block (unlikely) */
        HDassert(superblock_size <= sizeof(buf));

        /* Get the DXPL plist object for DXPL ID */
        if(NULL == (dxpl = (H5P_genplist_t *)H5I_object(dxpl_id)))
            HGOTO_ERROR(H5E_ARGS, H5E_BADTYPE, FAIL, "can't get property list")

        /* Write superblock */
        /* (always at relative address 0) */
        if(H5FD_write(lf, dxpl, H5FD_MEM_SUPER, (haddr_t)0, superblock_size, buf) < 0)
            HGOTO_ERROR(H5E_IO, H5E_WRITEERROR, FAIL, "unable to write superblock")

        /* Check for newer version of superblock format & superblock extension */
        if(sblock->super_vers >= HDF5_SUPERBLOCK_VERSION_2 && H5F_addr_defined(sblock->ext_addr)) {
            H5O_loc_t 	ext_loc;        /* "Object location" for superblock extension */
            htri_t      exists;         /* Status for message existing */
            H5FD_mem_t  mt;

            /* Open the superblock extension's object header */
            if(H5F_super_ext_open(f, sblock->ext_addr, &ext_loc) < 0)
                HGOTO_ERROR(H5E_FILE, H5E_CANTOPENOBJ, FAIL, "unable to open file's superblock extension")

            /* Check for the 'EOA' message */
            if((exists = H5O_msg_exists(&ext_loc, H5O_EOA_ID, dxpl_id)) < 0)
                HGOTO_ERROR(H5E_FILE, H5E_CANTGET, FAIL, "unable to read object header")
            if(exists) {
                H5O_eoa_t eoa_msg;      /* EOA message for the superblock extension */
                unsigned mesg_flags;    /* Message flags for writing the message */

                /* Set the message flag */
                eoa_msg.avoid_truncate = f->shared->avoid_truncate;

                /* If the 'EOA' message is the same as the 'EOF' message, then
                 * older versions of HDF5 can read the file provided they just
                 * ignore this EOA message, so we write it with the 'mark if 
                 * unknown' flag. However, if the two values differ, then
                 * older versions will be unable to correctly predict if the file
                 * has been truncated, so we write this message with a 'fail if 
                 * unknown' flag'.
                 */
                if(f->shared->feature_flags & H5FD_FEAT_MULTIPLE_MEM_TYPE_BACKENDS) {
                    mesg_flags = H5O_MSG_FLAG_MARK_IF_UNKNOWN;
                    for(mt = H5FD_MEM_SUPER; mt < H5FD_MEM_NTYPES; mt = (H5FD_mem_t)(mt + 1)) {
                        haddr_t memb_eoa, memb_eof;

                        if((memb_eoa = H5FD_get_eoa(lf, mt)) == HADDR_UNDEF)
                            HGOTO_ERROR(H5E_RESOURCE, H5E_CANTGET, FAIL, "driver get_eoa request failed")
                        eoa_msg.memb_eoa[mt-1] = memb_eoa;

                        if(H5FD_MEM_SUPER == mt)
                            eoa_msg.memb_eoa[mt-1] += sblock->base_addr;

                        if((memb_eof = H5FD_get_eof(lf, mt)) == HADDR_UNDEF)
                            HGOTO_ERROR(H5E_RESOURCE, H5E_CANTGET, FAIL, "driver get_eof request failed")

                        if(memb_eoa > memb_eof)
                            mesg_flags = H5O_MSG_FLAG_FAIL_IF_UNKNOWN_AND_OPEN_FOR_WRITE;
                        else if(memb_eoa != memb_eof)
                            mesg_flags = H5O_MSG_FLAG_FAIL_IF_UNKNOWN_ALWAYS;
                    }
                }
                else {
                    /* Get the current EOA */
                    if((eoa_msg.memb_eoa[0] = H5FD_get_eoa(lf, H5FD_MEM_SUPER)) == HADDR_UNDEF)
                        HGOTO_ERROR(H5E_RESOURCE, H5E_CANTGET, FAIL, "driver get_eoa request failed")

                    if(eoa_msg.memb_eoa[0] > rel_eof)
                        mesg_flags = H5O_MSG_FLAG_FAIL_IF_UNKNOWN_AND_OPEN_FOR_WRITE;
                    else if(eoa_msg.memb_eoa[0] < rel_eof)
                        mesg_flags = H5O_MSG_FLAG_FAIL_IF_UNKNOWN_ALWAYS;
                    else
                        mesg_flags = H5O_MSG_FLAG_MARK_IF_UNKNOWN;

                    /* add the base address to the EOA */
                    eoa_msg.memb_eoa[0] += sblock->base_addr;
                }

                if(H5O_msg_write(&ext_loc, H5O_EOA_ID, mesg_flags, H5O_UPDATE_TIME, &eoa_msg, dxpl_id) < 0)
                    HGOTO_ERROR(H5E_FILE, H5E_WRITEERROR, FAIL, "unable to update EOA header message")
            } /* end if */ 

            /* Check for ignoring the driver info for this file */
            if(!H5F_HAS_FEATURE(f, H5FD_FEAT_IGNORE_DRVRINFO)) {
                /* Check for driver info message */
                H5_CHECKED_ASSIGN(driver_size, size_t, H5FD_sb_size(lf), hsize_t);

                if(driver_size > 0) {
                    H5O_drvinfo_t drvinfo;      /* Driver info */
                    uint8_t dbuf[H5F_MAX_DRVINFOBLOCK_SIZE];  /* Driver info block encoding buffer */

                    /* Sanity check */
                    HDassert(driver_size <= H5F_MAX_DRVINFOBLOCK_SIZE);

                    /* Encode driver-specific data */
                    if(H5FD_sb_encode(lf, drvinfo.name, dbuf) < 0)
                        HGOTO_ERROR(H5E_FILE, H5E_CANTINIT, FAIL, "unable to encode driver information")

                    /* Write driver info information to the superblock extension */
                    drvinfo.len = driver_size;
                    drvinfo.buf = dbuf;
                    if(H5O_msg_write(&ext_loc, H5O_DRVINFO_ID, H5O_MSG_FLAG_DONTSHARE, H5O_UPDATE_TIME, &drvinfo, dxpl_id) < 0)
                        HGOTO_ERROR(H5E_FILE, H5E_WRITEERROR, FAIL, "unable to update driver info header message")

                } /* end if */

            } /* end if */

            /* Close the superblock extension object header */
            if(H5F_super_ext_close(f, &ext_loc, dxpl_id, FALSE) < 0)
                HGOTO_ERROR(H5E_FILE, H5E_CANTCLOSEOBJ, FAIL, "unable to close file's superblock extension")
        } /* end if */

        /* Reset the dirty flag.  */
        sblock->cache_info.is_dirty = FALSE;
    } /* end if */

    if(destroy)
        if(H5F_sblock_dest(f, sblock) < 0)
            HGOTO_ERROR(H5E_FSPACE, H5E_CLOSEERROR, FAIL, "can't close superblock")

done:
    FUNC_LEAVE_NOAPI(ret_value)
} /* end H5F_sblock_flush() */


/*-------------------------------------------------------------------------
 * Function:    H5F_sblock_dest
 *
 * Purpose:     Frees memory used by the superblock.
 *
 * Return:      Non-negative on success/Negative on failure
 *
 * Programmer:  Mike McGreevy
 *              April 8, 2009
 *
 *-------------------------------------------------------------------------
 */
static herr_t
H5F_sblock_dest(H5F_t H5_ATTR_UNUSED *f, H5F_super_t* sblock)
{
    herr_t ret_value = SUCCEED;         /* Return value */

    FUNC_ENTER_NOAPI_NOINIT

    /* Sanity check */
    HDassert(sblock);

    /* Free superblock */
    if(H5F__super_free(sblock) < 0)
        HGOTO_ERROR(H5E_FILE, H5E_CANTFREE, FAIL, "unable to destroy superblock")

done:
    FUNC_LEAVE_NOAPI(ret_value)
} /* end H5F_sblock_dest() */


/*-------------------------------------------------------------------------
 * Function:    H5F_sblock_clear
 *
 * Purpose:     Mark the superblock as no longer being dirty.
 *
 * Return:      Non-negative on success/Negative on failure
 *
 * Programmer:  Mike McGreevy
 *              April 8, 2009
 *
 *-------------------------------------------------------------------------
 */
static herr_t
H5F_sblock_clear(H5F_t *f, H5F_super_t *sblock, hbool_t destroy)
{
    herr_t ret_value = SUCCEED;         /* Return value */

    FUNC_ENTER_NOAPI_NOINIT

    /*
     * Check arguments.
     */
    HDassert(sblock);

    /* Reset the dirty flag.  */
    sblock->cache_info.is_dirty = FALSE;

    if(destroy)
        if(H5F_sblock_dest(f, sblock) < 0)
            HGOTO_ERROR(H5E_FILE, H5E_CANTFREE, FAIL, "unable to delete superblock")

done:
    FUNC_LEAVE_NOAPI(ret_value)
} /* end H5F_sblock_clear() */


/*-------------------------------------------------------------------------
 * Function:    H5F_sblock_size
 *
 * Purpose:     Returns the size of the superblock encoded on disk.
 *
 * Return:      Non-negative on success/Negative on failure
 *
 * Programmer:  Mike McGreevy
 *              April 8, 2009
 *
 *-------------------------------------------------------------------------
 */
static herr_t
H5F_sblock_size(const H5F_t *f, const H5F_super_t *sblock, size_t *size_ptr)
{
    FUNC_ENTER_NOAPI_NOINIT_NOERR

    /* check arguments */
    HDassert(f);
    HDassert(sblock);
    HDassert(size_ptr);

    /* Set size value */
    *size_ptr = (size_t)H5F_SUPERBLOCK_SIZE(sblock->super_vers, f);

    FUNC_LEAVE_NOAPI(SUCCEED)
} /* end H5F_sblock_size() */
<|MERGE_RESOLUTION|>--- conflicted
+++ resolved
@@ -840,7 +840,6 @@
             /* Encode the address of the superblock extension */
             H5F_addr_encode(f, &p, sblock->ext_addr);
 
-<<<<<<< HEAD
             if((should_truncate = H5F__should_truncate(f, dxpl_id)) < 0)
                 HGOTO_ERROR(H5E_FILE, H5E_CANTGET, FAIL, "can't check whether truncation is required.")
 
@@ -897,16 +896,6 @@
                     HGOTO_ERROR(H5E_RESOURCE, H5E_CANTGET, FAIL, "driver get_eoa request failed")
                 H5F_addr_encode(f, &p, rel_eof + sblock->base_addr);
             } /* end if */
-=======
-            /* At this point in time, the EOF value itself may
-             * not be reflective of the file's size, since we'll eventually
-             * truncate it to match the EOA value. As such, use the EOA value
-             * in its place, knowing that the current EOF value will
-             * ultimately match it. */
-            if ((rel_eof = H5FD_get_eoa(f->shared->lf, H5FD_MEM_SUPER)) == HADDR_UNDEF)
-                HGOTO_ERROR(H5E_RESOURCE, H5E_CANTGET, FAIL, "driver get_eoa request failed")
-            H5F_addr_encode(f, &p, (rel_eof + sblock->base_addr));
->>>>>>> afb85e30
 
             /* Retrieve information for root group */
             if(NULL == (root_oloc = H5G_oloc(f->shared->root_grp)))
