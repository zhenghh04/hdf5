--- conflicted
+++ resolved
@@ -59,15 +59,17 @@
 /* Helper routines for sync/async API calls */
 static hid_t H5O__open_api_common(hid_t loc_id, const char *name, hid_t lapl_id,
     void **token_ptr, H5VL_object_t ** _vol_obj_ptr);
-
-static hid_t H5O__open_by_idx_api_common(hid_t loc_id, const char *group_name, 
-    H5_index_t idx_type, H5_iter_order_t order, hsize_t n, hid_t lapl_id, 
+static hid_t H5O__open_by_idx_api_common(hid_t loc_id, const char *group_name,
+    H5_index_t idx_type, H5_iter_order_t order, hsize_t n, hid_t lapl_id,
     void **token_ptr, H5VL_object_t ** _vol_obj_ptr);
-
-static herr_t H5O__get_info_by_name_api_common(hid_t loc_id, const char *name, 
+static herr_t H5O__get_info_by_name_api_common(hid_t loc_id, const char *name,
     H5O_info2_t *oinfo /*out*/, unsigned fields, hid_t lapl_id, void **token_ptr, 
     H5VL_object_t ** _vol_obj_ptr);
-
+static herr_t H5O__copy_api_common(hid_t src_loc_id, const char *src_name, hid_t dst_loc_id,
+    const char *dst_name, hid_t ocpypl_id, hid_t lcpl_id, void **token_ptr,
+    H5VL_object_t ** _vol_obj_ptr);
+static herr_t H5O__flush_api_common(hid_t obj_id, void **token_ptr, H5VL_object_t ** _vol_obj_ptr);
+static herr_t H5O__refresh_api_common(hid_t oid, void **token_ptr, H5VL_object_t ** _vol_obj_ptr);
 static htri_t H5O__close_check_common(hid_t object_id);
 
 /*********************/
@@ -242,14 +244,9 @@
                                                token_ptr)))
         HGOTO_ERROR(H5E_OHDR, H5E_CANTOPENOBJ, H5I_INVALID_HID, "unable to open object")
 
-<<<<<<< HEAD
+    /* Get an ID for the object */
     if ((ret_value = H5VL_register(opened_type, opened_obj, (*vol_obj_ptr)->connector, TRUE)) < 0)
-        HGOTO_ERROR(H5E_OHDR, H5E_CANTREGISTER, H5I_INVALID_HID, "unable to atomize object handle")
-=======
-    /* Get an ID for the object */
-    if ((ret_value = H5VL_register(opened_type, opened_obj, vol_obj->connector, TRUE)) < 0)
         HGOTO_ERROR(H5E_OHDR, H5E_CANTREGISTER, H5I_INVALID_HID, "unable to register object handle")
->>>>>>> cadd6db4
 
 done:
     FUNC_LEAVE_NOAPI(ret_value)
@@ -315,7 +312,6 @@
     void **token_ptr = H5_REQUEST_NULL;         /* Pointer to request token for async operation        */
     hid_t ret_value;            /* Return value */
 
-<<<<<<< HEAD
     FUNC_ENTER_API(H5I_INVALID_HID)
     H5TRACE10("i", "*s*sIui*sIiIohii", app_file, app_func, app_line, loc_id, group_name, idx_type, order, n,
               lapl_id, es_id);
@@ -336,10 +332,6 @@
                 HDONE_ERROR(H5E_OHDR, H5E_CANTDEC, H5I_INVALID_HID, "can't decrement count on object ID")            
             HGOTO_ERROR(H5E_OHDR, H5E_CANTINSERT, H5I_INVALID_HID, "can't insert token into event set")
         }
-=======
-    if ((ret_value = H5VL_register(opened_type, opened_obj, vol_obj->connector, TRUE)) < 0)
-        HGOTO_ERROR(H5E_OHDR, H5E_CANTREGISTER, H5I_INVALID_HID, "unable to register object handle")
->>>>>>> cadd6db4
 
 done:
     FUNC_LEAVE_API(ret_value)
@@ -399,6 +391,72 @@
 done:
     FUNC_LEAVE_API(ret_value)
 } /* end H5Oopen_by_token() */
+
+/*-------------------------------------------------------------------------
+ * Function:    H5O__copy_api_common
+ *
+ * Purpose:     This is the common function for copying an object.
+ *
+ * Return:      SUCCEED/FAIL
+ *
+ *-------------------------------------------------------------------------
+ */
+static herr_t
+H5O__copy_api_common(hid_t src_loc_id, const char *src_name, hid_t dst_loc_id,
+    const char *dst_name, hid_t ocpypl_id, hid_t lcpl_id,
+    void **token_ptr, H5VL_object_t ** _vol_obj_ptr)
+{
+    /* dst_id */
+    H5VL_object_t *   tmp_vol_obj   = NULL;         /* Object for loc_id */
+    H5VL_object_t **  vol_obj_ptr  = (_vol_obj_ptr ? _vol_obj_ptr : &tmp_vol_obj);   /* Ptr to object ptr for loc_id */
+    H5VL_loc_params_t loc_params2;
+
+    /* src_id */
+    H5VL_object_t *   vol_obj1 = NULL; /* object of src_id */
+    H5VL_loc_params_t loc_params1;
+
+    herr_t            ret_value = SUCCEED; /* Return value */
+
+    FUNC_ENTER_STATIC
+
+    /* Check arguments */
+    if (!src_name || !*src_name)
+        HGOTO_ERROR(H5E_ARGS, H5E_BADVALUE, FAIL, "no source name specified")
+    if (!dst_name || !*dst_name)
+        HGOTO_ERROR(H5E_ARGS, H5E_BADVALUE, FAIL, "no destination name specified")
+
+    /* Get correct property lists */
+    if (H5P_DEFAULT == lcpl_id)
+        lcpl_id = H5P_LINK_CREATE_DEFAULT;
+    else if (TRUE != H5P_isa_class(lcpl_id, H5P_LINK_CREATE))
+        HGOTO_ERROR(H5E_ARGS, H5E_BADTYPE, FAIL, "not link creation property list")
+
+    /* Get object copy property list */
+    if (H5P_DEFAULT == ocpypl_id)
+        ocpypl_id = H5P_OBJECT_COPY_DEFAULT;
+    else if (TRUE != H5P_isa_class(ocpypl_id, H5P_OBJECT_COPY))
+        HGOTO_ERROR(H5E_ARGS, H5E_BADTYPE, FAIL, "not object copy property list")
+
+    /* Set the LCPL for the API context */
+    H5CX_set_lcpl(lcpl_id);
+
+    if (H5VL_setup_loc_args(src_loc_id, &vol_obj1, &loc_params1) < 0)
+        HGOTO_ERROR(H5E_OHDR, H5E_CANTSET, FAIL, "can't set object access arguments")
+
+    /* get the object */
+    if (NULL == (*vol_obj_ptr = (H5VL_object_t *)H5I_object(dst_loc_id)))
+        HGOTO_ERROR(H5E_ARGS, H5E_BADTYPE, FAIL, "invalid location identifier")
+    loc_params2.type     = H5VL_OBJECT_BY_SELF;
+    loc_params2.obj_type = H5I_get_type(dst_loc_id);
+
+    /* Copy the object */
+    if (H5VL_object_copy(vol_obj1, &loc_params1, src_name, *vol_obj_ptr, &loc_params2, dst_name, ocpypl_id,
+                         lcpl_id, H5P_DATASET_XFER_DEFAULT, token_ptr) < 0)
+        HGOTO_ERROR(H5E_OHDR, H5E_CANTCOPY, FAIL, "unable to copy object")
+
+done:
+    FUNC_LEAVE_NOAPI(ret_value)
+} /* H5O__copy_api_common() */
 
 /*-------------------------------------------------------------------------
  * Function:    H5Ocopy
@@ -478,60 +536,93 @@
 H5Ocopy(hid_t src_loc_id, const char *src_name, hid_t dst_loc_id, const char *dst_name, hid_t ocpypl_id,
         hid_t lcpl_id)
 {
-    H5VL_object_t *   vol_obj1 = NULL; /* object of src_id */
-    H5VL_loc_params_t loc_params1;
-    H5VL_object_t *   vol_obj2 = NULL; /* object of dst_id */
-    H5VL_loc_params_t loc_params2;
     herr_t            ret_value = SUCCEED; /* Return value */
 
     FUNC_ENTER_API(FAIL)
     H5TRACE6("e", "i*si*sii", src_loc_id, src_name, dst_loc_id, dst_name, ocpypl_id, lcpl_id);
 
-    /* Check arguments */
-    if (!src_name || !*src_name)
-        HGOTO_ERROR(H5E_ARGS, H5E_BADVALUE, FAIL, "no source name specified")
-    if (!dst_name || !*dst_name)
-        HGOTO_ERROR(H5E_ARGS, H5E_BADVALUE, FAIL, "no destination name specified")
-
-    /* Get correct property lists */
-    if (H5P_DEFAULT == lcpl_id)
-        lcpl_id = H5P_LINK_CREATE_DEFAULT;
-    else if (TRUE != H5P_isa_class(lcpl_id, H5P_LINK_CREATE))
-        HGOTO_ERROR(H5E_ARGS, H5E_BADTYPE, FAIL, "not link creation property list")
-
-    /* Get object copy property list */
-    if (H5P_DEFAULT == ocpypl_id)
-        ocpypl_id = H5P_OBJECT_COPY_DEFAULT;
-    else if (TRUE != H5P_isa_class(ocpypl_id, H5P_OBJECT_COPY))
-        HGOTO_ERROR(H5E_ARGS, H5E_BADTYPE, FAIL, "not object copy property list")
-
-    /* Set the LCPL for the API context */
-    H5CX_set_lcpl(lcpl_id);
-
-    /* Set up collective metadata if appropriate */
-    if (H5CX_set_loc(src_loc_id) < 0)
-        HGOTO_ERROR(H5E_OHDR, H5E_CANTSET, FAIL, "can't set collective metadata read info")
-
-    /* get the object */
-    if (NULL == (vol_obj1 = (H5VL_object_t *)H5I_object(src_loc_id)))
-        HGOTO_ERROR(H5E_ARGS, H5E_BADTYPE, FAIL, "invalid location identifier")
-    loc_params1.type     = H5VL_OBJECT_BY_SELF;
-    loc_params1.obj_type = H5I_get_type(src_loc_id);
-
-    /* get the object */
-    if (NULL == (vol_obj2 = (H5VL_object_t *)H5I_object(dst_loc_id)))
-        HGOTO_ERROR(H5E_ARGS, H5E_BADTYPE, FAIL, "invalid location identifier")
-    loc_params2.type     = H5VL_OBJECT_BY_SELF;
-    loc_params2.obj_type = H5I_get_type(dst_loc_id);
-
-    /* Copy the object */
-    if (H5VL_object_copy(vol_obj1, &loc_params1, src_name, vol_obj2, &loc_params2, dst_name, ocpypl_id,
-                         lcpl_id, H5P_DATASET_XFER_DEFAULT, H5_REQUEST_NULL) < 0)
-        HGOTO_ERROR(H5E_OHDR, H5E_CANTCOPY, FAIL, "unable to copy object")
+    /* To copy an object synchronously */
+    if(H5O__copy_api_common(src_loc_id, src_name, dst_loc_id, dst_name, ocpypl_id, lcpl_id, NULL, NULL) < 0)
+        HGOTO_ERROR(H5E_OHDR, H5E_CANTCOPY, FAIL, "unable to synchronously copy object")
 
 done:
     FUNC_LEAVE_API(ret_value)
 } /* end H5Ocopy() */
+
+
+/*-------------------------------------------------------------------------
+ * Function:    H5Ocopy_async
+ *
+ * Purpose:     Asynchronous version of H5Ocopy
+ *
+ * Return:      SUCCEED/FAIL
+ *
+ *-------------------------------------------------------------------------
+ */
+herr_t
+H5Ocopy_async(const char *app_file, const char *app_func, unsigned app_line, 
+    hid_t src_loc_id, const char *src_name, hid_t dst_loc_id, const char *dst_name, 
+    hid_t ocpypl_id, hid_t lcpl_id, hid_t es_id)
+{
+    H5VL_object_t *   vol_obj   = NULL;         /* Object for loc_id */
+    void *            token     = NULL;         /* Request token for async operation        */
+    void **token_ptr = H5_REQUEST_NULL;         /* Pointer to request token for async operation        */
+    herr_t              ret_value = SUCCEED;    /* Return value */
+
+    FUNC_ENTER_API(FAIL)
+    H5TRACE10("e", "*s*sIui*si*siii", app_file, app_func, app_line, src_loc_id, src_name, dst_loc_id,
+              dst_name, ocpypl_id, lcpl_id, es_id);
+
+    /* Set up request token pointer for asynchronous operation */
+    if (H5ES_NONE != es_id)
+        token_ptr = &token;     /* Point at token for VOL connector to set up */
+
+    /* To copy an object asynchronously */
+    if(H5O__copy_api_common(src_loc_id, src_name, dst_loc_id, dst_name, ocpypl_id, lcpl_id, token_ptr, &vol_obj) < 0)
+        HGOTO_ERROR(H5E_OHDR, H5E_CANTCOPY, FAIL, "unable to asynchronously copy object")
+
+    /* If a token was created, add the token to the event set */
+    if (NULL != token)
+        if (H5ES_insert(es_id, vol_obj->connector, token,
+                H5ARG_TRACE10(FUNC, "*s*sIui*si*siii", app_file, app_func, app_line, src_loc_id, src_name, dst_loc_id, dst_name, ocpypl_id, lcpl_id, es_id)) < 0)
+            HGOTO_ERROR(H5E_SYM, H5E_CANTINSERT, FAIL, "can't insert token into event set")
+
+done:
+    FUNC_LEAVE_API(ret_value)
+} /* H5Ocopy_async() */
+
+/*-------------------------------------------------------------------------
+ * Function:    H5O__flush_api_common
+ *
+ * Purpose:     This is the common function for flushing an object.
+ *
+ * Return:      SUCCEED/FAIL
+ *
+ *-------------------------------------------------------------------------
+ */
+static herr_t
+H5O__flush_api_common(hid_t obj_id, void **token_ptr, H5VL_object_t ** _vol_obj_ptr)
+{
+    H5VL_object_t *   tmp_vol_obj   = NULL;         /* Object for loc_id */
+    H5VL_object_t **  vol_obj_ptr  = (_vol_obj_ptr ? _vol_obj_ptr : &tmp_vol_obj);   /* Ptr to object ptr for loc_id */
+    H5VL_loc_params_t loc_params;               /* Location parameters for object access */
+    herr_t              ret_value = SUCCEED;    /* Return value */
+
+    FUNC_ENTER_STATIC
+
+    /* Check args */
+
+    if(H5VL_setup_loc_args(obj_id, vol_obj_ptr, &loc_params) < 0)
+        HGOTO_ERROR(H5E_OHDR, H5E_CANTSET, FAIL, "can't set object access arguments")
+
+    /* Flush the object */
+    if (H5VL_object_specific(*vol_obj_ptr, &loc_params, H5VL_OBJECT_FLUSH, H5P_DATASET_XFER_DEFAULT,
+                             token_ptr, obj_id) < 0)
+        HGOTO_ERROR(H5E_OHDR, H5E_CANTFLUSH, FAIL, "unable to flush object")
+
+done:
+    FUNC_LEAVE_NOAPI(ret_value)
+} /* H5O__flush_api_common() */
 
 /*-------------------------------------------------------------------------
  * Function:    H5Oflush
@@ -548,33 +639,90 @@
 herr_t
 H5Oflush(hid_t obj_id)
 {
-    H5VL_object_t *   vol_obj = NULL; /* Object of obj_id     */
-    H5VL_loc_params_t loc_params;
     herr_t            ret_value = SUCCEED; /* Return value     */
 
     FUNC_ENTER_API(FAIL)
     H5TRACE1("e", "i", obj_id);
 
+    /* To flush an object synchronously */
+    if(H5O__flush_api_common(obj_id, NULL, NULL) < 0)
+        HGOTO_ERROR(H5E_OHDR, H5E_CANTFLUSH, FAIL, "unable to synchronously flush object")
+
+done:
+    FUNC_LEAVE_API(ret_value)
+} /* end H5Oflush() */
+
+/*-------------------------------------------------------------------------
+ * Function:    H5Oflush_async
+ *
+ * Purpose:     Asynchronous version of H5Oflush
+ *
+ * Return:      SUCCEED/FAIL
+ *
+ *-------------------------------------------------------------------------
+ */
+herr_t
+H5Oflush_async(const char *app_file, const char *app_func, unsigned app_line, 
+    hid_t obj_id, hid_t es_id)
+{
+    H5VL_object_t *   vol_obj   = NULL;         /* Object for loc_id */
+    void *            token     = NULL;         /* Request token for async operation        */
+    void **token_ptr = H5_REQUEST_NULL;         /* Pointer to request token for async operation        */
+    herr_t              ret_value = SUCCEED;    /* Return value */
+
+    FUNC_ENTER_API(FAIL)
+    H5TRACE5("e", "*s*sIuii", app_file, app_func, app_line, obj_id, es_id);
+
+    /* Set up request token pointer for asynchronous operation */
+    if (H5ES_NONE != es_id)
+        token_ptr = &token;     /* Point at token for VOL connector to set up */
+
+    /* Flush an object asynchronously */
+    if(H5O__flush_api_common(obj_id, token_ptr, &vol_obj) < 0)
+        HGOTO_ERROR(H5E_OHDR, H5E_CANTFLUSH, FAIL, "unable to asynchronously flush object")
+
+    /* If a token was created, add the token to the event set */
+    if (NULL != token)
+        if (H5ES_insert(es_id, vol_obj->connector, token,
+                H5ARG_TRACE5(FUNC, "*s*sIuii", app_file, app_func, app_line, obj_id, es_id)) < 0)
+            HGOTO_ERROR(H5E_SYM, H5E_CANTINSERT, FAIL, "can't insert token into event set")
+
+done:
+    FUNC_LEAVE_API(ret_value)
+} /* H5Oflush_async() */
+
+/*-------------------------------------------------------------------------
+ * Function:    H5O__refresh_api_common
+ *
+ * Purpose:     This is the common function for refreshing an object.
+ *
+ * Return:      SUCCEED/FAIL
+ *
+ *-------------------------------------------------------------------------
+ */
+static herr_t
+H5O__refresh_api_common(hid_t oid, void **token_ptr, H5VL_object_t ** _vol_obj_ptr)
+{
+    H5VL_object_t *   tmp_vol_obj   = NULL;         /* Object for loc_id */
+    H5VL_object_t **  vol_obj_ptr  = (_vol_obj_ptr ? _vol_obj_ptr : &tmp_vol_obj);   /* Ptr to object ptr for loc_id */
+    H5VL_loc_params_t loc_params;               /* Location parameters for object access */
+    herr_t              ret_value = SUCCEED;    /* Return value */
+
+    FUNC_ENTER_STATIC
+
     /* Check args */
-    if (NULL == (vol_obj = H5VL_vol_object(obj_id)))
-        HGOTO_ERROR(H5E_ARGS, H5E_BADTYPE, FAIL, "invalid object identifier")
-
-    /* Set up collective metadata if appropriate */
-    if (H5CX_set_loc(obj_id) < 0)
-        HGOTO_ERROR(H5E_OHDR, H5E_CANTSET, FAIL, "can't set access property list info")
-
-    /* Set location parameters */
-    loc_params.type     = H5VL_OBJECT_BY_SELF;
-    loc_params.obj_type = H5I_get_type(obj_id);
-
-    /* Flush the object */
-    if (H5VL_object_specific(vol_obj, &loc_params, H5VL_OBJECT_FLUSH, H5P_DATASET_XFER_DEFAULT,
-                             H5_REQUEST_NULL, obj_id) < 0)
-        HGOTO_ERROR(H5E_OHDR, H5E_CANTFLUSH, FAIL, "unable to flush object")
-
-done:
-    FUNC_LEAVE_API(ret_value)
-} /* end H5Oflush() */
+
+    if(H5VL_setup_loc_args(oid, vol_obj_ptr, &loc_params) < 0)
+        HGOTO_ERROR(H5E_OHDR, H5E_CANTSET, FAIL, "can't set object access arguments")
+
+    /* Refresh the object */
+    if (H5VL_object_specific(*vol_obj_ptr, &loc_params, H5VL_OBJECT_REFRESH, H5P_DATASET_XFER_DEFAULT,
+                             token_ptr, oid) < 0)
+        HGOTO_ERROR(H5E_OHDR, H5E_CANTLOAD, FAIL, "unable to refresh object")
+
+done:
+    FUNC_LEAVE_NOAPI(ret_value)
+} /* H5O__refresh_api_common() */
 
 /*-------------------------------------------------------------------------
  * Function:    H5Orefresh
@@ -591,33 +739,57 @@
 herr_t
 H5Orefresh(hid_t oid)
 {
-    H5VL_object_t *   vol_obj = NULL; /* Object of oid     */
-    H5VL_loc_params_t loc_params;
     herr_t            ret_value = SUCCEED; /* Return value     */
 
     FUNC_ENTER_API(FAIL)
     H5TRACE1("e", "i", oid);
 
-    /* Check args */
-    if (NULL == (vol_obj = H5VL_vol_object(oid)))
-        HGOTO_ERROR(H5E_ARGS, H5E_BADTYPE, FAIL, "invalid object identifier")
-
-    /* Set up collective metadata if appropriate */
-    if (H5CX_set_loc(oid) < 0)
-        HGOTO_ERROR(H5E_OHDR, H5E_CANTSET, FAIL, "can't set access property list info")
-
-    /* Set location parameters */
-    loc_params.type     = H5VL_OBJECT_BY_SELF;
-    loc_params.obj_type = H5I_get_type(oid);
-
-    /* Refresh the object */
-    if (H5VL_object_specific(vol_obj, &loc_params, H5VL_OBJECT_REFRESH, H5P_DATASET_XFER_DEFAULT,
-                             H5_REQUEST_NULL, oid) < 0)
-        HGOTO_ERROR(H5E_OHDR, H5E_CANTLOAD, FAIL, "unable to refresh object")
+    /* To refresh an object synchronously */
+    if(H5O__refresh_api_common(oid, NULL, NULL) < 0)
+        HGOTO_ERROR(H5E_OHDR, H5E_CANTLOAD, FAIL, "unable to synchronously refresh object")
 
 done:
     FUNC_LEAVE_API(ret_value)
 } /* end H5Orefresh() */
+
+/*-------------------------------------------------------------------------
+ * Function:    H5Orefresh_async
+ *
+ * Purpose:     Asynchronous version of H5Orefresh
+ *
+ * Return:      SUCCEED/FAIL
+ *
+ *-------------------------------------------------------------------------
+ */
+herr_t
+H5Orefresh_async(const char *app_file, const char *app_func, unsigned app_line, 
+    hid_t oid, hid_t es_id)
+{
+    H5VL_object_t *   vol_obj   = NULL;         /* Object for loc_id */
+    void *            token     = NULL;         /* Request token for async operation        */
+    void **token_ptr = H5_REQUEST_NULL;         /* Pointer to request token for async operation        */
+    herr_t              ret_value = SUCCEED;    /* Return value */
+
+    FUNC_ENTER_API(FAIL)
+    H5TRACE5("e", "*s*sIuii", app_file, app_func, app_line, oid, es_id);
+
+    /* Set up request token pointer for asynchronous operation */
+    if (H5ES_NONE != es_id)
+        token_ptr = &token;     /* Point at token for VOL connector to set up */
+
+    /* Refresh an object asynchronously */
+    if(H5O__refresh_api_common(oid, token_ptr, &vol_obj) < 0)
+        HGOTO_ERROR(H5E_OHDR, H5E_CANTLOAD, FAIL, "unable to asynchronously refresh object")
+
+    /* If a token was created, add the token to the event set */
+    if (NULL != token)
+        if (H5ES_insert(es_id, vol_obj->connector, token,
+                H5ARG_TRACE5(FUNC, "*s*sIuii", app_file, app_func, app_line, oid, es_id)) < 0)
+            HGOTO_ERROR(H5E_SYM, H5E_CANTINSERT, FAIL, "can't insert token into event set")
+
+done:
+    FUNC_LEAVE_API(ret_value)
+} /* H5Orefresh_async() */
 
 /*-------------------------------------------------------------------------
  * Function:	H5Olink
