/* * * * * * * * * * * * * * * * * * * * * * * * * * * * * * * * * * * * * * *
 * Copyright by The HDF Group.                                               *
 * Copyright by the Board of Trustees of the University of Illinois.         *
 * All rights reserved.                                                      *
 *                                                                           *
 * This file is part of HDF5.  The full HDF5 copyright notice, including     *
 * terms governing use, modification, and redistribution, is contained in    *
 * the COPYING file, which can be found at the root of the source code       *
 * distribution tree, or in https://support.hdfgroup.org/ftp/HDF5/releases.  *
 * If you do not have access to either file, you may request a copy from     *
 * help@hdfgroup.org.                                                        *
 * * * * * * * * * * * * * * * * * * * * * * * * * * * * * * * * * * * * * * */

/****************/
/* Module Setup */
/****************/

#include "H5Mmodule.h" /* This source code file is part of the H5M module */

/***********/
/* Headers */
/***********/
#include "H5private.h"   /* Generic Functions                        */
#include "H5CXprivate.h" /* API Contexts                             */
#include "H5Mpkg.h"      /* Maps                                     */
#include "H5Eprivate.h"  /* Error handling                           */
#include "H5Iprivate.h"  /* IDs                                      */
#include "H5VLprivate.h" /* Virtual Object Layer                     */

/****************/
/* Local Macros */
/****************/

/******************/
/* Local Typedefs */
/******************/

/********************/
/* Local Prototypes */
/********************/
static herr_t H5M__close_cb(H5VL_object_t *map_vol_obj, void **request);

/*********************/
/* Package Variables */
/*********************/

/* Package initialization variable */
hbool_t H5_PKG_INIT_VAR = FALSE;

/*****************************/
/* Library Private Variables */
/*****************************/

/*******************/
/* Local Variables */
/*******************/

/* Map ID class */
static const H5I_class_t H5I_MAP_CLS[1] = {{
    H5I_MAP,                  /* ID class value */
    0,                        /* Class flags */
    0,                        /* # of reserved IDs for class */
    (H5I_free_t)H5M__close_cb /* Callback routine for closing objects of this class */
}};

/* Flag indicating "top" of interface has been initialized */
static hbool_t H5M_top_package_initialize_s = FALSE;

/*-------------------------------------------------------------------------
 * Function: H5M_init
 *
 * Purpose:  Initialize the interface from some other layer.
 *
 * Return:   Success:    non-negative
 *
 *           Failure:    negative
 *-------------------------------------------------------------------------
 */
herr_t
H5M_init(void)
{
    herr_t ret_value = SUCCEED; /* Return value */

    FUNC_ENTER_NOAPI(FAIL)
    /* FUNC_ENTER() does all the work */

done:
    FUNC_LEAVE_NOAPI(ret_value)
} /* end H5M_init() */

/*-------------------------------------------------------------------------
NAME
    H5M__init_package -- Initialize interface-specific information
USAGE
    herr_t H5M__init_package()

RETURNS
    Non-negative on success/Negative on failure
DESCRIPTION
    Initializes any interface-specific data or routines.
---------------------------------------------------------------------------
*/
herr_t
H5M__init_package(void)
{
    herr_t ret_value = SUCCEED; /* Return value */

    FUNC_ENTER_PACKAGE

    /* Initialize the atom group for the map IDs */
    if (H5I_register_type(H5I_MAP_CLS) < 0)
        HGOTO_ERROR(H5E_MAP, H5E_CANTINIT, FAIL, "unable to initialize interface")

    /* Mark "top" of interface as initialized, too */
    H5M_top_package_initialize_s = TRUE;

done:
    FUNC_LEAVE_NOAPI(ret_value)
} /* end H5M__init_package() */

/*-------------------------------------------------------------------------
 * Function: H5M_top_term_package
 *
 * Purpose:  Close the "top" of the interface, releasing IDs, etc.
 *
 * Return:   Success:    Positive if anything was done that might
 *                affect other interfaces; zero otherwise.
 *           Failure:    Negative.
 *-------------------------------------------------------------------------
 */
int
H5M_top_term_package(void)
{
    int n = 0;

    FUNC_ENTER_NOAPI_NOINIT_NOERR

    if (H5M_top_package_initialize_s) {
        if (H5I_nmembers(H5I_MAP) > 0) {
            (void)H5I_clear_type(H5I_MAP, FALSE, FALSE);
            n++; /*H5I*/
        }        /* end if */

        /* Mark closed */
        if (0 == n)
            H5M_top_package_initialize_s = FALSE;
    } /* end if */

    FUNC_LEAVE_NOAPI(n)
} /* end H5M_top_term_package() */

/*-------------------------------------------------------------------------
 * Function: H5M_term_package
 *
 * Purpose:  Terminate this interface.
 *
 * Note:     Finishes shutting down the interface, after
 *           H5M_top_term_package() is called
 *
 * Return:   Success:    Positive if anything was done that might
 *                affect other interfaces; zero otherwise.
 *            Failure:    Negative.
 *-------------------------------------------------------------------------
 */
int
H5M_term_package(void)
{
    int n = 0;

    FUNC_ENTER_NOAPI_NOINIT_NOERR

    if (H5_PKG_INIT_VAR) {
        /* Sanity checks */
        HDassert(0 == H5I_nmembers(H5I_MAP));
        HDassert(FALSE == H5M_top_package_initialize_s);

        /* Destroy the dataset object id group */
        n += (H5I_dec_type_ref(H5I_MAP) > 0);

        /* Mark closed */
        if (0 == n)
            H5_PKG_INIT_VAR = FALSE;
    } /* end if */

    FUNC_LEAVE_NOAPI(n)
} /* end H5M_term_package() */

/*-------------------------------------------------------------------------
 * Function:    H5M__close_cb
 *
 * Purpose:     Called when the ref count reaches zero on the map's ID
 *
 * Return:      SUCCEED/FAIL
 *
 *-------------------------------------------------------------------------
 */
static herr_t
H5M__close_cb(H5VL_object_t *map_vol_obj, void **request)
{
    herr_t ret_value = SUCCEED; /* Return value */

    FUNC_ENTER_STATIC

    /* Sanity check */
    HDassert(map_vol_obj);

    /* Close the map */
<<<<<<< HEAD
    if(H5VL_optional(map_vol_obj, H5VL_MAP_CLOSE, H5P_DATASET_XFER_DEFAULT, request) < 0)
=======
    if (H5VL_optional(map_vol_obj, H5VL_MAP_CLOSE, H5P_DATASET_XFER_DEFAULT, H5_REQUEST_NULL) < 0)
>>>>>>> 1a6fba94
        HGOTO_ERROR(H5E_MAP, H5E_CLOSEERROR, FAIL, "unable to close map");

    /* Free the VOL object */
    if (H5VL_free_object(map_vol_obj) < 0)
        HGOTO_ERROR(H5E_MAP, H5E_CANTDEC, FAIL, "unable to free VOL object");

done:
    FUNC_LEAVE_NOAPI(ret_value)
} /* end H5M__close_cb() */

#ifdef H5_HAVE_MAP_API

/*-------------------------------------------------------------------------
 * Function:    H5Mcreate
 *
 * Purpose:     Creates a new map object for storing key-value pairs.  The
 *              in-file datatype for keys is defined by KEY_TYPE_ID and
 *              the in-file datatype for values is defined by VAL_TYPE_ID.
 *              LOC_ID specifies the location to create the map object and
 *              NAME specifies the name of the link to the object
 *              (relative to LOC_ID).  Other options can be specified
 *              through the property lists LCPL_ID, MCPL_ID, and MAPL_ID.
 *
 * Return:      Success:    The object ID of the new map.
 *
 *              Failure:    H5I_INVALID_HID
 *
 *-------------------------------------------------------------------------
 */
hid_t
H5Mcreate(hid_t loc_id, const char *name, hid_t key_type_id, hid_t val_type_id, hid_t lcpl_id, hid_t mcpl_id,
          hid_t mapl_id)
{
    void *            map     = NULL; /* New map's info */
    H5VL_object_t *   vol_obj = NULL; /* object of loc_id */
    H5VL_loc_params_t loc_params;
    hid_t             ret_value = H5I_INVALID_HID; /* Return value */

    FUNC_ENTER_API(H5I_INVALID_HID)
    H5TRACE7("i", "i*siiiii", loc_id, name, key_type_id, val_type_id, lcpl_id, mcpl_id, mapl_id);

    /* Check arguments */
    if (!name)
        HGOTO_ERROR(H5E_ARGS, H5E_BADVALUE, H5I_INVALID_HID, "name parameter cannot be NULL")
    if (!*name)
        HGOTO_ERROR(H5E_ARGS, H5E_BADVALUE, H5I_INVALID_HID, "name parameter cannot be an empty string")

    /* Get link creation property list */
    if (H5P_DEFAULT == lcpl_id)
        lcpl_id = H5P_LINK_CREATE_DEFAULT;
    else if (TRUE != H5P_isa_class(lcpl_id, H5P_LINK_CREATE))
        HGOTO_ERROR(H5E_ARGS, H5E_BADTYPE, H5I_INVALID_HID, "lcpl_id is not a link creation property list")

    /* Get map creation property list */
    if (H5P_DEFAULT == mcpl_id)
        mcpl_id = H5P_MAP_CREATE_DEFAULT;
    else if (TRUE != H5P_isa_class(mcpl_id, H5P_MAP_CREATE))
        HGOTO_ERROR(H5E_ARGS, H5E_BADTYPE, H5I_INVALID_HID, "mcpl_id is not a map create property list ID")

    /* Verify access property list and set up collective metadata if appropriate */
    if (H5CX_set_apl(&mapl_id, H5P_CLS_MACC, loc_id, TRUE) < 0)
        HGOTO_ERROR(H5E_MAP, H5E_CANTSET, H5I_INVALID_HID, "can't set access property list info")

    /* Get the location object */
    if (NULL == (vol_obj = (H5VL_object_t *)H5I_object(loc_id)))
        HGOTO_ERROR(H5E_ARGS, H5E_BADTYPE, H5I_INVALID_HID, "invalid location identifier")

    /* Set location parameters */
    loc_params.type     = H5VL_OBJECT_BY_SELF;
    loc_params.obj_type = H5I_get_type(loc_id);

    /* Create the map */
    if (H5VL_optional(vol_obj, H5VL_MAP_CREATE, H5P_DATASET_XFER_DEFAULT, H5_REQUEST_NULL, &loc_params, name,
                      lcpl_id, key_type_id, val_type_id, mcpl_id, mapl_id, &map) < 0)
        HGOTO_ERROR(H5E_MAP, H5E_CANTINIT, H5I_INVALID_HID, "unable to create map")

    /* Get an atom for the map */
    if ((ret_value = H5VL_register(H5I_MAP, map, vol_obj->connector, TRUE)) < 0)
        HGOTO_ERROR(H5E_MAP, H5E_CANTREGISTER, H5I_INVALID_HID, "unable to atomize map handle")

done:
    /* Cleanup on failure */
    if (H5I_INVALID_HID == ret_value)
        if (map && H5VL_optional(vol_obj, H5VL_MAP_CLOSE, H5P_DATASET_XFER_DEFAULT, H5_REQUEST_NULL) < 0)
            HDONE_ERROR(H5E_DATASET, H5E_CLOSEERROR, H5I_INVALID_HID, "unable to release map")

    FUNC_LEAVE_API(ret_value)
} /* end H5Mcreate() */

/*-------------------------------------------------------------------------
 * Function:    H5Mcreate_anon
 *
 * Purpose:     Creates a new map object for storing key-value pairs.  The
 *              in-file datatype for keys is defined by KEY_TYPE_ID and
 *              the in-file datatype for values is defined by VAL_TYPE_ID.
 *              LOC_ID specifies the file to create the map object, but no
 *              link to the object is created.  Other options can be
 *              specified through the property lists LCPL_ID, MCPL_ID, and
 *              MAPL_ID.
 *
 *              The resulting ID should be linked into the file with
 *              H5Olink or it will be deleted when closed.
 *
 * Return:      Success:    The object ID of the new map. The map should
 *                          be linked into the group hierarchy before being closed or
 *                          it will be deleted. The dataset should be
 *                          closed when the caller is no longer interested
 *                          in it.
 *
 *              Failure:    H5I_INVALID_HID
 *
 *-------------------------------------------------------------------------
 */
hid_t
H5Mcreate_anon(hid_t loc_id, hid_t key_type_id, hid_t val_type_id, hid_t mcpl_id, hid_t mapl_id)
{
    void *            map     = NULL; /* map object from VOL connector */
    H5VL_object_t *   vol_obj = NULL; /* object of loc_id */
    H5VL_loc_params_t loc_params;
    hid_t             ret_value = H5I_INVALID_HID; /* Return value */

    FUNC_ENTER_API(H5I_INVALID_HID)
    H5TRACE5("i", "iiiii", loc_id, key_type_id, val_type_id, mcpl_id, mapl_id);

    /* Check arguments */
    if (H5P_DEFAULT == mcpl_id)
        mcpl_id = H5P_MAP_CREATE_DEFAULT;
    else if (TRUE != H5P_isa_class(mcpl_id, H5P_MAP_CREATE))
        HGOTO_ERROR(H5E_ARGS, H5E_BADTYPE, H5I_INVALID_HID, "not map create property list ID")

    /* Verify access property list and set up collective metadata if appropriate */
    if (H5CX_set_apl(&mapl_id, H5P_CLS_MACC, loc_id, TRUE) < 0)
        HGOTO_ERROR(H5E_MAP, H5E_CANTSET, H5I_INVALID_HID, "can't set access property list info")

    /* get the location object */
    if (NULL == (vol_obj = (H5VL_object_t *)H5I_object(loc_id)))
        HGOTO_ERROR(H5E_ARGS, H5E_BADTYPE, H5I_INVALID_HID, "invalid location identifier")

    /* Set location parameters */
    loc_params.type     = H5VL_OBJECT_BY_SELF;
    loc_params.obj_type = H5I_get_type(loc_id);

    /* Create the map */
    if (H5VL_optional(vol_obj, H5VL_MAP_CREATE, H5P_DATASET_XFER_DEFAULT, H5_REQUEST_NULL, &loc_params, NULL,
                      H5P_LINK_CREATE_DEFAULT, key_type_id, val_type_id, mcpl_id, mapl_id, &map) < 0)
        HGOTO_ERROR(H5E_MAP, H5E_CANTINIT, H5I_INVALID_HID, "unable to create map")

    /* Get an atom for the map */
    if ((ret_value = H5VL_register(H5I_MAP, map, vol_obj->connector, TRUE)) < 0)
        HGOTO_ERROR(H5E_MAP, H5E_CANTREGISTER, H5I_INVALID_HID, "unable to register map")

done:
    /* Cleanup on failure */
    if (H5I_INVALID_HID == ret_value)
        if (map && H5VL_optional(vol_obj, H5VL_MAP_CLOSE, H5P_DATASET_XFER_DEFAULT, H5_REQUEST_NULL) < 0)
            HDONE_ERROR(H5E_DATASET, H5E_CLOSEERROR, H5I_INVALID_HID, "unable to release map")

    FUNC_LEAVE_API(ret_value)
} /* end H5Mcreate_anon() */

/*------------------------------------------------------------------------
 * Function:    H5Mopen
 *
 * Purpose:     Finds a map named NAME at LOC_ID, opens it, and returns
 *              its ID. The map should be close when the caller is no
 *              longer interested in it.
 *
 *              Takes a map access property list
 *
 * Return:      Success:    Object ID of the map
 *
 *              Failure:    H5I_INVALID_HID
 *
 *-------------------------------------------------------------------------
 */
hid_t
H5Mopen(hid_t loc_id, const char *name, hid_t mapl_id)
{
    void *            map     = NULL; /* map object from VOL connector */
    H5VL_object_t *   vol_obj = NULL; /* object of loc_id */
    H5VL_loc_params_t loc_params;
    hid_t             ret_value = H5I_INVALID_HID; /* Return value */

    FUNC_ENTER_API(H5I_INVALID_HID)
    H5TRACE3("i", "i*si", loc_id, name, mapl_id);

    /* Check args */
    if (!name)
        HGOTO_ERROR(H5E_ARGS, H5E_BADVALUE, H5I_INVALID_HID, "name parameter cannot be NULL")
    if (!*name)
        HGOTO_ERROR(H5E_ARGS, H5E_BADVALUE, H5I_INVALID_HID, "name parameter cannot be an empty string")

    /* Verify access property list and set up collective metadata if appropriate */
    if (H5CX_set_apl(&mapl_id, H5P_CLS_MACC, loc_id, FALSE) < 0)
        HGOTO_ERROR(H5E_MAP, H5E_CANTSET, H5I_INVALID_HID, "can't set access property list info")

    /* get the location object */
    if (NULL == (vol_obj = (H5VL_object_t *)H5I_object(loc_id)))
        HGOTO_ERROR(H5E_ARGS, H5E_BADTYPE, H5I_INVALID_HID, "invalid location identifier")

    /* Set the location parameters */
    loc_params.type     = H5VL_OBJECT_BY_SELF;
    loc_params.obj_type = H5I_get_type(loc_id);

    /* Open the map */
    if (H5VL_optional(vol_obj, H5VL_MAP_OPEN, H5P_DATASET_XFER_DEFAULT, H5_REQUEST_NULL, &loc_params, name,
                      mapl_id, &map) < 0)
        HGOTO_ERROR(H5E_MAP, H5E_CANTOPENOBJ, H5I_INVALID_HID, "unable to open map")

    /* Register an atom for the map */
    if ((ret_value = H5VL_register(H5I_MAP, map, vol_obj->connector, TRUE)) < 0)
        HGOTO_ERROR(H5E_MAP, H5E_CANTREGISTER, H5I_INVALID_HID, "can't register map atom")

done:
    /* Cleanup on failure */
    if (H5I_INVALID_HID == ret_value)
        if (map && H5VL_optional(vol_obj, H5VL_MAP_CLOSE, H5P_DATASET_XFER_DEFAULT, H5_REQUEST_NULL) < 0)
            HDONE_ERROR(H5E_DATASET, H5E_CLOSEERROR, H5I_INVALID_HID, "unable to release map")

    FUNC_LEAVE_API(ret_value)
} /* end H5Mopen() */

/*-------------------------------------------------------------------------
 * Function:    H5Mclose
 *
 * Purpose:     Closes access to a map and releases resources used by it.
 *              It is illegal to subsequently use that same map ID in
 *              calls to other map functions.
 *
 * Return:      SUCCEED/FAIL
 *
 *-------------------------------------------------------------------------
 */
herr_t
H5Mclose(hid_t map_id)
{
    herr_t ret_value = SUCCEED; /* Return value                     */

    FUNC_ENTER_API(FAIL)
    H5TRACE1("e", "i", map_id);

    /* Check args */
    if (H5I_MAP != H5I_get_type(map_id))
        HGOTO_ERROR(H5E_ARGS, H5E_BADTYPE, FAIL, "not a map ID")

    /* Decrement the counter on the map.  It will be freed if the count
     * reaches zero.
     */
    if (H5I_dec_app_ref_always_close(map_id) < 0)
        HGOTO_ERROR(H5E_MAP, H5E_CANTDEC, FAIL, "can't decrement count on map ID")

done:
    FUNC_LEAVE_API(ret_value)
} /* end H5Mclose() */

/*-------------------------------------------------------------------------
 * Function:    H5Mget_key_type
 *
 * Purpose:     Returns a copy of the key datatype for a map.
 *
 * Return:      Success:    ID for a copy of the datatype. The data
 *                          type should be released by calling
 *                          H5Tclose().
 *
 *              Failure:    H5I_INVALID_HID
 *
 *-------------------------------------------------------------------------
 */
hid_t
H5Mget_key_type(hid_t map_id)
{
    H5VL_object_t *vol_obj;                     /* Map structure    */
    hid_t          ret_value = H5I_INVALID_HID; /* Return value         */

    FUNC_ENTER_API(H5I_INVALID_HID)
    H5TRACE1("i", "i", map_id);

    /* Check args */
    if (NULL == (vol_obj = (H5VL_object_t *)H5I_object_verify(map_id, H5I_MAP)))
        HGOTO_ERROR(H5E_ARGS, H5E_BADTYPE, H5I_INVALID_HID, "invalid map identifier")

    /* get the datatype */
    if (H5VL_optional(vol_obj, H5VL_MAP_GET, H5P_DATASET_XFER_DEFAULT, H5_REQUEST_NULL, H5VL_MAP_GET_KEY_TYPE,
                      &ret_value) < 0)
        HGOTO_ERROR(H5E_MAP, H5E_CANTGET, H5I_INVALID_HID, "unable to get datatype")

done:
    FUNC_LEAVE_API(ret_value)
} /* end H5Mget_key_type() */

/*-------------------------------------------------------------------------
 * Function:    H5Mget_val_type
 *
 * Purpose:     Returns a copy of the value datatype for a map.
 *
 * Return:      Success:    ID for a copy of the datatype. The data
 *                          type should be released by calling
 *                          H5Tclose().
 *
 *              Failure:    H5I_INVALID_HID
 *
 *-------------------------------------------------------------------------
 */
hid_t
H5Mget_val_type(hid_t map_id)
{
    H5VL_object_t *vol_obj;                     /* Map structure    */
    hid_t          ret_value = H5I_INVALID_HID; /* Return value         */

    FUNC_ENTER_API(H5I_INVALID_HID)
    H5TRACE1("i", "i", map_id);

    /* Check args */
    if (NULL == (vol_obj = (H5VL_object_t *)H5I_object_verify(map_id, H5I_MAP)))
        HGOTO_ERROR(H5E_ARGS, H5E_BADTYPE, H5I_INVALID_HID, "invalid map identifier")

    /* get the datatype */
    if (H5VL_optional(vol_obj, H5VL_MAP_GET, H5P_DATASET_XFER_DEFAULT, H5_REQUEST_NULL, H5VL_MAP_GET_VAL_TYPE,
                      &ret_value) < 0)
        HGOTO_ERROR(H5E_MAP, H5E_CANTGET, H5I_INVALID_HID, "unable to get datatype")

done:
    FUNC_LEAVE_API(ret_value)
} /* end H5Mget_val_type() */

/*-------------------------------------------------------------------------
 * Function:    H5Mget_create_plist
 *
 * Purpose:     Returns a copy of the map creation property list.
 *
 * Return:      Success:    ID for a copy of the map creation
 *                          property list.  The template should be
 *                          released by calling H5P_close().
 *
 *              Failure:    H5I_INVALID_HID
 *
 *-------------------------------------------------------------------------
 */
hid_t
H5Mget_create_plist(hid_t map_id)
{
    H5VL_object_t *vol_obj;                     /* Map structure    */
    hid_t          ret_value = H5I_INVALID_HID; /* Return value         */

    FUNC_ENTER_API(H5I_INVALID_HID)
    H5TRACE1("i", "i", map_id);

    /* Check args */
    if (NULL == (vol_obj = (H5VL_object_t *)H5I_object_verify(map_id, H5I_MAP)))
        HGOTO_ERROR(H5E_ARGS, H5E_BADTYPE, H5I_INVALID_HID, "invalid map identifier")

    /* Get the map creation property list */
    if (H5VL_optional(vol_obj, H5VL_MAP_GET, H5P_DATASET_XFER_DEFAULT, H5_REQUEST_NULL, H5VL_MAP_GET_MCPL,
                      &ret_value) < 0)
        HGOTO_ERROR(H5E_MAP, H5E_CANTGET, H5I_INVALID_HID, "unable to get map creation properties")

done:
    FUNC_LEAVE_API(ret_value)
} /* end H5Mget_create_plist() */

/*-------------------------------------------------------------------------
 * Function:    H5Mget_access_plist
 *
 * Purpose:     Returns a copy of the map access property list.
 *
 * Description: H5Mget_access_plist returns the map access property
 *              list identifier of the specified map.
 *
 * Return:      Success:    ID for a copy of the map access
 *                          property list.  The template should be
 *                          released by calling H5Pclose().
 *
 *              Failure:    H5I_INVALID_HID
 *
 *-------------------------------------------------------------------------
 */
hid_t
H5Mget_access_plist(hid_t map_id)
{
    H5VL_object_t *vol_obj;                     /* Map structure    */
    hid_t          ret_value = H5I_INVALID_HID; /* Return value         */

    FUNC_ENTER_API(H5I_INVALID_HID)
    H5TRACE1("i", "i", map_id);

    /* Check args */
    if (NULL == (vol_obj = (H5VL_object_t *)H5I_object_verify(map_id, H5I_MAP)))
        HGOTO_ERROR(H5E_ARGS, H5E_BADTYPE, H5I_INVALID_HID, "invalid map identifier")

    /* Get the map access property list */
    if (H5VL_optional(vol_obj, H5VL_MAP_GET, H5P_DATASET_XFER_DEFAULT, H5_REQUEST_NULL, H5VL_MAP_GET_MAPL,
                      &ret_value) < 0)
        HGOTO_ERROR(H5E_MAP, H5E_CANTGET, H5I_INVALID_HID, "unable to get map access properties")

done:
    FUNC_LEAVE_API(ret_value)
} /* end H5Mget_access_plist() */

/*-------------------------------------------------------------------------
 * Function:    H5Mget_count
 *
 * Purpose:     Returns the number of key-value pairs stored in the map.
 *
 * Description: H5Mget_count returns the number of key-value pairs stored
 *              in the specified map.
 *
 * Return:      SUCCEED/FAIL
 *
 *-------------------------------------------------------------------------
 */
herr_t
H5Mget_count(hid_t map_id, hsize_t *count/*out*/, hid_t dxpl_id)
{
    H5VL_object_t *vol_obj;             /* Map structure    */
    herr_t         ret_value = SUCCEED; /* Return value         */

    FUNC_ENTER_API(H5I_INVALID_HID)
    H5TRACE3("e", "ixi", map_id, count, dxpl_id);

    /* Check args */
    if (NULL == (vol_obj = (H5VL_object_t *)H5I_object_verify(map_id, H5I_MAP)))
        HGOTO_ERROR(H5E_ARGS, H5E_BADTYPE, H5I_INVALID_HID, "invalid map identifier")

    /* Get the default dataset transfer property list if the user didn't provide one */
    if (H5P_DEFAULT == dxpl_id)
        dxpl_id = H5P_DATASET_XFER_DEFAULT;
    else if (TRUE != H5P_isa_class(dxpl_id, H5P_DATASET_XFER))
        HGOTO_ERROR(H5E_ARGS, H5E_BADTYPE, FAIL, "not xfer parms")

    /* Set DXPL for operation */
    H5CX_set_dxpl(dxpl_id);

    /* Get the number of key-value pairs stored in the map */
    if (H5VL_optional(vol_obj, H5VL_MAP_GET, dxpl_id, H5_REQUEST_NULL, H5VL_MAP_GET_COUNT, count) < 0)
        HGOTO_ERROR(H5E_MAP, H5E_CANTGET, H5I_INVALID_HID, "unable to get map access properties")

done:
    FUNC_LEAVE_API(ret_value)
} /* end H5Mget_count() */

/*-------------------------------------------------------------------------
 * Function:    H5Mput
 *
 * Purpose:     H5Mput adds a key-value pair to the Map specified by
 *              MAP_ID, or updates the value for the specified key if one
 *              was set previously. KEY_MEM_TYPE_ID and VAL_MEM_TYPE_ID
 *              specify the datatypes for the provided KEY and VALUE
 *              buffers, and if different from those used to create the
 *              map object, the key and value will be internally converted
 *              to the datatypes for the map object. Any further options
 *              can be specified through the property list DXPL_ID.
 *
 * Return:      SUCCEED/FAIL
 *
 *-------------------------------------------------------------------------
 */
herr_t
H5Mput(hid_t map_id, hid_t key_mem_type_id, const void *key, hid_t val_mem_type_id, const void *value,
       hid_t dxpl_id)
{
    H5VL_object_t *vol_obj   = NULL;
    herr_t         ret_value = SUCCEED; /* Return value */

    FUNC_ENTER_API(FAIL)
    H5TRACE6("e", "ii*xi*xi", map_id, key_mem_type_id, key, val_mem_type_id, value, dxpl_id);

    /* Check arguments */
    if (key_mem_type_id < 0)
        HGOTO_ERROR(H5E_ARGS, H5E_BADVALUE, FAIL, "invalid key memory datatype ID")
    if (val_mem_type_id < 0)
        HGOTO_ERROR(H5E_ARGS, H5E_BADVALUE, FAIL, "invalid value memory datatype ID")

    /* Get map pointer */
    if (NULL == (vol_obj = (H5VL_object_t *)H5I_object_verify(map_id, H5I_MAP)))
        HGOTO_ERROR(H5E_ARGS, H5E_BADTYPE, FAIL, "map_id is not a map ID")

    /* Get the default dataset transfer property list if the user didn't provide one */
    if (H5P_DEFAULT == dxpl_id)
        dxpl_id = H5P_DATASET_XFER_DEFAULT;
    else if (TRUE != H5P_isa_class(dxpl_id, H5P_DATASET_XFER))
        HGOTO_ERROR(H5E_ARGS, H5E_BADTYPE, FAIL, "not xfer parms")

    /* Set DXPL for operation */
    H5CX_set_dxpl(dxpl_id);

    /* Set the key/value pair */
    if (H5VL_optional(vol_obj, H5VL_MAP_PUT, dxpl_id, H5_REQUEST_NULL, key_mem_type_id, key, val_mem_type_id,
                      value) < 0)
        HGOTO_ERROR(H5E_MAP, H5E_CANTSET, FAIL, "unable to put key/value pair")

done:
    FUNC_LEAVE_API(ret_value)
} /* end H5Mput() */

/*-------------------------------------------------------------------------
 * Function:    H5Mget
 *
 * Purpose:     H5Mget retrieves, from the Map specified by MAP_ID, the
 *              value associated with the provided key.  KEY_MEM_TYPE_ID
 *              and VAL_MEM_TYPE_ID specify the datatypes for the provided
 *              KEY and VALUE buffers. If KEY_MEM_TYPE_ID is different
 *              from that used to create the map object, the key will be
 *              internally converted to the datatype for the map object
 *              for the query, and if VAL_MEM_TYPE_ID is different from
 *              that used to create the map object, the returned value
 *              will be converted to VAL_MEM_TYPE_ID before the function
 *              returns. Any further options can be specified through the
 *              property list DXPL_ID.
 *
 * Return:      SUCCEED/FAIL
 *
 *-------------------------------------------------------------------------
 */
herr_t
H5Mget(hid_t map_id, hid_t key_mem_type_id, const void *key, hid_t val_mem_type_id, void *value,
       hid_t dxpl_id)
{
    H5VL_object_t *vol_obj   = NULL;
    herr_t         ret_value = SUCCEED; /* Return value */

    FUNC_ENTER_API(FAIL)
    H5TRACE6("e", "ii*xi*xi", map_id, key_mem_type_id, key, val_mem_type_id, value, dxpl_id);

    /* Check arguments */
    if (key_mem_type_id < 0)
        HGOTO_ERROR(H5E_ARGS, H5E_BADVALUE, FAIL, "invalid key memory datatype ID")
    if (val_mem_type_id < 0)
        HGOTO_ERROR(H5E_ARGS, H5E_BADVALUE, FAIL, "invalid value memory datatype ID")

    /* Get map pointer */
    if (NULL == (vol_obj = (H5VL_object_t *)H5I_object_verify(map_id, H5I_MAP)))
        HGOTO_ERROR(H5E_ARGS, H5E_BADTYPE, FAIL, "map_id is not a map ID")

    /* Get the default dataset transfer property list if the user didn't provide one */
    if (H5P_DEFAULT == dxpl_id)
        dxpl_id = H5P_DATASET_XFER_DEFAULT;
    else if (TRUE != H5P_isa_class(dxpl_id, H5P_DATASET_XFER))
        HGOTO_ERROR(H5E_ARGS, H5E_BADTYPE, FAIL, "not xfer parms")

    /* Set DXPL for operation */
    H5CX_set_dxpl(dxpl_id);

    /* Get the value for the key */
    if (H5VL_optional(vol_obj, H5VL_MAP_GET_VAL, dxpl_id, H5_REQUEST_NULL, key_mem_type_id, key,
                      val_mem_type_id, value) < 0)
        HGOTO_ERROR(H5E_MAP, H5E_CANTGET, FAIL, "unable to get value from map")

done:
    FUNC_LEAVE_API(ret_value)
} /* end H5Mget() */

/*-------------------------------------------------------------------------
 * Function:    H5Mexists
 *
 * Purpose:     H5Mexists checks if the provided key is stored in the map
 *              specified by MAP_ID. If KEY_MEM_TYPE_ID is different from
 *              that used to create the map object the key will be
 *              internally converted to the datatype for the map object
 *              for the query.
 *
 * Return:      SUCCEED/FAIL
 *
 *-------------------------------------------------------------------------
 */
herr_t
H5Mexists(hid_t map_id, hid_t key_mem_type_id, const void *key, hbool_t *exists, hid_t dxpl_id)
{
    H5VL_object_t *vol_obj   = NULL;
    herr_t         ret_value = SUCCEED; /* Return value */

    FUNC_ENTER_API(FAIL)
    H5TRACE5("e", "ii*x*bi", map_id, key_mem_type_id, key, exists, dxpl_id);

    /* Check arguments */
    if (key_mem_type_id < 0)
        HGOTO_ERROR(H5E_ARGS, H5E_BADVALUE, FAIL, "invalid key memory datatype ID")

    /* Get map pointer */
    if (NULL == (vol_obj = (H5VL_object_t *)H5I_object_verify(map_id, H5I_MAP)))
        HGOTO_ERROR(H5E_ARGS, H5E_BADTYPE, FAIL, "map_id is not a map ID")

    /* Get the default dataset transfer property list if the user didn't provide one */
    if (H5P_DEFAULT == dxpl_id)
        dxpl_id = H5P_DATASET_XFER_DEFAULT;
    else if (TRUE != H5P_isa_class(dxpl_id, H5P_DATASET_XFER))
        HGOTO_ERROR(H5E_ARGS, H5E_BADTYPE, FAIL, "not xfer parms")

    /* Set DXPL for operation */
    H5CX_set_dxpl(dxpl_id);

    /* Check if key exists */
    if ((ret_value = H5VL_optional(vol_obj, H5VL_MAP_EXISTS, dxpl_id, H5_REQUEST_NULL, key_mem_type_id, key,
                                   exists)) < 0)
        HGOTO_ERROR(H5E_MAP, H5E_CANTGET, ret_value, "unable to check if key exists")

done:
    FUNC_LEAVE_API(ret_value)
} /* end H5Mexists() */

/*-------------------------------------------------------------------------
 * Function:    H5Miterate
 *
 * Purpose:     H5Miterate iterates over all key-value pairs stored in the
 *              map specified by MAP_ID, making the callback specified by
 *              OP for each. The IDX parameter is an in/out parameter that
 *              may be used to restart a previously interrupted iteration.
 *              At the start of iteration IDX should be set to 0, and to
 *              restart iteration at the same location on a subsequent
 *              call to H5Miterate, IDX should be the same value as
 *              returned by the previous call.
 *
 *              H5M_iterate_t is defined as:
 *              herr_t (*H5M_iterate_t)(hid_t map_id, const void *key,
 *                      void *ctx)
 *
 *              The KEY parameter is the buffer for the key for this
 *              iteration, converted to the datatype specified by
 *              KEY_MEM_TYPE_ID. The OP_DATA parameter is a simple pass
 *              through of the value passed to H5Miterate, which can be
 *              used to store application-defined data for iteration. A
 *              negative return value from this function will cause
 *              H5Miterate to issue an error, while a positive return
 *              value will cause H5Miterate to stop iterating and return
 *              this value without issuing an error. A return value of
 *              zero allows iteration to continue.
 *
 * Return:      Last value returned by op
 *
 *-------------------------------------------------------------------------
 */
herr_t
H5Miterate(hid_t map_id, hsize_t *idx, hid_t key_mem_type_id, H5M_iterate_t op, void *op_data, hid_t dxpl_id)
{
    H5VL_object_t *   vol_obj = NULL;
    H5VL_loc_params_t loc_params;
    herr_t            ret_value = SUCCEED; /* Return value */

    FUNC_ENTER_API(FAIL)
    H5TRACE6("e", "i*hiMI*xi", map_id, idx, key_mem_type_id, op, op_data, dxpl_id);

    /* Check arguments */
    if (key_mem_type_id < 0)
        HGOTO_ERROR(H5E_ARGS, H5E_BADVALUE, FAIL, "invalid key memory datatype ID")
    if (!op)
        HGOTO_ERROR(H5E_ARGS, H5E_BADVALUE, FAIL, "no operator specified")

    /* Get map pointer */
    if (NULL == (vol_obj = (H5VL_object_t *)H5I_object_verify(map_id, H5I_MAP)))
        HGOTO_ERROR(H5E_ARGS, H5E_BADTYPE, FAIL, "map_id is not a map ID")

    /* Get the default dataset transfer property list if the user didn't provide one */
    if (H5P_DEFAULT == dxpl_id)
        dxpl_id = H5P_DATASET_XFER_DEFAULT;
    else if (TRUE != H5P_isa_class(dxpl_id, H5P_DATASET_XFER))
        HGOTO_ERROR(H5E_ARGS, H5E_BADTYPE, FAIL, "not xfer parms")

    /* Set DXPL for operation */
    H5CX_set_dxpl(dxpl_id);

    /* Set location struct fields */
    loc_params.type     = H5VL_OBJECT_BY_SELF;
    loc_params.obj_type = H5I_get_type(map_id);

    /* Iterate over keys */
<<<<<<< HEAD
    if((ret_value = H5VL_optional(vol_obj, H5VL_MAP_SPECIFIC, dxpl_id, H5_REQUEST_NULL, &loc_params, H5VL_MAP_ITER, idx, key_mem_type_id, op, op_data)) < 0)
        HGOTO_ERROR(H5E_MAP, H5E_BADITER, ret_value, "unable to iterate over keys")
=======
    if ((ret_value = H5VL_optional(vol_obj, H5VL_MAP_SPECIFIC, dxpl_id, H5_REQUEST_NULL, &loc_params,
                                   H5VL_MAP_ITER, idx, key_mem_type_id, op, op_data)) < 0)
        HGOTO_ERROR(H5E_MAP, H5E_BADITER, ret_value, "unable to ierate over keys")
>>>>>>> 1a6fba94

done:
    FUNC_LEAVE_API(ret_value)
} /* end H5Miterate() */

/*-------------------------------------------------------------------------
 * Function:    H5Miterate_by_name
 *
 * Purpose:     H5Miterate_by_name iterates over all key-value pairs
 *              stored in the map specified by MAP_ID, making the callback
 *              specified by OP for each. The IDX parameter is an in/out
 *              parameter that may be used to restart a previously
 *              interrupted iteration.  At the start of iteration IDX
 *              should be set to 0, and to restart iteration at the same
 *              location on a subsequent call to H5Miterate, IDX should be
 *              the same value as returned by the previous call.
 *
 *              H5M_iterate_t is defined as:
 *              herr_t (*H5M_iterate_t)(hid_t map_id, const void *key,
 *                      void *ctx)
 *
 *              The KEY parameter is the buffer for the key for this
 *              iteration, converted to the datatype specified by
 *              KEY_MEM_TYPE_ID. The OP_DATA parameter is a simple pass
 *              through of the value passed to H5Miterate, which can be
 *              used to store application-defined data for iteration. A
 *              negative return value from this function will cause
 *              H5Miterate to issue an error, while a positive return
 *              value will cause H5Miterate to stop iterating and return
 *              this value without issuing an error. A return value of
 *              zero allows iteration to continue.
 *
 * Return:      Last value returned by op
 *
 *-------------------------------------------------------------------------
 */
herr_t
H5Miterate_by_name(hid_t loc_id, const char *map_name, hsize_t *idx, hid_t key_mem_type_id, H5M_iterate_t op,
                   void *op_data, hid_t dxpl_id, hid_t lapl_id)
{
    H5VL_object_t *   vol_obj = NULL;
    H5VL_loc_params_t loc_params;
    herr_t            ret_value = SUCCEED; /* Return value */

    FUNC_ENTER_API(FAIL)
<<<<<<< HEAD
    H5TRACE8("e", "i*s*hiMI*xii", loc_id, map_name, idx, key_mem_type_id, op,
             op_data, dxpl_id, lapl_id);
=======
    H5TRACE8("e", "i*s*hix*xii", loc_id, map_name, idx, key_mem_type_id, op, op_data, dxpl_id, lapl_id);
>>>>>>> 1a6fba94

    /* Check arguments */
    if (!map_name)
        HGOTO_ERROR(H5E_ARGS, H5E_BADVALUE, FAIL, "map_name parameter cannot be NULL")
    if (!*map_name)
        HGOTO_ERROR(H5E_ARGS, H5E_BADVALUE, FAIL, "map_name parameter cannot be an empty string")
    if (key_mem_type_id < 0)
        HGOTO_ERROR(H5E_ARGS, H5E_BADVALUE, FAIL, "invalid key memory datatype ID")
    if (!op)
        HGOTO_ERROR(H5E_ARGS, H5E_BADVALUE, FAIL, "no operator specified")

    /* Get the location object */
    if (NULL == (vol_obj = (H5VL_object_t *)H5I_object(loc_id)))
        HGOTO_ERROR(H5E_ARGS, H5E_BADTYPE, FAIL, "invalid location identifier")

    /* Get the default dataset transfer property list if the user didn't provide one */
    if (H5P_DEFAULT == dxpl_id)
        dxpl_id = H5P_DATASET_XFER_DEFAULT;
    else if (TRUE != H5P_isa_class(dxpl_id, H5P_DATASET_XFER))
        HGOTO_ERROR(H5E_ARGS, H5E_BADTYPE, FAIL, "not xfer parms")

    /* Set DXPL for operation */
    H5CX_set_dxpl(dxpl_id);

    /* Set location struct fields */
    loc_params.type                         = H5VL_OBJECT_BY_NAME;
    loc_params.obj_type                     = H5I_get_type(loc_id);
    loc_params.loc_data.loc_by_name.name    = map_name;
    loc_params.loc_data.loc_by_name.lapl_id = lapl_id;

    /* Iterate over keys */
    if ((ret_value = H5VL_optional(vol_obj, H5VL_MAP_SPECIFIC, dxpl_id, H5_REQUEST_NULL, &loc_params,
                                   H5VL_MAP_ITER, idx, key_mem_type_id, op, op_data)) < 0)
        HGOTO_ERROR(H5E_MAP, H5E_BADITER, ret_value, "unable to ierate over keys")

done:
    FUNC_LEAVE_API(ret_value)
} /* end H5Miterate_by_name() */

/*-------------------------------------------------------------------------
 * Function:    H5Mdelete
 *
 * Purpose:     H5Mdelete deletes a key-value pair from the Map
 *              specified by MAP_ID. KEY_MEM_TYPE_ID specifies the
 *              datatype for the provided key buffers, and if different
 *              from that used to create the Map object, the key will be
 *              internally converted to the datatype for the map object.
 *              Any further options can be specified through the property
 *              list DXPL_ID.
 *
 * Return:      SUCCEED/FAIL
 *
 *-------------------------------------------------------------------------
 */
herr_t
H5Mdelete(hid_t map_id, hid_t key_mem_type_id, const void *key, hid_t dxpl_id)
{
    H5VL_object_t *   vol_obj = NULL;
    H5VL_loc_params_t loc_params;
    herr_t            ret_value = SUCCEED; /* Return value */

    FUNC_ENTER_API(FAIL)
    H5TRACE4("e", "ii*xi", map_id, key_mem_type_id, key, dxpl_id);

    /* Check arguments */
    if (key_mem_type_id < 0)
        HGOTO_ERROR(H5E_ARGS, H5E_BADVALUE, FAIL, "invalid key memory datatype ID")

    /* Get map pointer */
    if (NULL == (vol_obj = (H5VL_object_t *)H5I_object_verify(map_id, H5I_MAP)))
        HGOTO_ERROR(H5E_ARGS, H5E_BADTYPE, FAIL, "map_id is not a map ID")

    /* Get the default dataset transfer property list if the user didn't provide one */
    if (H5P_DEFAULT == dxpl_id)
        dxpl_id = H5P_DATASET_XFER_DEFAULT;
    else if (TRUE != H5P_isa_class(dxpl_id, H5P_DATASET_XFER))
        HGOTO_ERROR(H5E_ARGS, H5E_BADTYPE, FAIL, "not xfer parms")

    /* Set DXPL for operation */
    H5CX_set_dxpl(dxpl_id);

    /* Set location struct fields */
    loc_params.type     = H5VL_OBJECT_BY_SELF;
    loc_params.obj_type = H5I_get_type(map_id);

    /* Delete the key/value pair */
    if (H5VL_optional(vol_obj, H5VL_MAP_SPECIFIC, dxpl_id, H5_REQUEST_NULL, &loc_params, H5VL_MAP_DELETE,
                      key_mem_type_id, key) < 0)
        HGOTO_ERROR(H5E_MAP, H5E_CANTSET, FAIL, "unable to delete key/value pair")

done:
    FUNC_LEAVE_API(ret_value)
} /* end H5Mdelete() */

#endif /*  H5_HAVE_MAP_API */<|MERGE_RESOLUTION|>--- conflicted
+++ resolved
@@ -205,11 +205,7 @@
     HDassert(map_vol_obj);
 
     /* Close the map */
-<<<<<<< HEAD
-    if(H5VL_optional(map_vol_obj, H5VL_MAP_CLOSE, H5P_DATASET_XFER_DEFAULT, request) < 0)
-=======
-    if (H5VL_optional(map_vol_obj, H5VL_MAP_CLOSE, H5P_DATASET_XFER_DEFAULT, H5_REQUEST_NULL) < 0)
->>>>>>> 1a6fba94
+    if (H5VL_optional(map_vol_obj, H5VL_MAP_CLOSE, H5P_DATASET_XFER_DEFAULT, request) < 0)
         HGOTO_ERROR(H5E_MAP, H5E_CLOSEERROR, FAIL, "unable to close map");
 
     /* Free the VOL object */
@@ -621,7 +617,7 @@
  *-------------------------------------------------------------------------
  */
 herr_t
-H5Mget_count(hid_t map_id, hsize_t *count/*out*/, hid_t dxpl_id)
+H5Mget_count(hid_t map_id, hsize_t *count /*out*/, hid_t dxpl_id)
 {
     H5VL_object_t *vol_obj;             /* Map structure    */
     herr_t         ret_value = SUCCEED; /* Return value         */
@@ -874,14 +870,9 @@
     loc_params.obj_type = H5I_get_type(map_id);
 
     /* Iterate over keys */
-<<<<<<< HEAD
-    if((ret_value = H5VL_optional(vol_obj, H5VL_MAP_SPECIFIC, dxpl_id, H5_REQUEST_NULL, &loc_params, H5VL_MAP_ITER, idx, key_mem_type_id, op, op_data)) < 0)
-        HGOTO_ERROR(H5E_MAP, H5E_BADITER, ret_value, "unable to iterate over keys")
-=======
     if ((ret_value = H5VL_optional(vol_obj, H5VL_MAP_SPECIFIC, dxpl_id, H5_REQUEST_NULL, &loc_params,
                                    H5VL_MAP_ITER, idx, key_mem_type_id, op, op_data)) < 0)
-        HGOTO_ERROR(H5E_MAP, H5E_BADITER, ret_value, "unable to ierate over keys")
->>>>>>> 1a6fba94
+        HGOTO_ERROR(H5E_MAP, H5E_BADITER, ret_value, "unable to iterate over keys")
 
 done:
     FUNC_LEAVE_API(ret_value)
@@ -927,12 +918,7 @@
     herr_t            ret_value = SUCCEED; /* Return value */
 
     FUNC_ENTER_API(FAIL)
-<<<<<<< HEAD
-    H5TRACE8("e", "i*s*hiMI*xii", loc_id, map_name, idx, key_mem_type_id, op,
-             op_data, dxpl_id, lapl_id);
-=======
-    H5TRACE8("e", "i*s*hix*xii", loc_id, map_name, idx, key_mem_type_id, op, op_data, dxpl_id, lapl_id);
->>>>>>> 1a6fba94
+    H5TRACE8("e", "i*s*hiMI*xii", loc_id, map_name, idx, key_mem_type_id, op, op_data, dxpl_id, lapl_id);
 
     /* Check arguments */
     if (!map_name)
