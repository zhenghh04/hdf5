/* * * * * * * * * * * * * * * * * * * * * * * * * * * * * * * * * * * * * * *
 * Copyright by The HDF Group.                                               *
 * All rights reserved.                                                      *
 *                                                                           *
 * This file is part of HDF5.  The full HDF5 copyright notice, including     *
 * terms governing use, modification, and redistribution, is contained in    *
 * the COPYING file, which can be found at the root of the source code       *
 * distribution tree, or in https://support.hdfgroup.org/ftp/HDF5/releases.  *
 * If you do not have access to either file, you may request a copy from     *
 * help@hdfgroup.org.                                                        *
 * * * * * * * * * * * * * * * * * * * * * * * * * * * * * * * * * * * * * * */

/*
 * Programmer:  Quincey Koziol
 *              Monday, February 19, 2018
 *
 * Purpose:
 *      Keep a set of "psuedo-global" information for an API call.  This
 *      general corresponds to the DXPL for the call, along with cached
 *      information from them.
 */

/****************/
/* Module Setup */
/****************/

#include "H5CXmodule.h" /* This source code file is part of the H5CX module */

/***********/
/* Headers */
/***********/
#include "H5private.h"   /* Generic Functions                    */
#include "H5CXprivate.h" /* API Contexts                         */
#include "H5Dprivate.h"  /* Datasets                             */
#include "H5Eprivate.h"  /* Error handling                       */
#include "H5FLprivate.h" /* Free Lists                           */
#include "H5Iprivate.h"  /* IDs                                  */
#include "H5Lprivate.h"  /* Links                                */
#include "H5MMprivate.h" /* Memory management                    */
#include "H5Pprivate.h"  /* Property lists                       */

/****************/
/* Local Macros */
/****************/

#ifdef H5_HAVE_THREADSAFE
/*
 * The per-thread API context. pthread_once() initializes a special
 * key that will be used by all threads to create a stack specific to
 * each thread individually. The association of contexts to threads will
 * be handled by the pthread library.
 *
 * In order for this macro to work, H5CX_get_my_context() must be preceeded
 * by "H5CX_node_t *ctx =".
 */
#define H5CX_get_my_context() H5CX__get_context()
#else /* H5_HAVE_THREADSAFE */
/*
 * The current API context.
 */
#define H5CX_get_my_context() (&H5CX_head_g)
#endif /* H5_HAVE_THREADSAFE */

/* Common macro for the retrieving the pointer to a property list */
#define H5CX_RETRIEVE_PLIST(PL, FAILVAL)                                                                     \
    /* Check if the property list is already available */                                                    \
    if (NULL == (*head)->ctx.PL)                                                                             \
        /* Get the property list pointer */                                                                  \
        if (NULL == ((*head)->ctx.PL = (H5P_genplist_t *)H5I_object((*head)->ctx.H5_GLUE(PL, _id))))         \
            HGOTO_ERROR(H5E_CONTEXT, H5E_BADTYPE, (FAILVAL), "can't get property list")

/* Common macro for the duplicated code to retrieve properties from a property list */
#define H5CX_RETRIEVE_PROP_COMMON(PL, DEF_PL, PROP_NAME, PROP_FIELD)                                         \
    /* Check for default property list */                                                                    \
    if ((*head)->ctx.H5_GLUE(PL, _id) == (DEF_PL))                                                           \
        H5MM_memcpy(&(*head)->ctx.PROP_FIELD, &H5_GLUE3(H5CX_def_, PL, _cache).PROP_FIELD,                   \
                    sizeof(H5_GLUE3(H5CX_def_, PL, _cache).PROP_FIELD));                                     \
    else {                                                                                                   \
        /* Retrieve the property list */                                                                     \
        H5CX_RETRIEVE_PLIST(PL, FAIL)                                                                        \
                                                                                                             \
        /* Get the property */                                                                               \
        if (H5P_get((*head)->ctx.PL, (PROP_NAME), &(*head)->ctx.PROP_FIELD) < 0)                             \
            HGOTO_ERROR(H5E_CONTEXT, H5E_CANTGET, FAIL, "can't retrieve value from API context")             \
    } /* end else */                                                                                         \
                                                                                                             \
    /* Mark the field as valid */                                                                            \
    (*head)->ctx.H5_GLUE(PROP_FIELD, _valid) = TRUE;

/* Macro for the duplicated code to retrieve properties from a property list */
#define H5CX_RETRIEVE_PROP_VALID(PL, DEF_PL, PROP_NAME, PROP_FIELD)                                          \
    /* Check if the value has been retrieved already */                                                      \
    if (!(*head)->ctx.H5_GLUE(PROP_FIELD, _valid)) {                                                         \
        H5CX_RETRIEVE_PROP_COMMON(PL, DEF_PL, PROP_NAME, PROP_FIELD)                                         \
    } /* end if */

#ifdef H5_HAVE_PARALLEL
/* Macro for the duplicated code to retrieve possibly set properties from a property list */
#define H5CX_RETRIEVE_PROP_VALID_SET(PL, DEF_PL, PROP_NAME, PROP_FIELD)                                      \
    /* Check if the value has been retrieved already */                                                      \
    if (!((*head)->ctx.H5_GLUE(PROP_FIELD, _valid) || (*head)->ctx.H5_GLUE(PROP_FIELD, _set))) {             \
        H5CX_RETRIEVE_PROP_COMMON(PL, DEF_PL, PROP_NAME, PROP_FIELD)                                         \
    }  /* end if */
#endif /* H5_HAVE_PARALLEL */

#if defined(H5_HAVE_PARALLEL) && defined(H5_HAVE_INSTRUMENTED_LIBRARY)
/* Macro for the duplicated code to test and set properties for a property list */
#define H5CX_TEST_SET_PROP(PROP_NAME, PROP_FIELD)                                                            \
    {                                                                                                        \
        htri_t check_prop = 0; /* Whether the property exists in the API context's DXPL */                   \
                                                                                                             \
        /* Check if property exists in DXPL */                                                               \
        if (!(*head)->ctx.H5_GLUE(PROP_FIELD, _set)) {                                                       \
            /* Retrieve the dataset transfer property list */                                                \
            H5CX_RETRIEVE_PLIST(dxpl, FAIL)                                                                  \
                                                                                                             \
            if ((check_prop = H5P_exist_plist((*head)->ctx.dxpl, PROP_NAME)) < 0)                            \
                HGOTO_ERROR(H5E_CONTEXT, H5E_CANTGET, FAIL, "error checking for property")                   \
        } /* end if */                                                                                       \
                                                                                                             \
        /* If property was already set or exists (for first set), update it */                               \
        if ((*head)->ctx.H5_GLUE(PROP_FIELD, _set) || check_prop > 0) {                                      \
            /* Cache the value for later, marking it to set in DXPL when context popped */                   \
            (*head)->ctx.PROP_FIELD                = PROP_FIELD;                                             \
            (*head)->ctx.H5_GLUE(PROP_FIELD, _set) = TRUE;                                                   \
        } /* end if */                                                                                       \
    }
#endif /* defined(H5_HAVE_PARALLEL) && defined(H5_HAVE_INSTRUMENTED_LIBRARY) */

#ifdef H5_HAVE_PARALLEL
/* Macro for the duplicated code to test and set properties for a property list */
#define H5CX_SET_PROP(PROP_NAME, PROP_FIELD)                                                                 \
    if ((*head)->ctx.H5_GLUE(PROP_FIELD, _set)) {                                                            \
        /* Retrieve the dataset transfer property list */                                                    \
        H5CX_RETRIEVE_PLIST(dxpl, NULL)                                                                      \
                                                                                                             \
        /* Set the property */                                                                               \
        if (H5P_set((*head)->ctx.dxpl, PROP_NAME, &(*head)->ctx.PROP_FIELD) < 0)                             \
            HGOTO_ERROR(H5E_CONTEXT, H5E_CANTSET, NULL, "error setting data xfer property")                  \
    }  /* end if */
#endif /* H5_HAVE_PARALLEL */

/******************/
/* Local Typedefs */
/******************/

/* Typedef for context about each API call, as it proceeds */
/* Fields in this struct are of several types:
 * - The DXPL & LAPL ID are either library default ones (from the API context
 *      initialization) or passed in from the application via an API call
 *      parameter.  The corresponding H5P_genplist_t* is just the underlying
 *      property list struct for the ID, to optimize retrieving properties
 *      from the list multiple times.
 *
 * - Internal fields, used and set only within the library, for managing the
 *      operation under way.  These do not correspond to properties in the
 *      DXPL or LAPL and can have any name.
 *
 * - Cached fields, which are not returned to the application, for managing
 *      the operation under way.  These correspond to properties in the DXPL
 *      or LAPL, and are retrieved either from the (global) cache for a
 *      default property list, or from the corresponding property in the
 *      application's (non-default) property list.  Getting / setting these
 *      properties within the library does _not_ affect the application's
 *      property list.  Note that the naming of these fields, <foo> and
 *      <foo>_valid, is important for the H5CX_RETRIEVE_PROP_VALID ahd
 *      H5CX_RETRIEVE_PROP_VALID_SET macros to work properly.
 *
 * - "Return-only"" properties that are returned to the application, mainly
 *      for sending out "introspection" information ("Why did collective I/O
 *      get broken for this operation?", "Which filters are set on the chunk I
 *      just directly read in?", etc) Setting these fields will cause the
 *      corresponding property in the property list to be set when the API
 *      context is popped, when returning from the API routine.  Note that the
 *      naming of these fields, <foo> and <foo>_set, is important for the
 *      H5CX_TEST_SET_PROP and H5CX_SET_PROP macros to work properly.
 */
typedef struct H5CX_t {
    /* DXPL */
    hid_t           dxpl_id; /* DXPL ID for API operation */
    H5P_genplist_t *dxpl;    /* Dataset Transfer Property List */

    /* LCPL */
    hid_t           lcpl_id; /* LCPL ID for API operation */
    H5P_genplist_t *lcpl;    /* Link Creation Property List */

    /* LAPL */
    hid_t           lapl_id; /* LAPL ID for API operation */
    H5P_genplist_t *lapl;    /* Link Access Property List */

    /* DCPL */
    hid_t           dcpl_id; /* DCPL ID for API operation */
    H5P_genplist_t *dcpl;    /* Dataset Creation Property List */

    /* DAPL */
    hid_t           dapl_id; /* DAPL ID for API operation */
    H5P_genplist_t *dapl;    /* Dataset Access Property List */

    /* FAPL */
    hid_t           fapl_id; /* FAPL ID for API operation */
    H5P_genplist_t *fapl;    /* File Access Property List */

    /* Internal: Object tagging info */
    haddr_t tag; /* Current object's tag (ohdr chunk #0 address) */

    /* Internal: Metadata cache info */
    H5AC_ring_t ring; /* Current metadata cache ring for entries */

#ifdef H5_HAVE_PARALLEL
    /* Internal: Parallel I/O settings */
    hbool_t      coll_metadata_read; /* Whether to use collective I/O for metadata read */
    MPI_Datatype btype;              /* MPI datatype for buffer, when using collective I/O */
    MPI_Datatype ftype;              /* MPI datatype for file, when using collective I/O */
    hbool_t      mpi_file_flushing;  /* Whether an MPI-opened file is being flushed */
    hbool_t      rank0_bcast;        /* Whether a dataset meets read-with-rank0-and-bcast requirements */
#endif /* H5_HAVE_PARALLEL */

    /* Cached DXPL properties */
    size_t    max_temp_buf;            /* Maximum temporary buffer size */
    hbool_t   max_temp_buf_valid;      /* Whether maximum temporary buffer size is valid */
    void *    tconv_buf;               /* Temporary conversion buffer (H5D_XFER_TCONV_BUF_NAME) */
    hbool_t   tconv_buf_valid;         /* Whether temporary conversion buffer is valid */
    void *    bkgr_buf;                /* Background conversion buffer (H5D_XFER_BKGR_BUF_NAME) */
    hbool_t   bkgr_buf_valid;          /* Whether background conversion buffer is valid */
    H5T_bkg_t bkgr_buf_type;           /* Background buffer type (H5D_XFER_BKGR_BUF_NAME) */
    hbool_t   bkgr_buf_type_valid;     /* Whether background buffer type is valid */
    double    btree_split_ratio[3];    /* B-tree split ratios */
    hbool_t   btree_split_ratio_valid; /* Whether B-tree split ratios are valid */
    size_t    vec_size;                /* Size of hyperslab vector (H5D_XFER_HYPER_VECTOR_SIZE_NAME) */
    hbool_t   vec_size_valid;          /* Whether hyperslab vector is valid */
#ifdef H5_HAVE_PARALLEL
    H5FD_mpio_xfer_t io_xfer_mode; /* Parallel transfer mode for this request (H5D_XFER_IO_XFER_MODE_NAME) */
    hbool_t          io_xfer_mode_valid;      /* Whether parallel transfer mode is valid */
    H5FD_mpio_collective_opt_t mpio_coll_opt; /* Parallel transfer with independent IO or collective IO with
                                                 this mode (H5D_XFER_MPIO_COLLECTIVE_OPT_NAME) */
    hbool_t mpio_coll_opt_valid;              /* Whether parallel transfer option is valid */
    H5FD_mpio_chunk_opt_t
             mpio_chunk_opt_mode;        /* Collective chunk option (H5D_XFER_MPIO_CHUNK_OPT_HARD_NAME) */
    hbool_t  mpio_chunk_opt_mode_valid;  /* Whether collective chunk option is valid */
    unsigned mpio_chunk_opt_num;         /* Collective chunk thrreshold (H5D_XFER_MPIO_CHUNK_OPT_NUM_NAME) */
    hbool_t  mpio_chunk_opt_num_valid;   /* Whether collective chunk threshold is valid */
    unsigned mpio_chunk_opt_ratio;       /* Collective chunk ratio (H5D_XFER_MPIO_CHUNK_OPT_RATIO_NAME) */
    hbool_t  mpio_chunk_opt_ratio_valid; /* Whether collective chunk ratio is valid */
#endif /* H5_HAVE_PARALLEL */
    H5Z_EDC_t             err_detect;           /* Error detection info (H5D_XFER_EDC_NAME) */
    hbool_t               err_detect_valid;     /* Whether error detection info is valid */
    H5Z_cb_t              filter_cb;            /* Filter callback function (H5D_XFER_FILTER_CB_NAME) */
    hbool_t               filter_cb_valid;      /* Whether filter callback function is valid */
    H5Z_data_xform_t *    data_transform;       /* Data transform info (H5D_XFER_XFORM_NAME) */
    hbool_t               data_transform_valid; /* Whether data transform info is valid */
    H5T_vlen_alloc_info_t vl_alloc_info;        /* VL datatype alloc info (H5D_XFER_VLEN_*_NAME) */
    hbool_t               vl_alloc_info_valid;  /* Whether VL datatype alloc info is valid */
    H5T_conv_cb_t         dt_conv_cb;           /* Datatype conversion struct (H5D_XFER_CONV_CB_NAME) */
    hbool_t               dt_conv_cb_valid;     /* Whether datatype conversion struct is valid */

    /* Return-only DXPL properties to return to application */
#ifdef H5_HAVE_PARALLEL
    H5D_mpio_actual_chunk_opt_mode_t mpio_actual_chunk_opt; /* Chunk optimization mode used for parallel I/O
                                                               (H5D_MPIO_ACTUAL_CHUNK_OPT_MODE_NAME) */
    hbool_t mpio_actual_chunk_opt_set; /* Whether chunk optimization mode used for parallel I/O is set */
    H5D_mpio_actual_io_mode_t
             mpio_actual_io_mode; /* Actual I/O mode used for parallel I/O (H5D_MPIO_ACTUAL_IO_MODE_NAME) */
    hbool_t  mpio_actual_io_mode_set;        /* Whether actual I/O mode used for parallel I/O is set */
    uint32_t mpio_local_no_coll_cause;       /* Local reason for breaking collective I/O
                                                (H5D_MPIO_LOCAL_NO_COLLECTIVE_CAUSE_NAME) */
    hbool_t  mpio_local_no_coll_cause_set;   /* Whether local reason for breaking collective I/O is set */
    hbool_t  mpio_local_no_coll_cause_valid; /* Whether local reason for breaking collective I/O is valid */
    uint32_t mpio_global_no_coll_cause;      /* Global reason for breaking collective I/O
                                                (H5D_MPIO_GLOBAL_NO_COLLECTIVE_CAUSE_NAME) */
    hbool_t mpio_global_no_coll_cause_set;   /* Whether global reason for breaking collective I/O is set */
    hbool_t mpio_global_no_coll_cause_valid; /* Whether global reason for breaking collective I/O is valid */
#ifdef H5_HAVE_INSTRUMENTED_LIBRARY
    int mpio_coll_chunk_link_hard; /* Instrumented "collective chunk link hard" value
                                      (H5D_XFER_COLL_CHUNK_LINK_HARD_NAME) */
    hbool_t
        mpio_coll_chunk_link_hard_set; /* Whether instrumented "collective chunk link hard" value is set */
    int mpio_coll_chunk_multi_hard;    /* Instrumented "collective chunk multi hard" value
                                          (H5D_XFER_COLL_CHUNK_MULTI_HARD_NAME) */
    hbool_t
        mpio_coll_chunk_multi_hard_set; /* Whether instrumented "collective chunk multi hard" value is set */
    int mpio_coll_chunk_link_num_true;  /* Instrumented "collective chunk link num true" value
                                           (H5D_XFER_COLL_CHUNK_LINK_NUM_TRUE_NAME) */
    hbool_t mpio_coll_chunk_link_num_true_set;  /* Whether instrumented "collective chunk link num true" value
                                                   is set */
    int mpio_coll_chunk_link_num_false;         /* Instrumented "collective chunk link num false" value
                                                   (H5D_XFER_COLL_CHUNK_LINK_NUM_FALSE_NAME) */
    hbool_t mpio_coll_chunk_link_num_false_set; /* Whether instrumented "collective chunk link num false"
                                                   value is set */
    int mpio_coll_chunk_multi_ratio_coll;       /* Instrumented "collective chunk multi ratio coll" value
                                                   (H5D_XFER_COLL_CHUNK_MULTI_RATIO_COLL_NAME) */
    hbool_t mpio_coll_chunk_multi_ratio_coll_set; /* Whether instrumented "collective chunk multi ratio coll"
                                                     value is set */
    int mpio_coll_chunk_multi_ratio_ind;          /* Instrumented "collective chunk multi ratio ind" value
                                                     (H5D_XFER_COLL_CHUNK_MULTI_RATIO_IND_NAME) */
    hbool_t mpio_coll_chunk_multi_ratio_ind_set;  /* Whether instrumented "collective chunk multi ratio ind"
                                                     value is set */
    hbool_t mpio_coll_rank0_bcast;                /* Instrumented "collective chunk multi ratio ind" value
                                                     (H5D_XFER_COLL_CHUNK_MULTI_RATIO_IND_NAME) */
    hbool_t
        mpio_coll_rank0_bcast_set; /* Whether instrumented "collective chunk multi ratio ind" value is set */
#endif /* H5_HAVE_INSTRUMENTED_LIBRARY */
#endif /* H5_HAVE_PARALLEL */

    /* Cached LCPL properties */
    H5T_cset_t encoding;                 /* Link name character encoding */
    hbool_t    encoding_valid;           /* Whether link name character encoding is valid */
    unsigned   intermediate_group;       /* Whether to create intermediate groups */
    hbool_t    intermediate_group_valid; /* Whether create intermediate group flag is valid */

    /* Cached LAPL properties */
    size_t  nlinks;       /* Number of soft / UD links to traverse (H5L_ACS_NLINKS_NAME) */
    hbool_t nlinks_valid; /* Whether number of soft / UD links to traverse is valid */

    /* Cached DCPL properties */
    hbool_t do_min_dset_ohdr;       /* Whether to minimize dataset object header */
    hbool_t do_min_dset_ohdr_valid; /* Whether minimize dataset object header flag is valid */
    uint8_t ohdr_flags;             /* Object header flags */
    hbool_t ohdr_flags_valid;       /* Whether the object headers flags are valid */

    /* Cached DAPL properties */
    const char *extfile_prefix;       /* Prefix for external file                      */
    hbool_t     extfile_prefix_valid; /* Whether the prefix for external file is valid */
    const char *vds_prefix;           /* Prefix for VDS                                */
    hbool_t     vds_prefix_valid;     /* Whether the prefix for VDS is valid           */

    /* Cached FAPL properties */
    H5F_libver_t low_bound;        /* low_bound property for H5Pset_libver_bounds() */
    hbool_t      low_bound_valid;  /* Whether low_bound property is valid */
    H5F_libver_t high_bound;       /* high_bound property for H5Pset_libver_bounds */
    hbool_t      high_bound_valid; /* Whether high_bound property is valid */

    /* Cached VOL settings */
    H5VL_connector_prop_t vol_connector_prop; /* Property for VOL connector ID & info */
    hbool_t vol_connector_prop_valid;         /* Whether property for VOL connector ID & info is valid */
    void *  vol_wrap_ctx;                     /* VOL connector's "wrap context" for creating IDs */
    hbool_t vol_wrap_ctx_valid; /* Whether VOL connector's "wrap context" for creating IDs is valid */
} H5CX_t;

/* Typedef for nodes on the API context stack */
/* Each entry into the library through an API routine invokes H5CX_push()
 * in a FUNC_ENTER_API* macro, which pushes an H5CX_node_t on the API
 * context [thread-local] stack, after initializing it with default values
 * in H5CX__push_common().
 */
typedef struct H5CX_node_t {
    H5CX_t              ctx;  /* Context for current API call */
    struct H5CX_node_t *next; /* Pointer to previous context, on stack */
} H5CX_node_t;

/* Typedef for cached default dataset transfer property list information */
/* This is initialized to the values in the default DXPL during package
 * initialization and then remains constant for the rest of the library's
 * operation.  When a field in H5CX_t is retrieved from an API context that
 * uses a default DXPL, this value is copied instead of spending time looking
 * up the property in the DXPL.
 */
typedef struct H5CX_dxpl_cache_t {
    size_t    max_temp_buf;         /* Maximum temporary buffer size (H5D_XFER_MAX_TEMP_BUF_NAME) */
    void *    tconv_buf;            /* Temporary conversion buffer (H5D_XFER_TCONV_BUF_NAME) */
    void *    bkgr_buf;             /* Background conversion buffer (H5D_XFER_BKGR_BUF_NAME) */
    H5T_bkg_t bkgr_buf_type;        /* Background buffer type (H5D_XFER_BKGR_BUF_NAME) */
    double    btree_split_ratio[3]; /* B-tree split ratios (H5D_XFER_BTREE_SPLIT_RATIO_NAME) */
    size_t    vec_size;             /* Size of hyperslab vector (H5D_XFER_HYPER_VECTOR_SIZE_NAME) */
#ifdef H5_HAVE_PARALLEL
    H5FD_mpio_xfer_t io_xfer_mode; /* Parallel transfer mode for this request (H5D_XFER_IO_XFER_MODE_NAME) */
    H5FD_mpio_collective_opt_t mpio_coll_opt; /* Parallel transfer with independent IO or collective IO with
                                                 this mode (H5D_XFER_MPIO_COLLECTIVE_OPT_NAME) */
    uint32_t mpio_local_no_coll_cause;        /* Local reason for breaking collective I/O
                                                 (H5D_MPIO_LOCAL_NO_COLLECTIVE_CAUSE_NAME) */
    uint32_t mpio_global_no_coll_cause;       /* Global reason for breaking collective I/O
                                                 (H5D_MPIO_GLOBAL_NO_COLLECTIVE_CAUSE_NAME) */
    H5FD_mpio_chunk_opt_t
<<<<<<< HEAD
             mpio_chunk_opt_mode;  /* Collective chunk option (H5D_XFER_MPIO_CHUNK_OPT_HARD_NAME) */
    unsigned mpio_chunk_opt_num;   /* Collective chunk thrreshold (H5D_XFER_MPIO_CHUNK_OPT_NUM_NAME) */
    unsigned mpio_chunk_opt_ratio; /* Collective chunk ratio (H5D_XFER_MPIO_CHUNK_OPT_RATIO_NAME) */
=======
             mpio_chunk_opt_mode;         /* Collective chunk option (H5D_XFER_MPIO_CHUNK_OPT_HARD_NAME) */
    unsigned mpio_chunk_opt_num;          /* Collective chunk thrreshold (H5D_XFER_MPIO_CHUNK_OPT_NUM_NAME) */
    unsigned mpio_chunk_opt_ratio;        /* Collective chunk ratio (H5D_XFER_MPIO_CHUNK_OPT_RATIO_NAME) */
>>>>>>> 5ff09ae9
#endif /* H5_HAVE_PARALLEL */
    H5Z_EDC_t             err_detect;     /* Error detection info (H5D_XFER_EDC_NAME) */
    H5Z_cb_t              filter_cb;      /* Filter callback function (H5D_XFER_FILTER_CB_NAME) */
    H5Z_data_xform_t *    data_transform; /* Data transform info (H5D_XFER_XFORM_NAME) */
    H5T_vlen_alloc_info_t vl_alloc_info;  /* VL datatype alloc info (H5D_XFER_VLEN_*_NAME) */
    H5T_conv_cb_t         dt_conv_cb;     /* Datatype conversion struct (H5D_XFER_CONV_CB_NAME) */
} H5CX_dxpl_cache_t;

/* Typedef for cached default link creation property list information */
/* (Same as the cached DXPL struct, above, except for the default LCPL) */
typedef struct H5CX_lcpl_cache_t {
    H5T_cset_t encoding;           /* Link name character encoding */
    unsigned   intermediate_group; /* Whether to create intermediate groups  */
} H5CX_lcpl_cache_t;

/* Typedef for cached default link access property list information */
/* (Same as the cached DXPL struct, above, except for the default LAPL) */
typedef struct H5CX_lapl_cache_t {
    size_t nlinks; /* Number of soft / UD links to traverse (H5L_ACS_NLINKS_NAME) */
} H5CX_lapl_cache_t;

/* Typedef for cached default dataset creation property list information */
/* (Same as the cached DXPL struct, above, except for the default DCPL) */
typedef struct H5CX_dcpl_cache_t {
    hbool_t do_min_dset_ohdr; /* Whether to minimize dataset object header */
    uint8_t ohdr_flags;       /* Object header flags */
} H5CX_dcpl_cache_t;

/* Typedef for cached default dataset access property list information */
/* (Same as the cached DXPL struct, above, except for the default DXPL) */
typedef struct H5CX_dapl_cache_t {
    const char *extfile_prefix; /* Prefix for external file */
    const char *vds_prefix;     /* Prefix for VDS           */
} H5CX_dapl_cache_t;

/* Typedef for cached default file access property list information */
/* (Same as the cached DXPL struct, above, except for the default DCPL) */
typedef struct H5CX_fapl_cache_t {
    H5F_libver_t low_bound;  /* low_bound property for H5Pset_libver_bounds() */
    H5F_libver_t high_bound; /* high_bound property for H5Pset_libver_bounds */
} H5CX_fapl_cache_t;

/********************/
/* Local Prototypes */
/********************/
#ifdef H5_HAVE_THREADSAFE
static H5CX_node_t **H5CX__get_context(void);
#endif /* H5_HAVE_THREADSAFE */
static void         H5CX__push_common(H5CX_node_t *cnode);
static H5CX_node_t *H5CX__pop_common(hbool_t update_dxpl_props);

/*********************/
/* Package Variables */
/*********************/

/* Package initialization variable */
hbool_t H5_PKG_INIT_VAR = FALSE;

/*******************/
/* Local Variables */
/*******************/

#ifndef H5_HAVE_THREADSAFE
static H5CX_node_t *H5CX_head_g = NULL; /* Pointer to head of context stack */
#endif /* H5_HAVE_THREADSAFE */

/* Define a "default" dataset transfer property list cache structure to use for default DXPLs */
static H5CX_dxpl_cache_t H5CX_def_dxpl_cache;

/* Define a "default" link creation property list cache structure to use for default LCPLs */
static H5CX_lcpl_cache_t H5CX_def_lcpl_cache;

/* Define a "default" link access property list cache structure to use for default LAPLs */
static H5CX_lapl_cache_t H5CX_def_lapl_cache;

/* Define a "default" dataset creation property list cache structure to use for default DCPLs */
static H5CX_dcpl_cache_t H5CX_def_dcpl_cache;

/* Define a "default" dataset access property list cache structure to use for default DAPLs */
static H5CX_dapl_cache_t H5CX_def_dapl_cache;

/* Define a "default" file access property list cache structure to use for default FAPLs */
static H5CX_fapl_cache_t H5CX_def_fapl_cache;

/* Declare a static free list to manage H5CX_node_t structs */
H5FL_DEFINE_STATIC(H5CX_node_t);

/* Declare a static free list to manage H5CX_state_t structs */
H5FL_DEFINE_STATIC(H5CX_state_t);

/*--------------------------------------------------------------------------
NAME
    H5CX__init_package -- Initialize interface-specific information
USAGE
    herr_t H5CX__init_package()
RETURNS
    Non-negative on success/Negative on failure
DESCRIPTION
    Initializes any interface-specific data or routines.
--------------------------------------------------------------------------*/
herr_t
H5CX__init_package(void)
{
    H5P_genplist_t *dx_plist;            /* Data transfer property list */
    H5P_genplist_t *lc_plist;            /* Link creation property list */
    H5P_genplist_t *la_plist;            /* Link access property list */
    H5P_genplist_t *dc_plist;            /* Dataset creation property list */
    H5P_genplist_t *da_plist;            /* Dataset access property list */
    H5P_genplist_t *fa_plist;            /* File access property list */
    herr_t          ret_value = SUCCEED; /* Return value */

    FUNC_ENTER_STATIC

    /* Reset the "default DXPL cache" information */
    HDmemset(&H5CX_def_dxpl_cache, 0, sizeof(H5CX_dxpl_cache_t));

    /* Get the default DXPL cache information */

    /* Get the default dataset transfer property list */
    if (NULL == (dx_plist = (H5P_genplist_t *)H5I_object(H5P_DATASET_XFER_DEFAULT)))
        HGOTO_ERROR(H5E_CONTEXT, H5E_BADTYPE, FAIL, "not a dataset transfer property list")

    /* Get B-tree split ratios */
    if (H5P_get(dx_plist, H5D_XFER_BTREE_SPLIT_RATIO_NAME, &H5CX_def_dxpl_cache.btree_split_ratio) < 0)
        HGOTO_ERROR(H5E_CONTEXT, H5E_CANTGET, FAIL, "Can't retrieve B-tree split ratios")

    /* Get maximum temporary buffer size value */
    if (H5P_get(dx_plist, H5D_XFER_MAX_TEMP_BUF_NAME, &H5CX_def_dxpl_cache.max_temp_buf) < 0)
        HGOTO_ERROR(H5E_CONTEXT, H5E_CANTGET, FAIL, "Can't retrieve maximum temporary buffer size")

    /* Get temporary buffer pointer */
    if (H5P_get(dx_plist, H5D_XFER_TCONV_BUF_NAME, &H5CX_def_dxpl_cache.tconv_buf) < 0)
        HGOTO_ERROR(H5E_CONTEXT, H5E_CANTGET, FAIL, "Can't retrieve temporary buffer pointer")

    /* Get background buffer pointer */
    if (H5P_get(dx_plist, H5D_XFER_BKGR_BUF_NAME, &H5CX_def_dxpl_cache.bkgr_buf) < 0)
        HGOTO_ERROR(H5E_CONTEXT, H5E_CANTGET, FAIL, "Can't retrieve background buffer pointer")

    /* Get background buffer type */
    if (H5P_get(dx_plist, H5D_XFER_BKGR_BUF_TYPE_NAME, &H5CX_def_dxpl_cache.bkgr_buf_type) < 0)
        HGOTO_ERROR(H5E_CONTEXT, H5E_CANTGET, FAIL, "Can't retrieve background buffer type")

    /* Get I/O vector size */
    if (H5P_get(dx_plist, H5D_XFER_HYPER_VECTOR_SIZE_NAME, &H5CX_def_dxpl_cache.vec_size) < 0)
        HGOTO_ERROR(H5E_CONTEXT, H5E_CANTGET, FAIL, "Can't retrieve I/O vector size")

#ifdef H5_HAVE_PARALLEL
    /* Collect Parallel I/O information for possible later use */
    if (H5P_get(dx_plist, H5D_XFER_IO_XFER_MODE_NAME, &H5CX_def_dxpl_cache.io_xfer_mode) < 0)
        HGOTO_ERROR(H5E_CONTEXT, H5E_CANTGET, FAIL, "Can't retrieve parallel transfer method")
    if (H5P_get(dx_plist, H5D_XFER_MPIO_COLLECTIVE_OPT_NAME, &H5CX_def_dxpl_cache.mpio_coll_opt) < 0)
        HGOTO_ERROR(H5E_CONTEXT, H5E_CANTGET, FAIL, "Can't retrieve collective transfer option")
    if (H5P_get(dx_plist, H5D_XFER_MPIO_CHUNK_OPT_HARD_NAME, &H5CX_def_dxpl_cache.mpio_chunk_opt_mode) < 0)
        HGOTO_ERROR(H5E_CONTEXT, H5E_CANTGET, FAIL, "Can't retrieve chunk optimization option")
    if (H5P_get(dx_plist, H5D_XFER_MPIO_CHUNK_OPT_NUM_NAME, &H5CX_def_dxpl_cache.mpio_chunk_opt_num) < 0)
        HGOTO_ERROR(H5E_CONTEXT, H5E_CANTGET, FAIL, "Can't retrieve chunk optimization threshold")
    if (H5P_get(dx_plist, H5D_XFER_MPIO_CHUNK_OPT_RATIO_NAME, &H5CX_def_dxpl_cache.mpio_chunk_opt_ratio) < 0)
        HGOTO_ERROR(H5E_CONTEXT, H5E_CANTGET, FAIL, "Can't retrieve chunk optimization ratio")

    /* Get the local & global reasons for breaking collective I/O values */
    if (H5P_get(dx_plist, H5D_MPIO_LOCAL_NO_COLLECTIVE_CAUSE_NAME,
                &H5CX_def_dxpl_cache.mpio_local_no_coll_cause) < 0)
        HGOTO_ERROR(H5E_CONTEXT, H5E_CANTGET, FAIL, "Can't retrieve local cause for breaking collective I/O")
    if (H5P_get(dx_plist, H5D_MPIO_GLOBAL_NO_COLLECTIVE_CAUSE_NAME,
                &H5CX_def_dxpl_cache.mpio_global_no_coll_cause) < 0)
        HGOTO_ERROR(H5E_CONTEXT, H5E_CANTGET, FAIL, "Can't retrieve global cause for breaking collective I/O")
#endif /* H5_HAVE_PARALLEL */

    /* Get error detection properties */
    if (H5P_get(dx_plist, H5D_XFER_EDC_NAME, &H5CX_def_dxpl_cache.err_detect) < 0)
        HGOTO_ERROR(H5E_CONTEXT, H5E_CANTGET, FAIL, "Can't retrieve error detection info")

    /* Get filter callback function */
    if (H5P_get(dx_plist, H5D_XFER_FILTER_CB_NAME, &H5CX_def_dxpl_cache.filter_cb) < 0)
        HGOTO_ERROR(H5E_CONTEXT, H5E_CANTGET, FAIL, "Can't retrieve filter callback function")

    /* Look at the data transform property */
    /* (Note: 'peek', not 'get' - if this turns out to be a problem, we may need
     *          to copy it and free this in the H5CX terminate routine. -QAK)
     */
    if (H5P_peek(dx_plist, H5D_XFER_XFORM_NAME, &H5CX_def_dxpl_cache.data_transform) < 0)
        HGOTO_ERROR(H5E_CONTEXT, H5E_CANTGET, FAIL, "Can't retrieve data transform info")

    /* Get VL datatype alloc info */
    if (H5P_get(dx_plist, H5D_XFER_VLEN_ALLOC_NAME, &H5CX_def_dxpl_cache.vl_alloc_info.alloc_func) < 0)
        HGOTO_ERROR(H5E_CONTEXT, H5E_CANTGET, FAIL, "Can't retrieve VL datatype alloc info")
    if (H5P_get(dx_plist, H5D_XFER_VLEN_ALLOC_INFO_NAME, &H5CX_def_dxpl_cache.vl_alloc_info.alloc_info) < 0)
        HGOTO_ERROR(H5E_CONTEXT, H5E_CANTGET, FAIL, "Can't retrieve VL datatype alloc info")
    if (H5P_get(dx_plist, H5D_XFER_VLEN_FREE_NAME, &H5CX_def_dxpl_cache.vl_alloc_info.free_func) < 0)
        HGOTO_ERROR(H5E_CONTEXT, H5E_CANTGET, FAIL, "Can't retrieve VL datatype alloc info")
    if (H5P_get(dx_plist, H5D_XFER_VLEN_FREE_INFO_NAME, &H5CX_def_dxpl_cache.vl_alloc_info.free_info) < 0)
        HGOTO_ERROR(H5E_CONTEXT, H5E_CANTGET, FAIL, "Can't retrieve VL datatype alloc info")

    /* Get datatype conversion struct */
    if (H5P_get(dx_plist, H5D_XFER_CONV_CB_NAME, &H5CX_def_dxpl_cache.dt_conv_cb) < 0)
        HGOTO_ERROR(H5E_CONTEXT, H5E_CANTGET, FAIL, "Can't retrieve datatype conversion exception callback")

    /* Reset the "default LCPL cache" information */
    HDmemset(&H5CX_def_lcpl_cache, 0, sizeof(H5CX_lcpl_cache_t));

    /* Get the default LCPL cache information */

    /* Get the default link creation property list */
    if (NULL == (lc_plist = (H5P_genplist_t *)H5I_object(H5P_LINK_CREATE_DEFAULT)))
        HGOTO_ERROR(H5E_CONTEXT, H5E_BADTYPE, FAIL, "not a link creation property list")

    /* Get link name character encoding */
    if (H5P_get(lc_plist, H5P_STRCRT_CHAR_ENCODING_NAME, &H5CX_def_lcpl_cache.encoding) < 0)
        HGOTO_ERROR(H5E_CONTEXT, H5E_CANTGET, FAIL, "Can't retrieve link name encoding")

    /* Get flag whether to create intermediate groups */
    if (H5P_get(lc_plist, H5L_CRT_INTERMEDIATE_GROUP_NAME, &H5CX_def_lcpl_cache.intermediate_group) < 0)
        HGOTO_ERROR(H5E_CONTEXT, H5E_CANTGET, FAIL, "Can't retrieve intermediate group creation flag")

    /* Reset the "default LAPL cache" information */
    HDmemset(&H5CX_def_lapl_cache, 0, sizeof(H5CX_lapl_cache_t));

    /* Get the default LAPL cache information */

    /* Get the default link access property list */
    if (NULL == (la_plist = (H5P_genplist_t *)H5I_object(H5P_LINK_ACCESS_DEFAULT)))
        HGOTO_ERROR(H5E_CONTEXT, H5E_BADTYPE, FAIL, "not a link access property list")

    /* Get number of soft / UD links to traverse */
    if (H5P_get(la_plist, H5L_ACS_NLINKS_NAME, &H5CX_def_lapl_cache.nlinks) < 0)
        HGOTO_ERROR(H5E_CONTEXT, H5E_CANTGET, FAIL, "Can't retrieve number of soft / UD links to traverse")

    /* Reset the "default DCPL cache" information */
    HDmemset(&H5CX_def_dcpl_cache, 0, sizeof(H5CX_dcpl_cache_t));

    /* Get the default DCPL cache information */

    /* Get the default dataset creation property list */
    if (NULL == (dc_plist = (H5P_genplist_t *)H5I_object(H5P_DATASET_CREATE_DEFAULT)))
        HGOTO_ERROR(H5E_CONTEXT, H5E_BADTYPE, FAIL, "not a dataset create property list")

    /* Get flag to indicate whether to minimize dataset object header */
    if (H5P_get(dc_plist, H5D_CRT_MIN_DSET_HDR_SIZE_NAME, &H5CX_def_dcpl_cache.do_min_dset_ohdr) < 0)
        HGOTO_ERROR(H5E_CONTEXT, H5E_CANTGET, FAIL, "Can't retrieve dataset minimize flag")

    /* Get object header flags */
    if (H5P_get(dc_plist, H5O_CRT_OHDR_FLAGS_NAME, &H5CX_def_dcpl_cache.ohdr_flags) < 0)
        HGOTO_ERROR(H5E_CONTEXT, H5E_CANTGET, FAIL, "Can't retrieve object header flags")

    /* Reset the "default DAPL cache" information */
    HDmemset(&H5CX_def_dapl_cache, 0, sizeof(H5CX_dapl_cache_t));

    /* Get the default DAPL cache information */

    /* Get the default dataset access property list */
    if (NULL == (da_plist = (H5P_genplist_t *)H5I_object(H5P_DATASET_ACCESS_DEFAULT)))
        HGOTO_ERROR(H5E_CONTEXT, H5E_BADTYPE, FAIL, "not a dataset create property list")

    /* Get the prefix for the external file */
    if (H5P_peek(da_plist, H5D_ACS_EFILE_PREFIX_NAME, &H5CX_def_dapl_cache.extfile_prefix) < 0)
        HGOTO_ERROR(H5E_CONTEXT, H5E_CANTGET, FAIL, "Can't retrieve prefix for external file")

    /* Get the prefix for the VDS file */
    if (H5P_peek(da_plist, H5D_ACS_VDS_PREFIX_NAME, &H5CX_def_dapl_cache.vds_prefix) < 0)
        HGOTO_ERROR(H5E_CONTEXT, H5E_CANTGET, FAIL, "Can't retrieve prefix for VDS")

    /* Reset the "default FAPL cache" information */
    HDmemset(&H5CX_def_fapl_cache, 0, sizeof(H5CX_fapl_cache_t));

    /* Get the default FAPL cache information */

    /* Get the default file access property list */
    if (NULL == (fa_plist = (H5P_genplist_t *)H5I_object(H5P_FILE_ACCESS_DEFAULT)))
        HGOTO_ERROR(H5E_CONTEXT, H5E_BADTYPE, FAIL, "not a dataset create property list")

    /* Get low_bound */
    if (H5P_get(fa_plist, H5F_ACS_LIBVER_LOW_BOUND_NAME, &H5CX_def_fapl_cache.low_bound) < 0)
        HGOTO_ERROR(H5E_CONTEXT, H5E_CANTGET, FAIL, "Can't retrieve dataset minimize flag")

    if (H5P_get(fa_plist, H5F_ACS_LIBVER_HIGH_BOUND_NAME, &H5CX_def_fapl_cache.high_bound) < 0)
        HGOTO_ERROR(H5E_CONTEXT, H5E_CANTGET, FAIL, "Can't retrieve dataset minimize flag")

done:
    FUNC_LEAVE_NOAPI(ret_value)
} /* end H5CX__init_package() */

/*-------------------------------------------------------------------------
 * Function: H5CX_term_package
 *
 * Purpose:  Terminate this interface.
 *
 * Return:   Success:    Positive if anything was done that might
 *                affect other interfaces; zero otherwise.
 *            Failure:    Negative.
 *
 * Programmer:  Quincey Koziol
 *              Februrary 22, 2018
 *
 *-------------------------------------------------------------------------
 */
int
H5CX_term_package(void)
{
    FUNC_ENTER_NOAPI_NOINIT_NOERR

    if (H5_PKG_INIT_VAR) {
        H5CX_node_t *cnode; /* Context node */

        /* Pop the top context node from the stack */
        /* (Can't check for errors, as rest of library is shut down) */
        cnode = H5CX__pop_common(FALSE);

        /* Free the context node */
        /* (Allocated with HDmalloc() in H5CX_push_special() ) */
        HDfree(cnode);

#ifndef H5_HAVE_THREADSAFE
        H5CX_head_g = NULL;
#endif /* H5_HAVE_THREADSAFE */

        H5_PKG_INIT_VAR = FALSE;
    } /* end if */

    FUNC_LEAVE_NOAPI(0)
} /* end H5CX_term_package() */

#ifdef H5_HAVE_THREADSAFE
/*-------------------------------------------------------------------------
 * Function:	H5CX__get_context
 *
 * Purpose:	Support function for H5CX_get_my_context() to initialize and
 *              acquire per-thread API context stack.
 *
 * Return:	Success: Non-NULL pointer to head pointer of API context stack for thread
 *		Failure: NULL
 *
 * Programmer:	Quincey Koziol
 *              March 12, 2018
 *
 *-------------------------------------------------------------------------
 */
static H5CX_node_t **
H5CX__get_context(void)
{
    H5CX_node_t **ctx = NULL;

    FUNC_ENTER_STATIC_NOERR

    ctx = (H5CX_node_t **)H5TS_get_thread_local_value(H5TS_apictx_key_g);

    if (!ctx) {
        /* No associated value with current thread - create one */
#ifdef H5_HAVE_WIN_THREADS
        /* Win32 has to use LocalAlloc to match the LocalFree in DllMain */
        ctx = (H5CX_node_t **)LocalAlloc(LPTR, sizeof(H5CX_node_t *));
#else
        /* Use HDmalloc here since this has to match the HDfree in the
         * destructor and we want to avoid the codestack there.
         */
        ctx = (H5CX_node_t **)HDmalloc(sizeof(H5CX_node_t *));
#endif /* H5_HAVE_WIN_THREADS */
        HDassert(ctx);

        /* Reset the thread-specific info */
        *ctx = NULL;

        /* (It's not necessary to release this in this API, it is
         *      released by the "key destructor" set up in the H5TS
         *      routines.  See calls to pthread_key_create() in H5TS.c -QAK)
         */
        H5TS_set_thread_local_value(H5TS_apictx_key_g, (void *)ctx);
    } /* end if */

    /* Set return value */
    FUNC_LEAVE_NOAPI(ctx)
} /* end H5CX__get_context() */
#endif /* H5_HAVE_THREADSAFE */

/*-------------------------------------------------------------------------
 * Function:    H5CX__push_common
 *
 * Purpose:     Internal routine to push a context for an API call.
 *
 * Return:      Non-negative on success / Negative on failure
 *
 * Programmer:  Quincey Koziol
 *              Februrary 22, 2018
 *
 *-------------------------------------------------------------------------
 */
static void
H5CX__push_common(H5CX_node_t *cnode)
{
    H5CX_node_t **head =
        H5CX_get_my_context(); /* Get the pointer to the head of the API context, for this thread */

    FUNC_ENTER_STATIC_NOERR

    /* Sanity check */
    HDassert(cnode);

    /* Set non-zero context info */
    cnode->ctx.dxpl_id = H5P_DATASET_XFER_DEFAULT;
    cnode->ctx.dcpl_id = H5P_DATASET_CREATE_DEFAULT;
    cnode->ctx.dapl_id = H5P_DATASET_ACCESS_DEFAULT;
    cnode->ctx.lcpl_id = H5P_LINK_CREATE_DEFAULT;
    cnode->ctx.lapl_id = H5P_LINK_ACCESS_DEFAULT;
    cnode->ctx.fapl_id = H5P_FILE_ACCESS_DEFAULT;
    cnode->ctx.tag     = H5AC__INVALID_TAG;
    cnode->ctx.ring    = H5AC_RING_USER;

    /* Push context node onto stack */
    cnode->next = *head;
    *head       = cnode;

    FUNC_LEAVE_NOAPI_VOID
} /* end H5CX__push_common() */

/*-------------------------------------------------------------------------
 * Function:    H5CX_push
 *
 * Purpose:     Pushes a context for an API call.
 *
 * Return:      Non-negative on success / Negative on failure
 *
 * Programmer:  Quincey Koziol
 *              Februrary 19, 2018
 *
 *-------------------------------------------------------------------------
 */
herr_t
H5CX_push(void)
{
    H5CX_node_t *cnode     = NULL;    /* Context node */
    herr_t       ret_value = SUCCEED; /* Return value */

    FUNC_ENTER_NOAPI(FAIL)

    /* Allocate & clear API context node */
    if (NULL == (cnode = H5FL_CALLOC(H5CX_node_t)))
        HGOTO_ERROR(H5E_CONTEXT, H5E_CANTALLOC, FAIL, "unable to allocate new struct")

    /* Set context info */
    H5CX__push_common(cnode);

done:
    FUNC_LEAVE_NOAPI(ret_value)
} /* end H5CX_push() */

/*-------------------------------------------------------------------------
 * Function:    H5CX_push_special
 *
 * Purpose:     Pushes a context for an API call, without using library routines.
 *
 * Note:	This should only be called in special circumstances, like H5close.
 *
 * Return:      <none>
 *
 * Programmer:  Quincey Koziol
 *              Februrary 22, 2018
 *
 *-------------------------------------------------------------------------
 */
void
H5CX_push_special(void)
{
    H5CX_node_t *cnode; /* Context node */

    FUNC_ENTER_NOAPI_NOINIT_NOERR

    /* Allocate & clear API context node, without using library API routines */
    cnode = (H5CX_node_t *)HDcalloc(1, sizeof(H5CX_node_t));
    HDassert(cnode);

    /* Set context info */
    H5CX__push_common(cnode);

    FUNC_LEAVE_NOAPI_VOID
} /* end H5CX_push_special() */

/*-------------------------------------------------------------------------
 * Function:    H5CX_retrieve_state
 *
 * Purpose:     Retrieve the state of an API context, for later resumption.
 *
 * Note:	This routine _only_ tracks the state of API context information
 *		set before the VOL callback is invoked, not values that are
 *		set internal to the library.  It's main purpose is to provide
 *		API context state to VOL connectors.
 *
 * Return:      Non-negative on success / Negative on failure
 *
 * Programmer:  Quincey Koziol
 *              January 8, 2019
 *
 *-------------------------------------------------------------------------
 */
herr_t
H5CX_retrieve_state(H5CX_state_t **api_state)
{
    H5CX_node_t **head =
        H5CX_get_my_context();  /* Get the pointer to the head of the API context, for this thread */
    herr_t ret_value = SUCCEED; /* Return value */

    FUNC_ENTER_NOAPI(FAIL)

    /* Sanity check */
    HDassert(head && *head);
    HDassert(api_state);

    /* Allocate & clear API context state */
    if (NULL == (*api_state = H5FL_CALLOC(H5CX_state_t)))
        HGOTO_ERROR(H5E_CONTEXT, H5E_CANTALLOC, FAIL, "unable to allocate new API context state")

    /* Check for non-default DCPL */
    if (H5P_DATASET_CREATE_DEFAULT != (*head)->ctx.dcpl_id) {
        /* Retrieve the DCPL property list */
        H5CX_RETRIEVE_PLIST(dcpl, FAIL)

        /* Copy the DCPL ID */
        if (((*api_state)->dcpl_id = H5P_copy_plist((H5P_genplist_t *)(*head)->ctx.dcpl, FALSE)) < 0)
            HGOTO_ERROR(H5E_CONTEXT, H5E_CANTCOPY, FAIL, "can't copy property list")
    } /* end if */
    else
        (*api_state)->dcpl_id = H5P_DATASET_CREATE_DEFAULT;

    /* Check for non-default DXPL */
    if (H5P_DATASET_XFER_DEFAULT != (*head)->ctx.dxpl_id) {
        /* Retrieve the DXPL property list */
        H5CX_RETRIEVE_PLIST(dxpl, FAIL)

        /* Copy the DXPL ID */
        if (((*api_state)->dxpl_id = H5P_copy_plist((H5P_genplist_t *)(*head)->ctx.dxpl, FALSE)) < 0)
            HGOTO_ERROR(H5E_CONTEXT, H5E_CANTCOPY, FAIL, "can't copy property list")
    } /* end if */
    else
        (*api_state)->dxpl_id = H5P_DATASET_XFER_DEFAULT;

    /* Check for non-default LAPL */
    if (H5P_LINK_ACCESS_DEFAULT != (*head)->ctx.lapl_id) {
        /* Retrieve the LAPL property list */
        H5CX_RETRIEVE_PLIST(lapl, FAIL)

        /* Copy the LAPL ID */
        if (((*api_state)->lapl_id = H5P_copy_plist((H5P_genplist_t *)(*head)->ctx.lapl, FALSE)) < 0)
            HGOTO_ERROR(H5E_CONTEXT, H5E_CANTCOPY, FAIL, "can't copy property list")
    } /* end if */
    else
        (*api_state)->lapl_id = H5P_LINK_ACCESS_DEFAULT;

    /* Check for non-default LCPL */
    if (H5P_LINK_CREATE_DEFAULT != (*head)->ctx.lcpl_id) {
        /* Retrieve the LCPL property list */
        H5CX_RETRIEVE_PLIST(lcpl, FAIL)

        /* Copy the LCPL ID */
        if (((*api_state)->lcpl_id = H5P_copy_plist((H5P_genplist_t *)(*head)->ctx.lcpl, FALSE)) < 0)
            HGOTO_ERROR(H5E_CONTEXT, H5E_CANTCOPY, FAIL, "can't copy property list")
    } /* end if */
    else
        (*api_state)->lcpl_id = H5P_LINK_CREATE_DEFAULT;

    /* Keep a reference to the current VOL wrapping context */
    (*api_state)->vol_wrap_ctx = (*head)->ctx.vol_wrap_ctx;
    if (NULL != (*api_state)->vol_wrap_ctx) {
        HDassert((*head)->ctx.vol_wrap_ctx_valid);
        if (H5VL_inc_vol_wrapper((*api_state)->vol_wrap_ctx) < 0)
            HGOTO_ERROR(H5E_CONTEXT, H5E_CANTINC, FAIL, "can't increment refcount on VOL wrapping context")
    } /* end if */

    /* Keep a copy of the VOL connector property, if there is one */
    if ((*head)->ctx.vol_connector_prop_valid && (*head)->ctx.vol_connector_prop.connector_id > 0) {
        /* Get the connector property */
        H5MM_memcpy(&(*api_state)->vol_connector_prop, &(*head)->ctx.vol_connector_prop,
                    sizeof(H5VL_connector_prop_t));

        /* Check for actual VOL connector property */
        if ((*api_state)->vol_connector_prop.connector_id) {
            /* Copy connector info, if it exists */
            if ((*api_state)->vol_connector_prop.connector_info) {
                H5VL_class_t *connector;                 /* Pointer to connector */
                void *        new_connector_info = NULL; /* Copy of connector info */

                /* Retrieve the connector for the ID */
                if (NULL ==
                    (connector = (H5VL_class_t *)H5I_object((*api_state)->vol_connector_prop.connector_id)))
                    HGOTO_ERROR(H5E_CONTEXT, H5E_BADTYPE, FAIL, "not a VOL connector ID")

                /* Allocate and copy connector info */
                if (H5VL_copy_connector_info(connector, &new_connector_info,
                                             (*api_state)->vol_connector_prop.connector_info) < 0)
                    HGOTO_ERROR(H5E_CONTEXT, H5E_CANTCOPY, FAIL, "connector info copy failed")
                (*api_state)->vol_connector_prop.connector_info = new_connector_info;
            } /* end if */

            /* Increment the refcount on the connector ID */
            if (H5I_inc_ref((*api_state)->vol_connector_prop.connector_id, FALSE) < 0)
                HGOTO_ERROR(H5E_CONTEXT, H5E_CANTINC, FAIL, "incrementing VOL connector ID failed")
        } /* end if */
    }     /* end if */

#ifdef H5_HAVE_PARALLEL
    /* Save parallel I/O settings */
    (*api_state)->coll_metadata_read = (*head)->ctx.coll_metadata_read;
#endif /* H5_HAVE_PARALLEL */

done:
    FUNC_LEAVE_NOAPI(ret_value)
} /* end H5CX_retrieve_state() */

/*-------------------------------------------------------------------------
 * Function:    H5CX_restore_state
 *
 * Purpose:     Restore an API context, from a previously retrieved state.
 *
 * Note:	This routine _only_ resets the state of API context information
 *		set before the VOL callback is invoked, not values that are
 *		set internal to the library.  It's main purpose is to restore
 *		API context state from VOL connectors.
 *
 * Return:      Non-negative on success / Negative on failure
 *
 * Programmer:  Quincey Koziol
 *              January 9, 2019
 *
 *-------------------------------------------------------------------------
 */
herr_t
H5CX_restore_state(const H5CX_state_t *api_state)
{
    H5CX_node_t **head =
        H5CX_get_my_context(); /* Get the pointer to the head of the API context, for this thread */

    FUNC_ENTER_NOAPI_NOINIT_NOERR

    /* Sanity check */
    HDassert(head && *head);
    HDassert(api_state);

    /* Restore the DCPL info */
    (*head)->ctx.dcpl_id = api_state->dcpl_id;
    (*head)->ctx.dcpl    = NULL;

    /* Restore the DXPL info */
    (*head)->ctx.dxpl_id = api_state->dxpl_id;
    (*head)->ctx.dxpl    = NULL;

    /* Restore the LAPL info */
    (*head)->ctx.lapl_id = api_state->lapl_id;
    (*head)->ctx.lapl    = NULL;

    /* Restore the LCPL info */
    (*head)->ctx.lcpl_id = api_state->lcpl_id;
    (*head)->ctx.lcpl    = NULL;

    /* Restore the VOL wrapper context */
<<<<<<< HEAD
    (*head)->ctx.vol_wrap_ctx       = api_state->vol_wrap_ctx;
=======
    (*head)->ctx.vol_wrap_ctx = api_state->vol_wrap_ctx;
>>>>>>> 5ff09ae9
    if (NULL != (*head)->ctx.vol_wrap_ctx)
        (*head)->ctx.vol_wrap_ctx_valid = TRUE;

    /* Restore the VOL connector info */
    if (api_state->vol_connector_prop.connector_id) {
        H5MM_memcpy(&(*head)->ctx.vol_connector_prop, &api_state->vol_connector_prop,
                    sizeof(H5VL_connector_prop_t));
        (*head)->ctx.vol_connector_prop_valid = TRUE;
    } /* end if */

#ifdef H5_HAVE_PARALLEL
    /* Restore parallel I/O settings */
    (*head)->ctx.coll_metadata_read = api_state->coll_metadata_read;
#endif /* H5_HAVE_PARALLEL */

    FUNC_LEAVE_NOAPI(SUCCEED)
} /* end H5CX_restore_state() */

/*-------------------------------------------------------------------------
 * Function:    H5CX_free_state
 *
 * Purpose:     Free a previously retrievedAPI context state
 *
 * Return:      Non-negative on success / Negative on failure
 *
 * Programmer:  Quincey Koziol
 *              January 9, 2019
 *
 *-------------------------------------------------------------------------
 */
herr_t
H5CX_free_state(H5CX_state_t *api_state)
{
    herr_t ret_value = SUCCEED; /* Return value */

    FUNC_ENTER_NOAPI(FAIL)

    /* Sanity check */
    HDassert(api_state);

    /* Release the DCPL */
    if (api_state->dcpl_id != H5P_DATASET_CREATE_DEFAULT)
        if (H5I_dec_ref(api_state->dcpl_id) < 0)
            HGOTO_ERROR(H5E_CONTEXT, H5E_CANTDEC, FAIL, "can't decrement refcount on DCPL")

    /* Release the DXPL */
    if (api_state->dxpl_id != H5P_DATASET_XFER_DEFAULT)
        if (H5I_dec_ref(api_state->dxpl_id) < 0)
            HGOTO_ERROR(H5E_CONTEXT, H5E_CANTDEC, FAIL, "can't decrement refcount on DXPL")

    /* Release the LAPL */
    if (api_state->lapl_id != H5P_LINK_ACCESS_DEFAULT)
        if (H5I_dec_ref(api_state->lapl_id) < 0)
            HGOTO_ERROR(H5E_CONTEXT, H5E_CANTDEC, FAIL, "can't decrement refcount on LAPL")

    /* Release the LCPL */
    if (api_state->lcpl_id != H5P_LINK_CREATE_DEFAULT)
        if (H5I_dec_ref(api_state->lcpl_id) < 0)
            HGOTO_ERROR(H5E_CONTEXT, H5E_CANTDEC, FAIL, "can't decrement refcount on LCPL")

    /* Release the VOL wrapper context */
    if (api_state->vol_wrap_ctx)
        if (H5VL_dec_vol_wrapper(api_state->vol_wrap_ctx) < 0)
            HGOTO_ERROR(H5E_CONTEXT, H5E_CANTDEC, FAIL, "can't decrement refcount on VOL wrapping context")

    /* Release the VOL connector property, if it was set */
    if (api_state->vol_connector_prop.connector_id) {
        /* Clean up any VOL connector info */
        if (api_state->vol_connector_prop.connector_info)
            if (H5VL_free_connector_info(api_state->vol_connector_prop.connector_id,
                                         api_state->vol_connector_prop.connector_info) < 0)
                HGOTO_ERROR(H5E_CONTEXT, H5E_CANTRELEASE, FAIL, "unable to release VOL connector info object")
        /* Decrement connector ID */
        if (H5I_dec_ref(api_state->vol_connector_prop.connector_id) < 0)
            HDONE_ERROR(H5E_CONTEXT, H5E_CANTDEC, FAIL, "can't close VOL connector ID")
    } /* end if */

    /* Free the state */
    api_state = H5FL_FREE(H5CX_state_t, api_state);

done:
    FUNC_LEAVE_NOAPI(ret_value)
} /* end H5CX_free_state() */

/*-------------------------------------------------------------------------
 * Function:    H5CX_is_def_dxpl
 *
 * Purpose:     Checks if the API context is using the library's default DXPL
 *
 * Return:      TRUE / FALSE (can't fail)
 *
 * Programmer:  Quincey Koziol
 *              March 6, 2018
 *
 *-------------------------------------------------------------------------
 */
hbool_t
H5CX_is_def_dxpl(void)
{
    H5CX_node_t **head =
        H5CX_get_my_context(); /* Get the pointer to the head of the API context, for this thread */

    FUNC_ENTER_NOAPI_NOINIT_NOERR

    /* Sanity check */
    HDassert(head && *head);

    FUNC_LEAVE_NOAPI((*head)->ctx.dxpl_id == H5P_DATASET_XFER_DEFAULT);
} /* end H5CX_is_def_dxpl() */

/*-------------------------------------------------------------------------
 * Function:    H5CX_set_dxpl
 *
 * Purpose:     Sets the DXPL for the current API call context.
 *
 * Return:      <none>
 *
 * Programmer:  Quincey Koziol
 *              March 8, 2018
 *
 *-------------------------------------------------------------------------
 */
void
H5CX_set_dxpl(hid_t dxpl_id)
{
    H5CX_node_t **head =
        H5CX_get_my_context(); /* Get the pointer to the head of the API context, for this thread */

    FUNC_ENTER_NOAPI_NOINIT_NOERR

    /* Sanity check */
    HDassert(*head);

    /* Set the API context's DXPL to a new value */
    (*head)->ctx.dxpl_id = dxpl_id;

    FUNC_LEAVE_NOAPI_VOID
} /* end H5CX_set_dxpl() */

/*-------------------------------------------------------------------------
 * Function:    H5CX_set_dcpl
 *
 * Purpose:     Sets the DCPL for the current API call context.
 *
 * Return:      <none>
 *
 * Programmer:  Quincey Koziol
 *              March 6, 2019
 *
 *-------------------------------------------------------------------------
 */
void
H5CX_set_dcpl(hid_t dcpl_id)
{
    H5CX_node_t **head =
        H5CX_get_my_context(); /* Get the pointer to the head of the API context, for this thread */

    FUNC_ENTER_NOAPI_NOINIT_NOERR

    /* Sanity check */
    HDassert(*head);

    /* Set the API context's DCPL to a new value */
    (*head)->ctx.dcpl_id = dcpl_id;

    FUNC_LEAVE_NOAPI_VOID
} /* end H5CX_set_dcpl() */

/*-------------------------------------------------------------------------
 * Function:    H5CX_set_libver_bounds
 *
 * Purpose:     Sets the low/high bounds according to "f" for the current API call context.
 *              When "f" is NULL, the low/high bounds are set to latest format.
 *
 * Return:      Non-negative on success / Negative on failure
 *
 * Programmer:  Vailin Choi
 *              March 27, 2019
 *
 *-------------------------------------------------------------------------
 */
herr_t
H5CX_set_libver_bounds(H5F_t *f)
{
    H5CX_node_t **head =
        H5CX_get_my_context();  /* Get the pointer to the head of the API context, for this thread */
    herr_t ret_value = SUCCEED; /* Return value */

    FUNC_ENTER_NOAPI(FAIL)

    /* Sanity check */
    HDassert(head && *head);

    /* Set the API context value */
    (*head)->ctx.low_bound  = (f == NULL) ? H5F_LIBVER_LATEST : H5F_LOW_BOUND(f);
    (*head)->ctx.high_bound = (f == NULL) ? H5F_LIBVER_LATEST : H5F_HIGH_BOUND(f);

    /* Mark the values as valid */
    (*head)->ctx.low_bound_valid  = TRUE;
    (*head)->ctx.high_bound_valid = TRUE;

done:
    FUNC_LEAVE_NOAPI(ret_value)
} /* end H5CX_set_libver_bounds() */

/*-------------------------------------------------------------------------
 * Function:    H5CX_set_lcpl
 *
 * Purpose:     Sets the LCPL for the current API call context.
 *
 * Return:      <none>
 *
 * Programmer:  Chris Hogan
 *              October 28, 2019
 *
 *-------------------------------------------------------------------------
 */
void
H5CX_set_lcpl(hid_t lcpl_id)
{
    H5CX_node_t **head =
        H5CX_get_my_context(); /* Get the pointer to the head of the API context, for this thread */

    FUNC_ENTER_NOAPI_NOINIT_NOERR

    /* Sanity check */
    HDassert(*head);

    /* Set the API context's LCPL to a new value */
    (*head)->ctx.lcpl_id = lcpl_id;

    FUNC_LEAVE_NOAPI_VOID
} /* end H5CX_set_lcpl() */

/*-------------------------------------------------------------------------
 * Function:    H5CX_set_lapl
 *
 * Purpose:     Sets the LAPL for the current API call context.
 *
 * Return:      <none>
 *
 * Programmer:  Quincey Koziol
 *              March 10, 2018
 *
 *-------------------------------------------------------------------------
 */
void
H5CX_set_lapl(hid_t lapl_id)
{
    H5CX_node_t **head =
        H5CX_get_my_context(); /* Get the pointer to the head of the API context, for this thread */

    FUNC_ENTER_NOAPI_NOINIT_NOERR

    /* Sanity check */
    HDassert(head && *head);

    /* Set the API context's LAPL to a new value */
    (*head)->ctx.lapl_id = lapl_id;

    FUNC_LEAVE_NOAPI_VOID
} /* end H5CX_set_lapl() */

/*-------------------------------------------------------------------------
 * Function:    H5CX_set_apl
 *
 * Purpose:     Validaties an access property list, and sanity checking &
 *              setting up collective operations.
 *
 * Return:      Non-negative on success / Negative on failure
 *
 * Programmer:  Quincey Koziol
 *              Februrary 19, 2018
 *
 *-------------------------------------------------------------------------
 */
herr_t
H5CX_set_apl(hid_t *acspl_id, const H5P_libclass_t *libclass,
             hid_t
#ifndef H5_HAVE_PARALLEL
                 H5_ATTR_UNUSED
#endif /* H5_HAVE_PARALLEL */
                     loc_id,
             hbool_t
#ifndef H5_HAVE_PARALLEL
                 H5_ATTR_UNUSED
#endif /* H5_HAVE_PARALLEL */
                     is_collective)
{
    H5CX_node_t **head =
        H5CX_get_my_context();  /* Get the pointer to the head of the API context, for this thread */
    herr_t ret_value = SUCCEED; /* Return value */

    FUNC_ENTER_NOAPI(FAIL)

    /* Sanity checks */
    HDassert(acspl_id);
    HDassert(libclass);
    HDassert(head && *head);

    /* Set access plist to the default property list of the appropriate class if it's the generic default */
    if (H5P_DEFAULT == *acspl_id)
        *acspl_id = *libclass->def_plist_id;
    else {
        htri_t is_lapl; /* Whether the access property list is (or is derived from) a link access property
                           list */
        htri_t is_dapl; /* Whether the access property list is (or is derived from) a dataset access property
                           list */
        htri_t is_fapl; /* Whether the access property list is (or is derived from) a file access property
                           list */

#ifdef H5CX_DEBUG
        /* Sanity check the access property list class */
        if (TRUE != H5P_isa_class(*acspl_id, *libclass->class_id))
            HGOTO_ERROR(H5E_CONTEXT, H5E_BADTYPE, FAIL, "not the required access property list")
#endif /* H5CX_DEBUG*/

        /* Check for link access property and set API context if so */
        if ((is_lapl = H5P_class_isa(*libclass->pclass, *H5P_CLS_LACC->pclass)) < 0)
            HGOTO_ERROR(H5E_CONTEXT, H5E_CANTGET, FAIL, "can't check for link access class")
        else if (is_lapl)
            (*head)->ctx.lapl_id = *acspl_id;

        /* Check for dataset access property and set API context if so */
        if ((is_dapl = H5P_class_isa(*libclass->pclass, *H5P_CLS_DACC->pclass)) < 0)
            HGOTO_ERROR(H5E_CONTEXT, H5E_CANTGET, FAIL, "can't check for dataset access class")
        else if (is_dapl)
            (*head)->ctx.dapl_id = *acspl_id;

        /* Check for file access property and set API context if so */
        if ((is_fapl = H5P_class_isa(*libclass->pclass, *H5P_CLS_FACC->pclass)) < 0)
            HGOTO_ERROR(H5E_CONTEXT, H5E_CANTGET, FAIL, "can't check for file access class")
        else if (is_fapl)
            (*head)->ctx.fapl_id = *acspl_id;

#ifdef H5_HAVE_PARALLEL
        /* If this routine is not guaranteed to be collective (i.e. it doesn't
         * modify the structural metadata in a file), check if the application
         * specified a collective metadata read for just this operation.
         */
        if (!is_collective) {
            H5P_genplist_t *        plist;        /* Property list pointer */
            H5P_coll_md_read_flag_t md_coll_read; /* Collective metadata read flag */

            /* Get the plist structure for the access property list */
            if (NULL == (plist = (H5P_genplist_t *)H5I_object(*acspl_id)))
                HGOTO_ERROR(H5E_CONTEXT, H5E_BADATOM, FAIL, "can't find object for ID")

            /* Get the collective metadata read flag */
            if (H5P_peek(plist, H5_COLL_MD_READ_FLAG_NAME, &md_coll_read) < 0)
                HGOTO_ERROR(H5E_CONTEXT, H5E_CANTGET, FAIL, "can't get core collective metadata read flag")

            /* If collective metadata read requested, set collective metadata read flag */
            if (H5P_USER_TRUE == md_coll_read)
                is_collective = TRUE;
        } /* end if */
#endif /* H5_HAVE_PARALLEL */
    } /* end else */

#ifdef H5_HAVE_PARALLEL
    /* Check for collective operation */
    if (is_collective) {
        /* Set collective metadata read flag */
        (*head)->ctx.coll_metadata_read = TRUE;

        /* If parallel is enabled and the file driver used is the MPI-IO
         * VFD, issue an MPI barrier for easier debugging if the API function
         * calling this is supposed to be called collectively. Note that this
         * happens only when the environment variable H5_COLL_BARRIER is set
         * to non 0.
         */
        if (H5_coll_api_sanity_check_g) {
            MPI_Comm mpi_comm; /* File communicator */

            /* Retrieve the MPI communicator from the loc_id or the fapl_id */
            if (H5F_mpi_retrieve_comm(loc_id, *acspl_id, &mpi_comm) < 0)
                HGOTO_ERROR(H5E_FILE, H5E_CANTGET, FAIL, "can't get MPI communicator")

            /* issue the barrier */
            if (mpi_comm != MPI_COMM_NULL)
                MPI_Barrier(mpi_comm);
        } /* end if */
    }     /* end if */
#endif /* H5_HAVE_PARALLEL */

done:
    FUNC_LEAVE_NOAPI(ret_value)
} /* end H5CX_set_apl() */

/*-------------------------------------------------------------------------
 * Function:    H5CX_set_loc
 *
 * Purpose:     Sanity checks and sets up collective operations.
 *
 * Note:        Should be called for all API routines that modify file
 *              file metadata but don't pass in an access property list.
 *
 * Return:      Non-negative on success / Negative on failure
 *
 * Programmer:  Quincey Koziol
 *              March 8, 2018
 *
 *-------------------------------------------------------------------------
 */
herr_t
H5CX_set_loc(hid_t
#ifndef H5_HAVE_PARALLEL
                 H5_ATTR_UNUSED
#endif /* H5_HAVE_PARALLEL */
                     loc_id)
{
#ifdef H5_HAVE_PARALLEL
    H5CX_node_t **head =
        H5CX_get_my_context();  /* Get the pointer to the head of the API context, for this thread */
    herr_t ret_value = SUCCEED; /* Return value */

    FUNC_ENTER_NOAPI(FAIL)

    /* Sanity check */
    HDassert(head && *head);

    /* Set collective metadata read flag */
    (*head)->ctx.coll_metadata_read = TRUE;

    /* If parallel is enabled and the file driver used is the MPI-IO
     * VFD, issue an MPI barrier for easier debugging if the API function
     * calling this is supposed to be called collectively. Note that this
     * happens only when the environment variable H5_COLL_BARRIER is set
     * to non 0.
     */
    if (H5_coll_api_sanity_check_g) {
        MPI_Comm mpi_comm; /* File communicator */

        /* Retrieve the MPI communicator from the loc_id or the fapl_id */
        if (H5F_mpi_retrieve_comm(loc_id, H5P_DEFAULT, &mpi_comm) < 0)
            HGOTO_ERROR(H5E_FILE, H5E_CANTGET, FAIL, "can't get MPI communicator")

        /* issue the barrier */
        if (mpi_comm != MPI_COMM_NULL)
            MPI_Barrier(mpi_comm);
    } /* end if */

done:
    FUNC_LEAVE_NOAPI(ret_value)
#else /* H5_HAVE_PARALLEL */
    FUNC_ENTER_NOAPI_NOINIT_NOERR

    FUNC_LEAVE_NOAPI(SUCCEED)
#endif /* H5_HAVE_PARALLEL */
} /* end H5CX_set_loc() */

/*-------------------------------------------------------------------------
 * Function:    H5CX_set_vol_wrap_ctx
 *
 * Purpose:     Sets the VOL object wrapping context for an operation.
 *
 * Return:      Non-negative on success / Negative on failure
 *
 * Programmer:  Quincey Koziol
 *              October 14, 2018
 *
 *-------------------------------------------------------------------------
 */
herr_t
H5CX_set_vol_wrap_ctx(void *vol_wrap_ctx)
{
    H5CX_node_t **head =
        H5CX_get_my_context();  /* Get the pointer to the head of the API context, for this thread */
    herr_t ret_value = SUCCEED; /* Return value */

    FUNC_ENTER_NOAPI(FAIL)

    /* Sanity check */
    HDassert(head && *head);

    /* Set the API context value */
    (*head)->ctx.vol_wrap_ctx = vol_wrap_ctx;

    /* Mark the value as valid */
    (*head)->ctx.vol_wrap_ctx_valid = TRUE;

done:
    FUNC_LEAVE_NOAPI(ret_value)
} /* end H5CX_set_vol_wrap_ctx() */

/*-------------------------------------------------------------------------
 * Function:    H5CX_set_vol_connector_prop
 *
 * Purpose:     Sets the VOL connector ID & info for an operation.
 *
 * Return:      Non-negative on success / Negative on failure
 *
 * Programmer:  Quincey Koziol
 *              January 3, 2019
 *
 *-------------------------------------------------------------------------
 */
herr_t
H5CX_set_vol_connector_prop(const H5VL_connector_prop_t *vol_connector_prop)
{
    H5CX_node_t **head =
        H5CX_get_my_context();  /* Get the pointer to the head of the API context, for this thread */
    herr_t ret_value = SUCCEED; /* Return value */

    FUNC_ENTER_NOAPI(FAIL)

    /* Sanity check */
    HDassert(head && *head);

    /* Set the API context value */
    H5MM_memcpy(&(*head)->ctx.vol_connector_prop, vol_connector_prop, sizeof(H5VL_connector_prop_t));

    /* Mark the value as valid */
    (*head)->ctx.vol_connector_prop_valid = TRUE;

done:
    FUNC_LEAVE_NOAPI(ret_value)
} /* end H5CX_set_vol_connector_prop() */

/*-------------------------------------------------------------------------
 * Function:    H5CX_get_dxpl
 *
 * Purpose:     Retrieves the DXPL ID for the current API call context.
 *
 * Return:      Non-negative on success / Negative on failure
 *
 * Programmer:  Quincey Koziol
 *              Februrary 20, 2018
 *
 *-------------------------------------------------------------------------
 */
hid_t
H5CX_get_dxpl(void)
{
    H5CX_node_t **head =
        H5CX_get_my_context(); /* Get the pointer to the head of the API context, for this thread */

    FUNC_ENTER_NOAPI_NOINIT_NOERR

    /* Sanity check */
    HDassert(head && *head);

    FUNC_LEAVE_NOAPI((*head)->ctx.dxpl_id)
} /* end H5CX_get_dxpl() */

/*-------------------------------------------------------------------------
 * Function:    H5CX_get_lapl
 *
 * Purpose:     Retrieves the LAPL ID for the current API call context.
 *
 * Return:      Non-negative on success / Negative on failure
 *
 * Programmer:  Quincey Koziol
 *              March 10, 2018
 *
 *-------------------------------------------------------------------------
 */
hid_t
H5CX_get_lapl(void)
{
    H5CX_node_t **head =
        H5CX_get_my_context(); /* Get the pointer to the head of the API context, for this thread */

    FUNC_ENTER_NOAPI_NOINIT_NOERR

    /* Sanity check */
    HDassert(head && *head);

    FUNC_LEAVE_NOAPI((*head)->ctx.lapl_id)
} /* end H5CX_get_lapl() */

/*-------------------------------------------------------------------------
 * Function:    H5CX_get_vol_wrap_ctx
 *
 * Purpose:     Retrieves the VOL object wrapping context for an operation.
 *
 * Return:      Non-negative on success / Negative on failure
 *
 * Programmer:  Quincey Koziol
 *              October 14, 2018
 *
 *-------------------------------------------------------------------------
 */
herr_t
H5CX_get_vol_wrap_ctx(void **vol_wrap_ctx)
{
    H5CX_node_t **head =
        H5CX_get_my_context();  /* Get the pointer to the head of the API context, for this thread */
    herr_t ret_value = SUCCEED; /* Return value */

    FUNC_ENTER_NOAPI(FAIL)

    /* Sanity check */
    HDassert(vol_wrap_ctx);
    HDassert(head && *head);

    /* Check for value that was set */
    if ((*head)->ctx.vol_wrap_ctx_valid)
        /* Get the value */
        *vol_wrap_ctx = (*head)->ctx.vol_wrap_ctx;
    else
        *vol_wrap_ctx = NULL;

done:
    FUNC_LEAVE_NOAPI(ret_value)
} /* end H5CX_get_vol_wrap_ctx() */

/*-------------------------------------------------------------------------
 * Function:    H5CX_get_vol_connector_prop
 *
 * Purpose:     Retrieves the VOL connector ID & info for an operation.
 *
 * Return:      Non-negative on success / Negative on failure
 *
 * Programmer:  Quincey Koziol
 *              January 3, 2019
 *
 *-------------------------------------------------------------------------
 */
herr_t
H5CX_get_vol_connector_prop(H5VL_connector_prop_t *vol_connector_prop)
{
    H5CX_node_t **head =
        H5CX_get_my_context();  /* Get the pointer to the head of the API context, for this thread */
    herr_t ret_value = SUCCEED; /* Return value */

    FUNC_ENTER_NOAPI(FAIL)

    /* Sanity check */
    HDassert(vol_connector_prop);
    HDassert(head && *head);

    /* Check for value that was set */
    if ((*head)->ctx.vol_connector_prop_valid)
        /* Get the value */
        H5MM_memcpy(vol_connector_prop, &(*head)->ctx.vol_connector_prop, sizeof(H5VL_connector_prop_t));
    else
        HDmemset(vol_connector_prop, 0, sizeof(H5VL_connector_prop_t));

done:
    FUNC_LEAVE_NOAPI(ret_value)
} /* end H5CX_get_vol_connector_prop() */

/*-------------------------------------------------------------------------
 * Function:    H5CX_get_tag
 *
 * Purpose:     Retrieves the object tag for the current API call context.
 *
 * Return:      Non-negative on success / Negative on failure
 *
 * Programmer:  Quincey Koziol
 *              Februrary 20, 2018
 *
 *-------------------------------------------------------------------------
 */
haddr_t
H5CX_get_tag(void)
{
    H5CX_node_t **head =
        H5CX_get_my_context(); /* Get the pointer to the head of the API context, for this thread */

    FUNC_ENTER_NOAPI_NOINIT_NOERR

    /* Sanity check */
    HDassert(head && *head);

    FUNC_LEAVE_NOAPI((*head)->ctx.tag)
} /* end H5CX_get_tag() */

/*-------------------------------------------------------------------------
 * Function:    H5CX_get_ring
 *
 * Purpose:     Retrieves the metadata cache ring for the current API call context.
 *
 * Return:      Non-negative on success / Negative on failure
 *
 * Programmer:  Quincey Koziol
 *              Februrary 22, 2018
 *
 *-------------------------------------------------------------------------
 */
H5AC_ring_t
H5CX_get_ring(void)
{
    H5CX_node_t **head =
        H5CX_get_my_context(); /* Get the pointer to the head of the API context, for this thread */

    FUNC_ENTER_NOAPI_NOINIT_NOERR

    /* Sanity check */
    HDassert(head && *head);

    FUNC_LEAVE_NOAPI((*head)->ctx.ring)
} /* end H5CX_get_ring() */

#ifdef H5_HAVE_PARALLEL

/*-------------------------------------------------------------------------
 * Function:    H5CX_get_coll_metadata_read
 *
 * Purpose:     Retrieves the "do collective metadata reads" flag for the current API call context.
 *
 * Return:      TRUE / FALSE on success / <can't fail>
 *
 * Programmer:  Quincey Koziol
 *              Februrary 23, 2018
 *
 *-------------------------------------------------------------------------
 */
hbool_t
H5CX_get_coll_metadata_read(void)
{
    H5CX_node_t **head =
        H5CX_get_my_context(); /* Get the pointer to the head of the API context, for this thread */

    FUNC_ENTER_NOAPI_NOINIT_NOERR

    /* Sanity check */
    HDassert(head && *head);

    FUNC_LEAVE_NOAPI((*head)->ctx.coll_metadata_read)
} /* end H5CX_get_coll_metadata_read() */

/*-------------------------------------------------------------------------
 * Function:    H5CX_get_mpi_coll_datatypes
 *
 * Purpose:     Retrieves the MPI datatypes for collective I/O for the current API call context.
 *
 * Note:	This is only a shallow copy, the datatypes are not duplicated.
 *
 * Return:      Non-negative on success / Negative on failure
 *
 * Programmer:  Quincey Koziol
 *              Februrary 26, 2018
 *
 *-------------------------------------------------------------------------
 */
herr_t
H5CX_get_mpi_coll_datatypes(MPI_Datatype *btype, MPI_Datatype *ftype)
{
    H5CX_node_t **head =
        H5CX_get_my_context();  /* Get the pointer to the head of the API context, for this thread */
    herr_t ret_value = SUCCEED; /* Return value */

    FUNC_ENTER_NOAPI(FAIL)

    /* Sanity check */
    HDassert(btype);
    HDassert(ftype);
    HDassert(head && *head);

    /* Set the API context values */
    *btype = (*head)->ctx.btype;
    *ftype = (*head)->ctx.ftype;

done:
    FUNC_LEAVE_NOAPI(ret_value)
} /* end H5CX_get_mpi_coll_datatypes() */

/*-------------------------------------------------------------------------
 * Function:    H5CX_get_mpi_file_flushing
 *
 * Purpose:     Retrieves the "flushing an MPI-opened file" flag for the current API call context.
 *
 * Return:      TRUE / FALSE on success / <can't fail>
 *
 * Programmer:  Quincey Koziol
 *              March 17, 2018
 *
 *-------------------------------------------------------------------------
 */
hbool_t
H5CX_get_mpi_file_flushing(void)
{
    H5CX_node_t **head =
        H5CX_get_my_context(); /* Get the pointer to the head of the API context, for this thread */

    FUNC_ENTER_NOAPI_NOINIT_NOERR

    /* Sanity check */
    HDassert(head && *head);

    FUNC_LEAVE_NOAPI((*head)->ctx.mpi_file_flushing)
} /* end H5CX_get_mpi_file_flushing() */

/*-------------------------------------------------------------------------
 * Function:    H5CX_get_mpio_rank0_bcast
 *
 * Purpose:     Retrieves if the dataset meets read-with-rank0-and-bcast requirements for the current API call
 *context.
 *
 * Return:      Non-negative on success / Negative on failure
 *
 * Programmer:  M. Breitenfeld
 *              December 31, 2018
 *
 *-------------------------------------------------------------------------
 */
hbool_t
H5CX_get_mpio_rank0_bcast(void)
{
    H5CX_node_t **head =
        H5CX_get_my_context(); /* Get the pointer to the head of the API context, for this thread */

    FUNC_ENTER_NOAPI_NOINIT_NOERR

    /* Sanity check */
    HDassert(head && *head);

    FUNC_LEAVE_NOAPI((*head)->ctx.rank0_bcast)
} /* end H5CX_get_mpio_rank0_bcast() */
#endif /* H5_HAVE_PARALLEL */

/*-------------------------------------------------------------------------
 * Function:    H5CX_get_btree_split_ratios
 *
 * Purpose:     Retrieves the B-tree split ratios for the current API call context.
 *
 * Return:      Non-negative on success / Negative on failure
 *
 * Programmer:  Quincey Koziol
 *              Februrary 23, 2018
 *
 *-------------------------------------------------------------------------
 */
herr_t
H5CX_get_btree_split_ratios(double split_ratio[3])
{
    H5CX_node_t **head =
        H5CX_get_my_context();  /* Get the pointer to the head of the API context, for this thread */
    herr_t ret_value = SUCCEED; /* Return value */

    FUNC_ENTER_NOAPI(FAIL)

    /* Sanity check */
    HDassert(split_ratio);
    HDassert(head && *head);
    HDassert(H5P_DEFAULT != (*head)->ctx.dxpl_id);

    H5CX_RETRIEVE_PROP_VALID(dxpl, H5P_DATASET_XFER_DEFAULT, H5D_XFER_BTREE_SPLIT_RATIO_NAME,
                             btree_split_ratio)

    /* Get the B-tree split ratio values */
    H5MM_memcpy(split_ratio, &(*head)->ctx.btree_split_ratio, sizeof((*head)->ctx.btree_split_ratio));

done:
    FUNC_LEAVE_NOAPI(ret_value)
} /* end H5CX_get_btree_split_ratios() */

/*-------------------------------------------------------------------------
 * Function:    H5CX_get_max_temp_buf
 *
 * Purpose:     Retrieves the maximum temporary buffer size for the current API call context.
 *
 * Return:      Non-negative on success / Negative on failure
 *
 * Programmer:  Quincey Koziol
 *              Februrary 25, 2018
 *
 *-------------------------------------------------------------------------
 */
herr_t
H5CX_get_max_temp_buf(size_t *max_temp_buf)
{
    H5CX_node_t **head =
        H5CX_get_my_context();  /* Get the pointer to the head of the API context, for this thread */
    herr_t ret_value = SUCCEED; /* Return value */

    FUNC_ENTER_NOAPI(FAIL)

    /* Sanity check */
    HDassert(max_temp_buf);
    HDassert(head && *head);
    HDassert(H5P_DEFAULT != (*head)->ctx.dxpl_id);

    H5CX_RETRIEVE_PROP_VALID(dxpl, H5P_DATASET_XFER_DEFAULT, H5D_XFER_MAX_TEMP_BUF_NAME, max_temp_buf)

    /* Get the value */
    *max_temp_buf = (*head)->ctx.max_temp_buf;

done:
    FUNC_LEAVE_NOAPI(ret_value)
} /* end H5CX_get_max_temp_buf() */

/*-------------------------------------------------------------------------
 * Function:    H5CX_get_tconv_buf
 *
 * Purpose:     Retrieves the temporary buffer pointer for the current API call context.
 *
 * Return:      Non-negative on success / Negative on failure
 *
 * Programmer:  Quincey Koziol
 *              Februrary 25, 2018
 *
 *-------------------------------------------------------------------------
 */
herr_t
H5CX_get_tconv_buf(void **tconv_buf)
{
    H5CX_node_t **head =
        H5CX_get_my_context();  /* Get the pointer to the head of the API context, for this thread */
    herr_t ret_value = SUCCEED; /* Return value */

    FUNC_ENTER_NOAPI(FAIL)

    /* Sanity check */
    HDassert(tconv_buf);
    HDassert(head && *head);
    HDassert(H5P_DEFAULT != (*head)->ctx.dxpl_id);

    H5CX_RETRIEVE_PROP_VALID(dxpl, H5P_DATASET_XFER_DEFAULT, H5D_XFER_TCONV_BUF_NAME, tconv_buf)

    /* Get the value */
    *tconv_buf = (*head)->ctx.tconv_buf;

done:
    FUNC_LEAVE_NOAPI(ret_value)
} /* end H5CX_get_tconv_buf() */

/*-------------------------------------------------------------------------
 * Function:    H5CX_get_bkgr_buf
 *
 * Purpose:     Retrieves the background buffer pointer for the current API call context.
 *
 * Return:      Non-negative on success / Negative on failure
 *
 * Programmer:  Quincey Koziol
 *              Februrary 25, 2018
 *
 *-------------------------------------------------------------------------
 */
herr_t
H5CX_get_bkgr_buf(void **bkgr_buf)
{
    H5CX_node_t **head =
        H5CX_get_my_context();  /* Get the pointer to the head of the API context, for this thread */
    herr_t ret_value = SUCCEED; /* Return value */

    FUNC_ENTER_NOAPI(FAIL)

    /* Sanity check */
    HDassert(bkgr_buf);
    HDassert(head && *head);
    HDassert(H5P_DEFAULT != (*head)->ctx.dxpl_id);

    H5CX_RETRIEVE_PROP_VALID(dxpl, H5P_DATASET_XFER_DEFAULT, H5D_XFER_BKGR_BUF_NAME, bkgr_buf)

    /* Get the value */
    *bkgr_buf = (*head)->ctx.bkgr_buf;

done:
    FUNC_LEAVE_NOAPI(ret_value)
} /* end H5CX_get_bkgr_buf() */

/*-------------------------------------------------------------------------
 * Function:    H5CX_get_bkgr_buf_type
 *
 * Purpose:     Retrieves the background buffer type for the current API call context.
 *
 * Return:      Non-negative on success / Negative on failure
 *
 * Programmer:  Quincey Koziol
 *              Februrary 25, 2018
 *
 *-------------------------------------------------------------------------
 */
herr_t
H5CX_get_bkgr_buf_type(H5T_bkg_t *bkgr_buf_type)
{
    H5CX_node_t **head =
        H5CX_get_my_context();  /* Get the pointer to the head of the API context, for this thread */
    herr_t ret_value = SUCCEED; /* Return value */

    FUNC_ENTER_NOAPI(FAIL)

    /* Sanity check */
    HDassert(bkgr_buf_type);
    HDassert(head && *head);
    HDassert(H5P_DEFAULT != (*head)->ctx.dxpl_id);

    H5CX_RETRIEVE_PROP_VALID(dxpl, H5P_DATASET_XFER_DEFAULT, H5D_XFER_BKGR_BUF_TYPE_NAME, bkgr_buf_type)

    /* Get the value */
    *bkgr_buf_type = (*head)->ctx.bkgr_buf_type;

done:
    FUNC_LEAVE_NOAPI(ret_value)
} /* end H5CX_get_bkgr_buf_type() */

/*-------------------------------------------------------------------------
 * Function:    H5CX_get_vec_size
 *
 * Purpose:     Retrieves the hyperslab vector size for the current API call context.
 *
 * Return:      Non-negative on success / Negative on failure
 *
 * Programmer:  Quincey Koziol
 *              Februrary 25, 2018
 *
 *-------------------------------------------------------------------------
 */
herr_t
H5CX_get_vec_size(size_t *vec_size)
{
    H5CX_node_t **head =
        H5CX_get_my_context();  /* Get the pointer to the head of the API context, for this thread */
    herr_t ret_value = SUCCEED; /* Return value */

    FUNC_ENTER_NOAPI(FAIL)

    /* Sanity check */
    HDassert(vec_size);
    HDassert(head && *head);
    HDassert(H5P_DEFAULT != (*head)->ctx.dxpl_id);

    H5CX_RETRIEVE_PROP_VALID(dxpl, H5P_DATASET_XFER_DEFAULT, H5D_XFER_HYPER_VECTOR_SIZE_NAME, vec_size)

    /* Get the value */
    *vec_size = (*head)->ctx.vec_size;

done:
    FUNC_LEAVE_NOAPI(ret_value)
} /* end H5CX_get_vec_size() */

#ifdef H5_HAVE_PARALLEL

/*-------------------------------------------------------------------------
 * Function:    H5CX_get_io_xfer_mode
 *
 * Purpose:     Retrieves the parallel transfer mode for the current API call context.
 *
 * Return:      Non-negative on success / Negative on failure
 *
 * Programmer:  Quincey Koziol
 *              Februrary 25, 2018
 *
 *-------------------------------------------------------------------------
 */
herr_t
H5CX_get_io_xfer_mode(H5FD_mpio_xfer_t *io_xfer_mode)
{
    H5CX_node_t **head =
        H5CX_get_my_context();  /* Get the pointer to the head of the API context, for this thread */
    herr_t ret_value = SUCCEED; /* Return value */

    FUNC_ENTER_NOAPI(FAIL)

    /* Sanity check */
    HDassert(io_xfer_mode);
    HDassert(head && *head);
    HDassert(H5P_DEFAULT != (*head)->ctx.dxpl_id);

    H5CX_RETRIEVE_PROP_VALID(dxpl, H5P_DATASET_XFER_DEFAULT, H5D_XFER_IO_XFER_MODE_NAME, io_xfer_mode)

    /* Get the value */
    *io_xfer_mode = (*head)->ctx.io_xfer_mode;

done:
    FUNC_LEAVE_NOAPI(ret_value)
} /* end H5CX_get_io_xfer_mode() */

/*-------------------------------------------------------------------------
 * Function:    H5CX_get_mpio_coll_opt
 *
 * Purpose:     Retrieves the collective / independent parallel I/O option for the current API call context.
 *
 * Return:      Non-negative on success / Negative on failure
 *
 * Programmer:  Quincey Koziol
 *              Februrary 26, 2018
 *
 *-------------------------------------------------------------------------
 */
herr_t
H5CX_get_mpio_coll_opt(H5FD_mpio_collective_opt_t *mpio_coll_opt)
{
    H5CX_node_t **head =
        H5CX_get_my_context();  /* Get the pointer to the head of the API context, for this thread */
    herr_t ret_value = SUCCEED; /* Return value */

    FUNC_ENTER_NOAPI(FAIL)

    /* Sanity check */
    HDassert(mpio_coll_opt);
    HDassert(head && *head);
    HDassert(H5P_DEFAULT != (*head)->ctx.dxpl_id);

    H5CX_RETRIEVE_PROP_VALID(dxpl, H5P_DATASET_XFER_DEFAULT, H5D_XFER_MPIO_COLLECTIVE_OPT_NAME, mpio_coll_opt)

    /* Get the value */
    *mpio_coll_opt = (*head)->ctx.mpio_coll_opt;

done:
    FUNC_LEAVE_NOAPI(ret_value)
} /* end H5CX_get_mpio_coll_opt() */

/*-------------------------------------------------------------------------
 * Function:    H5CX_get_mpio_local_no_coll_cause
 *
 * Purpose:     Retrieves the local cause for breaking collective I/O for the current API call context.
 *
 * Return:      Non-negative on success / Negative on failure
 *
 * Programmer:  Quincey Koziol
 *              March 6, 2018
 *
 *-------------------------------------------------------------------------
 */
herr_t
H5CX_get_mpio_local_no_coll_cause(uint32_t *mpio_local_no_coll_cause)
{
    H5CX_node_t **head =
        H5CX_get_my_context();  /* Get the pointer to the head of the API context, for this thread */
    herr_t ret_value = SUCCEED; /* Return value */

    FUNC_ENTER_NOAPI(FAIL)

    /* Sanity check */
    HDassert(mpio_local_no_coll_cause);
    HDassert(head && *head);
    HDassert(H5P_DEFAULT != (*head)->ctx.dxpl_id);

    H5CX_RETRIEVE_PROP_VALID_SET(dxpl, H5P_DATASET_XFER_DEFAULT, H5D_MPIO_LOCAL_NO_COLLECTIVE_CAUSE_NAME,
                                 mpio_local_no_coll_cause)

    /* Get the value */
    *mpio_local_no_coll_cause = (*head)->ctx.mpio_local_no_coll_cause;

done:
    FUNC_LEAVE_NOAPI(ret_value)
} /* end H5CX_get_mpio_local_no_coll_cause() */

/*-------------------------------------------------------------------------
 * Function:    H5CX_get_mpio_global_no_coll_cause
 *
 * Purpose:     Retrieves the global cause for breaking collective I/O for the current API call context.
 *
 * Return:      Non-negative on success / Negative on failure
 *
 * Programmer:  Quincey Koziol
 *              March 6, 2018
 *
 *-------------------------------------------------------------------------
 */
herr_t
H5CX_get_mpio_global_no_coll_cause(uint32_t *mpio_global_no_coll_cause)
{
    H5CX_node_t **head =
        H5CX_get_my_context();  /* Get the pointer to the head of the API context, for this thread */
    herr_t ret_value = SUCCEED; /* Return value */

    FUNC_ENTER_NOAPI(FAIL)

    /* Sanity check */
    HDassert(mpio_global_no_coll_cause);
    HDassert(head && *head);
    HDassert(H5P_DEFAULT != (*head)->ctx.dxpl_id);

    H5CX_RETRIEVE_PROP_VALID_SET(dxpl, H5P_DATASET_XFER_DEFAULT, H5D_MPIO_GLOBAL_NO_COLLECTIVE_CAUSE_NAME,
                                 mpio_global_no_coll_cause)

    /* Get the value */
    *mpio_global_no_coll_cause = (*head)->ctx.mpio_global_no_coll_cause;

done:
    FUNC_LEAVE_NOAPI(ret_value)
} /* end H5CX_get_mpio_global_no_coll_cause() */

/*-------------------------------------------------------------------------
 * Function:    H5CX_get_mpio_chunk_opt_mode
 *
 * Purpose:     Retrieves the collective chunk optimization mode for the current API call context.
 *
 * Return:      Non-negative on success / Negative on failure
 *
 * Programmer:  Quincey Koziol
 *              March 6, 2018
 *
 *-------------------------------------------------------------------------
 */
herr_t
H5CX_get_mpio_chunk_opt_mode(H5FD_mpio_chunk_opt_t *mpio_chunk_opt_mode)
{
    H5CX_node_t **head =
        H5CX_get_my_context();  /* Get the pointer to the head of the API context, for this thread */
    herr_t ret_value = SUCCEED; /* Return value */

    FUNC_ENTER_NOAPI(FAIL)

    /* Sanity check */
    HDassert(mpio_chunk_opt_mode);
    HDassert(head && *head);
    HDassert(H5P_DEFAULT != (*head)->ctx.dxpl_id);

    H5CX_RETRIEVE_PROP_VALID(dxpl, H5P_DATASET_XFER_DEFAULT, H5D_XFER_MPIO_CHUNK_OPT_HARD_NAME,
                             mpio_chunk_opt_mode)

    /* Get the value */
    *mpio_chunk_opt_mode = (*head)->ctx.mpio_chunk_opt_mode;

done:
    FUNC_LEAVE_NOAPI(ret_value)
} /* end H5CX_get_mpio_chunk_opt_mode() */

/*-------------------------------------------------------------------------
 * Function:    H5CX_get_mpio_chunk_opt_num
 *
 * Purpose:     Retrieves the collective chunk optimization threshold for the current API call context.
 *
 * Return:      Non-negative on success / Negative on failure
 *
 * Programmer:  Quincey Koziol
 *              March 6, 2018
 *
 *-------------------------------------------------------------------------
 */
herr_t
H5CX_get_mpio_chunk_opt_num(unsigned *mpio_chunk_opt_num)
{
    H5CX_node_t **head =
        H5CX_get_my_context();  /* Get the pointer to the head of the API context, for this thread */
    herr_t ret_value = SUCCEED; /* Return value */

    FUNC_ENTER_NOAPI(FAIL)

    /* Sanity check */
    HDassert(mpio_chunk_opt_num);
    HDassert(head && *head);
    HDassert(H5P_DEFAULT != (*head)->ctx.dxpl_id);

    H5CX_RETRIEVE_PROP_VALID(dxpl, H5P_DATASET_XFER_DEFAULT, H5D_XFER_MPIO_CHUNK_OPT_NUM_NAME,
                             mpio_chunk_opt_num)

    /* Get the value */
    *mpio_chunk_opt_num = (*head)->ctx.mpio_chunk_opt_num;

done:
    FUNC_LEAVE_NOAPI(ret_value)
} /* end H5CX_get_mpio_chunk_opt_num() */

/*-------------------------------------------------------------------------
 * Function:    H5CX_get_mpio_chunk_opt_ratio
 *
 * Purpose:     Retrieves the collective chunk optimization ratio for the current API call context.
 *
 * Return:      Non-negative on success / Negative on failure
 *
 * Programmer:  Quincey Koziol
 *              March 6, 2018
 *
 *-------------------------------------------------------------------------
 */
herr_t
H5CX_get_mpio_chunk_opt_ratio(unsigned *mpio_chunk_opt_ratio)
{
    H5CX_node_t **head =
        H5CX_get_my_context();  /* Get the pointer to the head of the API context, for this thread */
    herr_t ret_value = SUCCEED; /* Return value */

    FUNC_ENTER_NOAPI(FAIL)

    /* Sanity check */
    HDassert(mpio_chunk_opt_ratio);
    HDassert(head && *head);
    HDassert(H5P_DEFAULT != (*head)->ctx.dxpl_id);

    H5CX_RETRIEVE_PROP_VALID(dxpl, H5P_DATASET_XFER_DEFAULT, H5D_XFER_MPIO_CHUNK_OPT_RATIO_NAME,
                             mpio_chunk_opt_ratio)

    /* Get the value */
    *mpio_chunk_opt_ratio = (*head)->ctx.mpio_chunk_opt_ratio;

done:
    FUNC_LEAVE_NOAPI(ret_value)
} /* end H5CX_get_mpio_chunk_opt_ratio() */
#endif /* H5_HAVE_PARALLEL */

/*-------------------------------------------------------------------------
 * Function:    H5CX_get_err_detect
 *
 * Purpose:     Retrieves the error detection info for the current API call context.
 *
 * Return:      Non-negative on success / Negative on failure
 *
 * Programmer:  Quincey Koziol
 *              Februrary 26, 2018
 *
 *-------------------------------------------------------------------------
 */
herr_t
H5CX_get_err_detect(H5Z_EDC_t *err_detect)
{
    H5CX_node_t **head =
        H5CX_get_my_context();  /* Get the pointer to the head of the API context, for this thread */
    herr_t ret_value = SUCCEED; /* Return value */

    FUNC_ENTER_NOAPI(FAIL)

    /* Sanity check */
    HDassert(err_detect);
    HDassert(head && *head);
    HDassert(H5P_DEFAULT != (*head)->ctx.dxpl_id);

    H5CX_RETRIEVE_PROP_VALID(dxpl, H5P_DATASET_XFER_DEFAULT, H5D_XFER_EDC_NAME, err_detect)

    /* Get the value */
    *err_detect = (*head)->ctx.err_detect;

done:
    FUNC_LEAVE_NOAPI(ret_value)
} /* end H5CX_get_err_detect() */

/*-------------------------------------------------------------------------
 * Function:    H5CX_get_filter_cb
 *
 * Purpose:     Retrieves the I/O filter callback function for the current API call context.
 *
 * Return:      Non-negative on success / Negative on failure
 *
 * Programmer:  Quincey Koziol
 *              Februrary 26, 2018
 *
 *-------------------------------------------------------------------------
 */
herr_t
H5CX_get_filter_cb(H5Z_cb_t *filter_cb)
{
    H5CX_node_t **head =
        H5CX_get_my_context();  /* Get the pointer to the head of the API context, for this thread */
    herr_t ret_value = SUCCEED; /* Return value */

    FUNC_ENTER_NOAPI(FAIL)

    /* Sanity check */
    HDassert(filter_cb);
    HDassert(head && *head);
    HDassert(H5P_DEFAULT != (*head)->ctx.dxpl_id);

    H5CX_RETRIEVE_PROP_VALID(dxpl, H5P_DATASET_XFER_DEFAULT, H5D_XFER_FILTER_CB_NAME, filter_cb)

    /* Get the value */
    *filter_cb = (*head)->ctx.filter_cb;

done:
    FUNC_LEAVE_NOAPI(ret_value)
} /* end H5CX_get_filter_cb() */

/*-------------------------------------------------------------------------
 * Function:    H5CX_get_data_transform
 *
 * Purpose:     Retrieves the I/O filter callback function for the current API call context.
 *
 * Return:      Non-negative on success / Negative on failure
 *
 * Programmer:  Quincey Koziol
 *              Februrary 26, 2018
 *
 *-------------------------------------------------------------------------
 */
herr_t
H5CX_get_data_transform(H5Z_data_xform_t **data_transform)
{
    H5CX_node_t **head =
        H5CX_get_my_context();  /* Get the pointer to the head of the API context, for this thread */
    herr_t ret_value = SUCCEED; /* Return value */

    FUNC_ENTER_NOAPI(FAIL)

    /* Sanity check */
    HDassert(data_transform);
    HDassert(head && *head);
    HDassert(H5P_DEFAULT != (*head)->ctx.dxpl_id);

    /* Check if the value has been retrieved already */
    if (!(*head)->ctx.data_transform_valid) {
        /* Check for default DXPL */
        if ((*head)->ctx.dxpl_id == H5P_DATASET_XFER_DEFAULT)
            (*head)->ctx.data_transform = H5CX_def_dxpl_cache.data_transform;
        else {
            /* Check if the property list is already available */
            if (NULL == (*head)->ctx.dxpl)
                /* Get the dataset transfer property list pointer */
                if (NULL == ((*head)->ctx.dxpl = (H5P_genplist_t *)H5I_object((*head)->ctx.dxpl_id)))
                    HGOTO_ERROR(H5E_CONTEXT, H5E_BADTYPE, FAIL,
                                "can't get default dataset transfer property list")

            /* Get data transform info value */
            /* (Note: 'peek', not 'get' - if this turns out to be a problem, we may need
             *          to copy it and free this in the H5CX pop routine. -QAK)
             */
            if (H5P_peek((*head)->ctx.dxpl, H5D_XFER_XFORM_NAME, &(*head)->ctx.data_transform) < 0)
                HGOTO_ERROR(H5E_CONTEXT, H5E_CANTGET, FAIL, "Can't retrieve data transform info")
        } /* end else */

        /* Mark the value as valid */
        (*head)->ctx.data_transform_valid = TRUE;
    } /* end if */

    /* Get the value */
    *data_transform = (*head)->ctx.data_transform;

done:
    FUNC_LEAVE_NOAPI(ret_value)
} /* end H5CX_get_data_transform() */

/*-------------------------------------------------------------------------
 * Function:    H5CX_get_vlen_alloc_info
 *
 * Purpose:     Retrieves the VL datatype alloc info for the current API call context.
 *
 * Return:      Non-negative on success / Negative on failure
 *
 * Programmer:  Quincey Koziol
 *              March 5, 2018
 *
 *-------------------------------------------------------------------------
 */
herr_t
H5CX_get_vlen_alloc_info(H5T_vlen_alloc_info_t *vl_alloc_info)
{
    H5CX_node_t **head =
        H5CX_get_my_context();  /* Get the pointer to the head of the API context, for this thread */
    herr_t ret_value = SUCCEED; /* Return value */

    FUNC_ENTER_NOAPI(FAIL)

    /* Sanity check */
    HDassert(vl_alloc_info);
    HDassert(head && *head);
    HDassert(H5P_DEFAULT != (*head)->ctx.dxpl_id);

    /* Check if the value has been retrieved already */
    if (!(*head)->ctx.vl_alloc_info_valid) {
        /* Check for default DXPL */
        if ((*head)->ctx.dxpl_id == H5P_DATASET_XFER_DEFAULT)
            (*head)->ctx.vl_alloc_info = H5CX_def_dxpl_cache.vl_alloc_info;
        else {
            /* Check if the property list is already available */
            if (NULL == (*head)->ctx.dxpl)
                /* Get the dataset transfer property list pointer */
                if (NULL == ((*head)->ctx.dxpl = (H5P_genplist_t *)H5I_object((*head)->ctx.dxpl_id)))
                    HGOTO_ERROR(H5E_CONTEXT, H5E_BADTYPE, FAIL,
                                "can't get default dataset transfer property list")

            /* Get VL datatype alloc info values */
            if (H5P_get((*head)->ctx.dxpl, H5D_XFER_VLEN_ALLOC_NAME, &(*head)->ctx.vl_alloc_info.alloc_func) <
                0)
                HGOTO_ERROR(H5E_CONTEXT, H5E_CANTGET, FAIL, "Can't retrieve VL datatype alloc info")
            if (H5P_get((*head)->ctx.dxpl, H5D_XFER_VLEN_ALLOC_INFO_NAME,
                        &(*head)->ctx.vl_alloc_info.alloc_info) < 0)
                HGOTO_ERROR(H5E_CONTEXT, H5E_CANTGET, FAIL, "Can't retrieve VL datatype alloc info")
            if (H5P_get((*head)->ctx.dxpl, H5D_XFER_VLEN_FREE_NAME, &(*head)->ctx.vl_alloc_info.free_func) <
                0)
                HGOTO_ERROR(H5E_CONTEXT, H5E_CANTGET, FAIL, "Can't retrieve VL datatype alloc info")
            if (H5P_get((*head)->ctx.dxpl, H5D_XFER_VLEN_FREE_INFO_NAME,
                        &(*head)->ctx.vl_alloc_info.free_info) < 0)
                HGOTO_ERROR(H5E_CONTEXT, H5E_CANTGET, FAIL, "Can't retrieve VL datatype alloc info")
        } /* end else */

        /* Mark the value as valid */
        (*head)->ctx.vl_alloc_info_valid = TRUE;
    } /* end if */

    /* Get the value */
    *vl_alloc_info = (*head)->ctx.vl_alloc_info;

done:
    FUNC_LEAVE_NOAPI(ret_value)
} /* end H5CX_get_vlen_alloc_info() */

/*-------------------------------------------------------------------------
 * Function:    H5CX_get_dt_conv_cb
 *
 * Purpose:     Retrieves the datatype conversion exception callback for the current API call context.
 *
 * Return:      Non-negative on success / Negative on failure
 *
 * Programmer:  Quincey Koziol
 *              March 8, 2018
 *
 *-------------------------------------------------------------------------
 */
herr_t
H5CX_get_dt_conv_cb(H5T_conv_cb_t *dt_conv_cb)
{
    H5CX_node_t **head =
        H5CX_get_my_context();  /* Get the pointer to the head of the API context, for this thread */
    herr_t ret_value = SUCCEED; /* Return value */

    FUNC_ENTER_NOAPI(FAIL)

    /* Sanity check */
    HDassert(dt_conv_cb);
    HDassert(head && *head);
    HDassert(H5P_DEFAULT != (*head)->ctx.dxpl_id);

    H5CX_RETRIEVE_PROP_VALID(dxpl, H5P_DATASET_XFER_DEFAULT, H5D_XFER_CONV_CB_NAME, dt_conv_cb)

    /* Get the value */
    *dt_conv_cb = (*head)->ctx.dt_conv_cb;

done:
    FUNC_LEAVE_NOAPI(ret_value)
} /* end H5CX_get_dt_conv_cb() */

/*-------------------------------------------------------------------------
 * Function:    H5CX_get_encoding
 *
 * Purpose:     Retrieves the character encoding for the current API call context.
 *
 * Return:      Non-negative on success / Negative on failure
 *
 * Programmer:  Gerd Heber
 *              October 21, 2019
 *
 *-------------------------------------------------------------------------
 */
herr_t
H5CX_get_encoding(H5T_cset_t *encoding)
{
    H5CX_node_t **head =
        H5CX_get_my_context();  /* Get the pointer to the head of the API context, for this thread */
    herr_t ret_value = SUCCEED; /* Return value */

    FUNC_ENTER_NOAPI(FAIL)

    /* Sanity check */
    HDassert(encoding);
    HDassert(head && *head);
    HDassert(H5P_DEFAULT != (*head)->ctx.lcpl_id);

    H5CX_RETRIEVE_PROP_VALID(lcpl, H5P_LINK_CREATE_DEFAULT, H5P_STRCRT_CHAR_ENCODING_NAME, encoding)

    /* Get the value */
    *encoding = (*head)->ctx.encoding;

done:
    FUNC_LEAVE_NOAPI(ret_value)
} /* end H5CX_get_encoding() */

/*-------------------------------------------------------------------------
 * Function:    H5CX_get_intermediate_group
 *
 * Purpose:     Retrieves the create intermediate group flag for the current API call context.
 *
 * Return:      Non-negative on success / Negative on failure
 *
 * Programmer:  Gerd Heber
 *              October 21, 2019
 *
 *-------------------------------------------------------------------------
 */
herr_t
H5CX_get_intermediate_group(unsigned *crt_intermed_group)
{
    H5CX_node_t **head =
        H5CX_get_my_context();  /* Get the pointer to the head of the API context, for this thread */
    herr_t ret_value = SUCCEED; /* Return value */

    FUNC_ENTER_NOAPI(FAIL)

    /* Sanity check */
    HDassert(crt_intermed_group);
    HDassert(head && *head);
    HDassert(H5P_DEFAULT != (*head)->ctx.lcpl_id);

    H5CX_RETRIEVE_PROP_VALID(lcpl, H5P_LINK_CREATE_DEFAULT, H5L_CRT_INTERMEDIATE_GROUP_NAME,
                             intermediate_group)

    /* Get the value */
    *crt_intermed_group = (*head)->ctx.intermediate_group;

done:
    FUNC_LEAVE_NOAPI(ret_value)
} /* end H5CX_get_create_intermediate_group() */

/*-------------------------------------------------------------------------
 * Function:    H5CX_get_nlinks
 *
 * Purpose:     Retrieves the # of soft / UD links to traverse for the current API call context.
 *
 * Return:      Non-negative on success / Negative on failure
 *
 * Programmer:  Quincey Koziol
 *              March 10, 2018
 *
 *-------------------------------------------------------------------------
 */
herr_t
H5CX_get_nlinks(size_t *nlinks)
{
    H5CX_node_t **head =
        H5CX_get_my_context();  /* Get the pointer to the head of the API context, for this thread */
    herr_t ret_value = SUCCEED; /* Return value */

    FUNC_ENTER_NOAPI(FAIL)

    /* Sanity check */
    HDassert(nlinks);
    HDassert(head && *head);
    HDassert(H5P_DEFAULT != (*head)->ctx.dxpl_id);

    H5CX_RETRIEVE_PROP_VALID(lapl, H5P_LINK_ACCESS_DEFAULT, H5L_ACS_NLINKS_NAME, nlinks)

    /* Get the value */
    *nlinks = (*head)->ctx.nlinks;

done:
    FUNC_LEAVE_NOAPI(ret_value)
} /* end H5CX_get_nlinks() */

/*-------------------------------------------------------------------------
 * Function:    H5CX_get_libver_bounds
 *
 * Purpose:     Retrieves the low/high bounds for the current API call context.
 *
 * Return:      Non-negative on success / Negative on failure
 *
 * Programmer:  Vailin Choi
 *              March 27, 2019
 *
 *-------------------------------------------------------------------------
 */
herr_t
H5CX_get_libver_bounds(H5F_libver_t *low_bound, H5F_libver_t *high_bound)
{
    H5CX_node_t **head =
        H5CX_get_my_context();  /* Get the pointer to the head of the API context, for this thread */
    herr_t ret_value = SUCCEED; /* Return value */

    FUNC_ENTER_NOAPI(FAIL)

    /* Sanity check */
    HDassert(low_bound);
    HDassert(high_bound);
    HDassert(head && *head);
    HDassert(H5P_DEFAULT != (*head)->ctx.fapl_id);

    H5CX_RETRIEVE_PROP_VALID(fapl, H5P_FILE_ACCESS_DEFAULT, H5F_ACS_LIBVER_LOW_BOUND_NAME, low_bound)
    H5CX_RETRIEVE_PROP_VALID(fapl, H5P_FILE_ACCESS_DEFAULT, H5F_ACS_LIBVER_HIGH_BOUND_NAME, high_bound)

    /* Get the values */
    *low_bound  = (*head)->ctx.low_bound;
    *high_bound = (*head)->ctx.high_bound;

done:
    FUNC_LEAVE_NOAPI(ret_value)
} /* end H5CX_get_libver_bounds() */

/*-------------------------------------------------------------------------
 * Function:    H5CX_get_dset_min_ohdr_flag
 *
 * Purpose:     Retrieves the flag that indicates whether the dataset object
 *		header should be minimized
 *
 * Return:      Non-negative on success / Negative on failure
 *
 * Programmer:  Quincey Koziol
 *              March 6, 2019
 *
 *-------------------------------------------------------------------------
 */
herr_t
H5CX_get_dset_min_ohdr_flag(hbool_t *dset_min_ohdr_flag)
{
    H5CX_node_t **head =
        H5CX_get_my_context();  /* Get the pointer to the head of the API context, for this thread */
    herr_t ret_value = SUCCEED; /* Return value */

    FUNC_ENTER_NOAPI(FAIL)

    /* Sanity check */
    HDassert(dset_min_ohdr_flag);
    HDassert(head && *head);
    HDassert(H5P_DEFAULT != (*head)->ctx.dcpl_id);

    H5CX_RETRIEVE_PROP_VALID(dcpl, H5P_DATASET_CREATE_DEFAULT, H5D_CRT_MIN_DSET_HDR_SIZE_NAME,
                             do_min_dset_ohdr)

    /* Get the value */
    *dset_min_ohdr_flag = (*head)->ctx.do_min_dset_ohdr;

done:
    FUNC_LEAVE_NOAPI(ret_value)
} /* end H5CX_get_dset_min_ohdr_flag() */

/*-------------------------------------------------------------------------
 * Function:    H5CX_get_ext_file_prefix
 *
 * Purpose:     Retrieves the prefix for external file
 *
 * Return:      Non-negative on success / Negative on failure
 *
 * Programmer:  Raymond Lu
 *              March 6, 2019
 *
 *-------------------------------------------------------------------------
 */
herr_t
H5CX_get_ext_file_prefix(const char **extfile_prefix)
{
    H5CX_node_t **head =
        H5CX_get_my_context();  /* Get the pointer to the head of the API context, for this thread */
    herr_t ret_value = SUCCEED; /* Return value */

    FUNC_ENTER_NOAPI(FAIL)

    /* Sanity check */
    HDassert(extfile_prefix);
    HDassert(head && *head);
    HDassert(H5P_DEFAULT != (*head)->ctx.dapl_id);

    /* Check if the value has been retrieved already */
    if (!(*head)->ctx.extfile_prefix_valid) {
        /* Check for default DAPL */
        if ((*head)->ctx.dapl_id == H5P_DATASET_ACCESS_DEFAULT)
            (*head)->ctx.extfile_prefix = H5CX_def_dapl_cache.extfile_prefix;
        else {
            /* Check if the property list is already available */
            if (NULL == (*head)->ctx.dapl)
                /* Get the dataset access property list pointer */
                if (NULL == ((*head)->ctx.dapl = (H5P_genplist_t *)H5I_object((*head)->ctx.dapl_id)))
                    HGOTO_ERROR(H5E_CONTEXT, H5E_BADTYPE, FAIL,
                                "can't get default dataset access property list")

            /* Get the prefix for the external file */
            /* (Note: 'peek', not 'get' - if this turns out to be a problem, we may need
             *          to copy it and free this in the H5CX pop routine. -QAK)
             */
            if (H5P_peek((*head)->ctx.dapl, H5D_ACS_EFILE_PREFIX_NAME, &(*head)->ctx.extfile_prefix) < 0)
                HGOTO_ERROR(H5E_CONTEXT, H5E_CANTGET, FAIL, "Can't retrieve external file prefix")
        } /* end else */

        /* Mark the value as valid */
        (*head)->ctx.extfile_prefix_valid = TRUE;
    } /* end if */

    /* Get the value */
    *extfile_prefix = (*head)->ctx.extfile_prefix;

done:
    FUNC_LEAVE_NOAPI(ret_value)
} /* end H5CX_get_ext_file_prefix() */

/*-------------------------------------------------------------------------
 * Function:    H5CX_get_vds_prefix
 *
 * Purpose:     Retrieves the prefix for VDS
 *
 * Return:      Non-negative on success / Negative on failure
 *
 * Programmer:  Raymond Lu
 *              March 6, 2019
 *
 *-------------------------------------------------------------------------
 */
herr_t
H5CX_get_vds_prefix(const char **vds_prefix)
{
    H5CX_node_t **head =
        H5CX_get_my_context();  /* Get the pointer to the head of the API context, for this thread */
    herr_t ret_value = SUCCEED; /* Return value */

    FUNC_ENTER_NOAPI(FAIL)

    /* Sanity check */
    HDassert(vds_prefix);
    HDassert(head && *head);
    HDassert(H5P_DEFAULT != (*head)->ctx.dapl_id);

    /* Check if the value has been retrieved already */
    if (!(*head)->ctx.vds_prefix_valid) {
        /* Check for default DAPL */
        if ((*head)->ctx.dapl_id == H5P_DATASET_ACCESS_DEFAULT)
            (*head)->ctx.vds_prefix = H5CX_def_dapl_cache.vds_prefix;
        else {
            /* Check if the property list is already available */
            if (NULL == (*head)->ctx.dapl)
                /* Get the dataset access property list pointer */
                if (NULL == ((*head)->ctx.dapl = (H5P_genplist_t *)H5I_object((*head)->ctx.dapl_id)))
                    HGOTO_ERROR(H5E_CONTEXT, H5E_BADTYPE, FAIL,
                                "can't get default dataset access property list")

            /* Get the prefix for the VDS */
            /* (Note: 'peek', not 'get' - if this turns out to be a problem, we may need
             *          to copy it and free this in the H5CX pop routine. -QAK)
             */
            if (H5P_peek((*head)->ctx.dapl, H5D_ACS_VDS_PREFIX_NAME, &(*head)->ctx.vds_prefix) < 0)
                HGOTO_ERROR(H5E_CONTEXT, H5E_CANTGET, FAIL, "Can't retrieve VDS prefix")
        } /* end else */

        /* Mark the value as valid */
        (*head)->ctx.vds_prefix_valid = TRUE;
    } /* end if */

    /* Get the value */
    *vds_prefix = (*head)->ctx.vds_prefix;

done:
    FUNC_LEAVE_NOAPI(ret_value)
} /* end H5CX_get_vds_prefix() */

/*-------------------------------------------------------------------------
 * Function:    H5CX_set_tag
 *
 * Purpose:     Sets the object tag for the current API call context.
 *
 * Return:      <none>
 *
 * Programmer:  Quincey Koziol
 *              Februrary 20, 2018
 *
 *-------------------------------------------------------------------------
 */
void
H5CX_set_tag(haddr_t tag)
{
    H5CX_node_t **head =
        H5CX_get_my_context(); /* Get the pointer to the head of the API context, for this thread */

    FUNC_ENTER_NOAPI_NOINIT_NOERR

    /* Sanity check */
    HDassert(head && *head);

    (*head)->ctx.tag = tag;

    FUNC_LEAVE_NOAPI_VOID
} /* end H5CX_set_tag() */

/*-------------------------------------------------------------------------
 * Function:    H5CX_set_ring
 *
 * Purpose:     Sets the metadata cache ring for the current API call context.
 *
 * Return:      <none>
 *
 * Programmer:  Quincey Koziol
 *              Februrary 20, 2018
 *
 *-------------------------------------------------------------------------
 */
void
H5CX_set_ring(H5AC_ring_t ring)
{
    H5CX_node_t **head =
        H5CX_get_my_context(); /* Get the pointer to the head of the API context, for this thread */

    FUNC_ENTER_NOAPI_NOINIT_NOERR

    /* Sanity check */
    HDassert(head && *head);

    (*head)->ctx.ring = ring;

    FUNC_LEAVE_NOAPI_VOID
} /* end H5CX_set_ring() */

#ifdef H5_HAVE_PARALLEL

/*-------------------------------------------------------------------------
 * Function:    H5CX_set_coll_metadata_read
 *
 * Purpose:     Sets the "do collective metadata reads" flag for the current API call context.
 *
 * Return:      <none>
 *
 * Programmer:  Quincey Koziol
 *              Februrary 23, 2018
 *
 *-------------------------------------------------------------------------
 */
void
H5CX_set_coll_metadata_read(hbool_t cmdr)
{
    H5CX_node_t **head =
        H5CX_get_my_context(); /* Get the pointer to the head of the API context, for this thread */

    FUNC_ENTER_NOAPI_NOINIT_NOERR

    /* Sanity check */
    HDassert(head && *head);

    (*head)->ctx.coll_metadata_read = cmdr;

    FUNC_LEAVE_NOAPI_VOID
} /* end H5CX_set_coll_metadata_read() */

/*-------------------------------------------------------------------------
 * Function:    H5CX_set_mpi_coll_datatypes
 *
 * Purpose:     Sets the MPI datatypes for collective I/O for the current API call context.
 *
 * Note:	This is only a shallow copy, the datatypes are not duplicated.
 *
 * Return:      Non-negative on success / Negative on failure
 *
 * Programmer:  Quincey Koziol
 *              Februrary 26, 2018
 *
 *-------------------------------------------------------------------------
 */
herr_t
H5CX_set_mpi_coll_datatypes(MPI_Datatype btype, MPI_Datatype ftype)
{
    H5CX_node_t **head =
        H5CX_get_my_context(); /* Get the pointer to the head of the API context, for this thread */

    herr_t ret_value = SUCCEED; /* Return value */

    FUNC_ENTER_NOAPI(FAIL)

    /* Sanity check */
    HDassert(head && *head);

    /* Set the API context values */
    (*head)->ctx.btype = btype;
    (*head)->ctx.ftype = ftype;

done:
    FUNC_LEAVE_NOAPI(ret_value)
} /* end H5CX_set_mpi_coll_datatypes() */

/*-------------------------------------------------------------------------
 * Function:    H5CX_set_io_xfer_mode
 *
 * Purpose:     Sets the parallel transfer mode for the current API call context.
 *
 * Return:      Non-negative on success / Negative on failure
 *
 * Programmer:  Quincey Koziol
 *              Februrary 26, 2018
 *
 *-------------------------------------------------------------------------
 */
herr_t
H5CX_set_io_xfer_mode(H5FD_mpio_xfer_t io_xfer_mode)
{
    H5CX_node_t **head =
        H5CX_get_my_context();  /* Get the pointer to the head of the API context, for this thread */
    herr_t ret_value = SUCCEED; /* Return value */

    FUNC_ENTER_NOAPI(FAIL)

    /* Sanity check */
    HDassert(head && *head);

    /* Set the API context value */
    (*head)->ctx.io_xfer_mode = io_xfer_mode;

    /* Mark the value as valid */
    (*head)->ctx.io_xfer_mode_valid = TRUE;

done:
    FUNC_LEAVE_NOAPI(ret_value)
} /* end H5CX_set_io_xfer_mode() */

/*-------------------------------------------------------------------------
 * Function:    H5CX_set_mpio_coll_opt
 *
 * Purpose:     Sets the parallel transfer mode for the current API call context.
 *
 * Return:      Non-negative on success / Negative on failure
 *
 * Programmer:  Quincey Koziol
 *              Februrary 26, 2018
 *
 *-------------------------------------------------------------------------
 */
herr_t
H5CX_set_mpio_coll_opt(H5FD_mpio_collective_opt_t mpio_coll_opt)
{
    H5CX_node_t **head =
        H5CX_get_my_context();  /* Get the pointer to the head of the API context, for this thread */
    herr_t ret_value = SUCCEED; /* Return value */

    FUNC_ENTER_NOAPI(FAIL)

    /* Sanity check */
    HDassert(head && *head);

    /* Set the API context value */
    (*head)->ctx.mpio_coll_opt = mpio_coll_opt;

    /* Mark the value as valid */
    (*head)->ctx.mpio_coll_opt_valid = TRUE;

done:
    FUNC_LEAVE_NOAPI(ret_value)
} /* end H5CX_set_mpio_coll_opt() */

/*-------------------------------------------------------------------------
 * Function:    H5CX_set_mpi_file_flushing
 *
 * Purpose:     Sets the "flushing an MPI-opened file" flag for the current API call context.
 *
 * Return:      <none>
 *
 * Programmer:  Quincey Koziol
 *              March 170 2018
 *
 *-------------------------------------------------------------------------
 */
void
H5CX_set_mpi_file_flushing(hbool_t flushing)
{
    H5CX_node_t **head =
        H5CX_get_my_context(); /* Get the pointer to the head of the API context, for this thread */

    FUNC_ENTER_NOAPI_NOINIT_NOERR

    /* Sanity check */
    HDassert(head && *head);

    (*head)->ctx.mpi_file_flushing = flushing;

    FUNC_LEAVE_NOAPI_VOID
} /* end H5CX_set_mpi_file_flushing() */

/*-------------------------------------------------------------------------
 * Function:    H5CX_set_mpio_rank0_bcast
 *
 * Purpose:     Sets the "dataset meets read-with-rank0-and-bcast requirements" flag for the current API call
 *context.
 *
 * Return:      <none>
 *
 * Programmer:  M. Breitenfeld
 *              December 31, 2018
 *
 *-------------------------------------------------------------------------
 */
void
H5CX_set_mpio_rank0_bcast(hbool_t rank0_bcast)
{
    H5CX_node_t **head =
        H5CX_get_my_context(); /* Get the pointer to the head of the API context, for this thread */

    FUNC_ENTER_NOAPI_NOINIT_NOERR

    /* Sanity checks */
    HDassert(head && *head);

    (*head)->ctx.rank0_bcast = rank0_bcast;

    FUNC_LEAVE_NOAPI_VOID
} /* end H5CX_set_mpio_rank0_bcast() */
#endif /* H5_HAVE_PARALLEL */

/*-------------------------------------------------------------------------
 * Function:    H5CX_set_vlen_alloc_info
 *
 * Purpose:     Sets the VL datatype alloc info for the current API call context.
 *
 * Return:      Non-negative on success / Negative on failure
 *
 * Programmer:  Quincey Koziol
 *              March 6, 2018
 *
 *-------------------------------------------------------------------------
 */
herr_t
H5CX_set_vlen_alloc_info(H5MM_allocate_t alloc_func, void *alloc_info, H5MM_free_t free_func, void *free_info)
{
    H5CX_node_t **head =
        H5CX_get_my_context();  /* Get the pointer to the head of the API context, for this thread */
    herr_t ret_value = SUCCEED; /* Return value */

    FUNC_ENTER_NOAPI(FAIL)

    /* Sanity check */
    HDassert(head && *head);

    /* Set the API context value */
    (*head)->ctx.vl_alloc_info.alloc_func = alloc_func;
    (*head)->ctx.vl_alloc_info.alloc_info = alloc_info;
    (*head)->ctx.vl_alloc_info.free_func  = free_func;
    (*head)->ctx.vl_alloc_info.free_info  = free_info;

    /* Mark the value as valid */
    (*head)->ctx.vl_alloc_info_valid = TRUE;

done:
    FUNC_LEAVE_NOAPI(ret_value)
} /* end H5CX_set_vlen_alloc_info() */

/*-------------------------------------------------------------------------
 * Function:    H5CX_set_nlinks
 *
 * Purpose:     Sets the # of soft / UD links to traverse for the current API call context.
 *
 * Return:      Non-negative on success / Negative on failure
 *
 * Programmer:  Quincey Koziol
 *              March 10, 2018
 *
 *-------------------------------------------------------------------------
 */
herr_t
H5CX_set_nlinks(size_t nlinks)
{
    H5CX_node_t **head =
        H5CX_get_my_context();  /* Get the pointer to the head of the API context, for this thread */
    herr_t ret_value = SUCCEED; /* Return value */

    FUNC_ENTER_NOAPI(FAIL)

    /* Sanity check */
    HDassert(head && *head);

    /* Set the API context value */
    (*head)->ctx.nlinks = nlinks;

    /* Mark the value as valid */
    (*head)->ctx.nlinks_valid = TRUE;

done:
    FUNC_LEAVE_NOAPI(ret_value)
} /* end H5CX_set_nlinks() */

#ifdef H5_HAVE_PARALLEL

/*-------------------------------------------------------------------------
 * Function:    H5CX_set_mpio_actual_chunk_opt
 *
 * Purpose:     Sets the actual chunk optimization used for parallel I/O for the current API call context.
 *
 * Return:      <none>
 *
 * Programmer:  Quincey Koziol
 *              March 6, 2018
 *
 *-------------------------------------------------------------------------
 */
void
H5CX_set_mpio_actual_chunk_opt(H5D_mpio_actual_chunk_opt_mode_t mpio_actual_chunk_opt)
{
    H5CX_node_t **head =
        H5CX_get_my_context(); /* Get the pointer to the head of the API context, for this thread */

    FUNC_ENTER_NOAPI_NOINIT_NOERR

    /* Sanity checks */
    HDassert(head && *head);
    HDassert(!((*head)->ctx.dxpl_id == H5P_DEFAULT || (*head)->ctx.dxpl_id == H5P_DATASET_XFER_DEFAULT));

    /* Cache the value for later, marking it to set in DXPL when context popped */
    (*head)->ctx.mpio_actual_chunk_opt     = mpio_actual_chunk_opt;
    (*head)->ctx.mpio_actual_chunk_opt_set = TRUE;

    FUNC_LEAVE_NOAPI_VOID
} /* end H5CX_set_mpio_actual_chunk_opt() */

/*-------------------------------------------------------------------------
 * Function:    H5CX_set_mpio_actual_io_mode
 *
 * Purpose:     Sets the actual I/O mode used for parallel I/O for the current API call context.
 *
 * Return:      <none>
 *
 * Programmer:  Quincey Koziol
 *              March 6, 2018
 *
 *-------------------------------------------------------------------------
 */
void
H5CX_set_mpio_actual_io_mode(H5D_mpio_actual_io_mode_t mpio_actual_io_mode)
{
    H5CX_node_t **head =
        H5CX_get_my_context(); /* Get the pointer to the head of the API context, for this thread */

    FUNC_ENTER_NOAPI_NOINIT_NOERR

    /* Sanity checks */
    HDassert(head && *head);
    HDassert(!((*head)->ctx.dxpl_id == H5P_DEFAULT || (*head)->ctx.dxpl_id == H5P_DATASET_XFER_DEFAULT));

    /* Cache the value for later, marking it to set in DXPL when context popped */
    (*head)->ctx.mpio_actual_io_mode     = mpio_actual_io_mode;
    (*head)->ctx.mpio_actual_io_mode_set = TRUE;

    FUNC_LEAVE_NOAPI_VOID
} /* end H5CX_set_mpio_actual_chunk_opt() */

/*-------------------------------------------------------------------------
 * Function:    H5CX_set_mpio_local_no_coll_cause
 *
 * Purpose:     Sets the local reason for breaking collective I/O for the current API call context.
 *
 * Return:      <none>
 *
 * Programmer:  Quincey Koziol
 *              March 6, 2018
 *
 *-------------------------------------------------------------------------
 */
void
H5CX_set_mpio_local_no_coll_cause(uint32_t mpio_local_no_coll_cause)
{
    H5CX_node_t **head =
        H5CX_get_my_context(); /* Get the pointer to the head of the API context, for this thread */

    FUNC_ENTER_NOAPI_NOINIT_NOERR

    /* Sanity checks */
    HDassert(head && *head);
    HDassert((*head)->ctx.dxpl_id != H5P_DEFAULT);

    /* If we're using the default DXPL, don't modify it */
    if ((*head)->ctx.dxpl_id != H5P_DATASET_XFER_DEFAULT) {
        /* Cache the value for later, marking it to set in DXPL when context popped */
        (*head)->ctx.mpio_local_no_coll_cause     = mpio_local_no_coll_cause;
        (*head)->ctx.mpio_local_no_coll_cause_set = TRUE;
    } /* end if */

    FUNC_LEAVE_NOAPI_VOID
} /* end H5CX_set_mpio_local_no_coll_cause() */

/*-------------------------------------------------------------------------
 * Function:    H5CX_set_mpio_global_no_coll_cause
 *
 * Purpose:     Sets the global reason for breaking collective I/O for the current API call context.
 *
 * Return:      <none>
 *
 * Programmer:  Quincey Koziol
 *              March 6, 2018
 *
 *-------------------------------------------------------------------------
 */
void
H5CX_set_mpio_global_no_coll_cause(uint32_t mpio_global_no_coll_cause)
{
    H5CX_node_t **head =
        H5CX_get_my_context(); /* Get the pointer to the head of the API context, for this thread */

    FUNC_ENTER_NOAPI_NOINIT_NOERR

    /* Sanity checks */
    HDassert(head && *head);
    HDassert((*head)->ctx.dxpl_id != H5P_DEFAULT);

    /* If we're using the default DXPL, don't modify it */
    if ((*head)->ctx.dxpl_id != H5P_DATASET_XFER_DEFAULT) {
        /* Cache the value for later, marking it to set in DXPL when context popped */
        (*head)->ctx.mpio_global_no_coll_cause     = mpio_global_no_coll_cause;
        (*head)->ctx.mpio_global_no_coll_cause_set = TRUE;
    } /* end if */

    FUNC_LEAVE_NOAPI_VOID
} /* end H5CX_set_mpio_global_no_coll_cause() */

#ifdef H5_HAVE_INSTRUMENTED_LIBRARY

/*-------------------------------------------------------------------------
 * Function:    H5CX_test_set_mpio_coll_chunk_link_hard
 *
 * Purpose:     Sets the instrumented "collective chunk link hard" value for the current API call context.
 *
 * Note:        Only sets value if property set in DXPL
 *
 * Return:      Non-negative on success / Negative on failure
 *
 * Programmer:  Quincey Koziol
 *              March 6, 2018
 *
 *-------------------------------------------------------------------------
 */
herr_t
H5CX_test_set_mpio_coll_chunk_link_hard(int mpio_coll_chunk_link_hard)
{
    H5CX_node_t **head =
        H5CX_get_my_context();  /* Get the pointer to the head of the API context, for this thread */
    herr_t ret_value = SUCCEED; /* Return value */

    FUNC_ENTER_NOAPI_NOINIT

    /* Sanity checks */
    HDassert(head && *head);
    HDassert(!((*head)->ctx.dxpl_id == H5P_DEFAULT || (*head)->ctx.dxpl_id == H5P_DATASET_XFER_DEFAULT));

    H5CX_TEST_SET_PROP(H5D_XFER_COLL_CHUNK_LINK_HARD_NAME, mpio_coll_chunk_link_hard)

done:
    FUNC_LEAVE_NOAPI(ret_value)
} /* end H5CX_test_set_mpio_coll_chunk_link_hard() */

/*-------------------------------------------------------------------------
 * Function:    H5CX_test_set_mpio_coll_chunk_multi_hard
 *
 * Purpose:     Sets the instrumented "collective chunk multi hard" value for the current API call context.
 *
 * Note:        Only sets value if property set in DXPL
 *
 * Return:      Non-negative on success / Negative on failure
 *
 * Programmer:  Quincey Koziol
 *              March 6, 2018
 *
 *-------------------------------------------------------------------------
 */
herr_t
H5CX_test_set_mpio_coll_chunk_multi_hard(int mpio_coll_chunk_multi_hard)
{
    H5CX_node_t **head =
        H5CX_get_my_context();  /* Get the pointer to the head of the API context, for this thread */
    herr_t ret_value = SUCCEED; /* Return value */

    FUNC_ENTER_NOAPI_NOINIT

    /* Sanity checks */
    HDassert(head && *head);
    HDassert(!((*head)->ctx.dxpl_id == H5P_DEFAULT || (*head)->ctx.dxpl_id == H5P_DATASET_XFER_DEFAULT));

    H5CX_TEST_SET_PROP(H5D_XFER_COLL_CHUNK_MULTI_HARD_NAME, mpio_coll_chunk_multi_hard)

done:
    FUNC_LEAVE_NOAPI(ret_value)
} /* end H5CX_test_set_mpio_coll_chunk_multi_hard() */

/*-------------------------------------------------------------------------
 * Function:    H5CX_test_set_mpio_coll_chunk_link_num_true
 *
 * Purpose:     Sets the instrumented "collective chunk link num tru" value for the current API call context.
 *
 * Note:        Only sets value if property set in DXPL
 *
 * Return:      Non-negative on success / Negative on failure
 *
 * Programmer:  Quincey Koziol
 *              March 6, 2018
 *
 *-------------------------------------------------------------------------
 */
herr_t
H5CX_test_set_mpio_coll_chunk_link_num_true(int mpio_coll_chunk_link_num_true)
{
    H5CX_node_t **head =
        H5CX_get_my_context();  /* Get the pointer to the head of the API context, for this thread */
    herr_t ret_value = SUCCEED; /* Return value */

    FUNC_ENTER_NOAPI_NOINIT

    /* Sanity checks */
    HDassert(head && *head);
    HDassert(!((*head)->ctx.dxpl_id == H5P_DEFAULT || (*head)->ctx.dxpl_id == H5P_DATASET_XFER_DEFAULT));

    H5CX_TEST_SET_PROP(H5D_XFER_COLL_CHUNK_LINK_NUM_TRUE_NAME, mpio_coll_chunk_link_num_true)

done:
    FUNC_LEAVE_NOAPI(ret_value)
} /* end H5CX_test_set_mpio_coll_chunk_link_num_true() */

/*-------------------------------------------------------------------------
 * Function:    H5CX_test_set_mpio_coll_chunk_link_num_false
 *
 * Purpose:     Sets the instrumented "collective chunk link num false" value for the current API call
 *context.
 *
 * Note:        Only sets value if property set in DXPL
 *
 * Return:      Non-negative on success / Negative on failure
 *
 * Programmer:  Quincey Koziol
 *              March 6, 2018
 *
 *-------------------------------------------------------------------------
 */
herr_t
H5CX_test_set_mpio_coll_chunk_link_num_false(int mpio_coll_chunk_link_num_false)
{
    H5CX_node_t **head =
        H5CX_get_my_context();  /* Get the pointer to the head of the API context, for this thread */
    herr_t ret_value = SUCCEED; /* Return value */

    FUNC_ENTER_NOAPI_NOINIT

    /* Sanity checks */
    HDassert(head && *head);
    HDassert(!((*head)->ctx.dxpl_id == H5P_DEFAULT || (*head)->ctx.dxpl_id == H5P_DATASET_XFER_DEFAULT));

    H5CX_TEST_SET_PROP(H5D_XFER_COLL_CHUNK_LINK_NUM_FALSE_NAME, mpio_coll_chunk_link_num_false)

done:
    FUNC_LEAVE_NOAPI(ret_value)
} /* end H5CX_test_set_mpio_coll_chunk_link_num_false() */

/*-------------------------------------------------------------------------
 * Function:    H5CX_test_set_mpio_coll_chunk_multi_ratio_coll
 *
 * Purpose:     Sets the instrumented "collective chunk multi ratio coll" value for the current API call
 *context.
 *
 * Note:        Only sets value if property set in DXPL
 *
 * Return:      Non-negative on success / Negative on failure
 *
 * Programmer:  Quincey Koziol
 *              March 6, 2018
 *
 *-------------------------------------------------------------------------
 */
herr_t
H5CX_test_set_mpio_coll_chunk_multi_ratio_coll(int mpio_coll_chunk_multi_ratio_coll)
{
    H5CX_node_t **head =
        H5CX_get_my_context();  /* Get the pointer to the head of the API context, for this thread */
    herr_t ret_value = SUCCEED; /* Return value */

    FUNC_ENTER_NOAPI_NOINIT

    /* Sanity checks */
    HDassert(head && *head);
    HDassert(!((*head)->ctx.dxpl_id == H5P_DEFAULT || (*head)->ctx.dxpl_id == H5P_DATASET_XFER_DEFAULT));

    H5CX_TEST_SET_PROP(H5D_XFER_COLL_CHUNK_MULTI_RATIO_COLL_NAME, mpio_coll_chunk_multi_ratio_coll)

done:
    FUNC_LEAVE_NOAPI(ret_value)
} /* end H5CX_test_set_mpio_coll_chunk_multi_ratio_coll() */

/*-------------------------------------------------------------------------
 * Function:    H5CX_test_set_mpio_coll_chunk_multi_ratio_ind
 *
 * Purpose:     Sets the instrumented "collective chunk multi ratio ind" value for the current API call
 *context.
 *
 * Note:        Only sets value if property set in DXPL
 *
 * Return:      Non-negative on success / Negative on failure
 *
 * Programmer:  Quincey Koziol
 *              March 6, 2018
 *
 *-------------------------------------------------------------------------
 */
herr_t
H5CX_test_set_mpio_coll_chunk_multi_ratio_ind(int mpio_coll_chunk_multi_ratio_ind)
{
    H5CX_node_t **head =
        H5CX_get_my_context();  /* Get the pointer to the head of the API context, for this thread */
    herr_t ret_value = SUCCEED; /* Return value */

    FUNC_ENTER_NOAPI_NOINIT

    /* Sanity checks */
    HDassert(head && *head);
    HDassert(!((*head)->ctx.dxpl_id == H5P_DEFAULT || (*head)->ctx.dxpl_id == H5P_DATASET_XFER_DEFAULT));

    H5CX_TEST_SET_PROP(H5D_XFER_COLL_CHUNK_MULTI_RATIO_IND_NAME, mpio_coll_chunk_multi_ratio_ind)

done:
    FUNC_LEAVE_NOAPI(ret_value)
} /* end H5CX_test_set_mpio_coll_chunk_multi_ratio_ind() */

/*-------------------------------------------------------------------------
 * Function:    H5CX_test_set_mpio_coll_rank0_bcast
 *
 * Purpose:     Sets the instrumented "read-with-rank0-bcast" flag for the current API call context.
 *
 * Note:        Only sets value if property set in DXPL
 *
 * Return:      Non-negative on success / Negative on failure
 *
 * Programmer:  Quincey Koziol
 *              January 2, 2019
 *
 *-------------------------------------------------------------------------
 */
herr_t
H5CX_test_set_mpio_coll_rank0_bcast(hbool_t mpio_coll_rank0_bcast)
{
    H5CX_node_t **head =
        H5CX_get_my_context();  /* Get the pointer to the head of the API context, for this thread */
    herr_t ret_value = SUCCEED; /* Return value */

    FUNC_ENTER_NOAPI_NOINIT

    /* Sanity checks */
    HDassert(head && *head);
    HDassert(!((*head)->ctx.dxpl_id == H5P_DEFAULT || (*head)->ctx.dxpl_id == H5P_DATASET_XFER_DEFAULT));

    H5CX_TEST_SET_PROP(H5D_XFER_COLL_RANK0_BCAST_NAME, mpio_coll_rank0_bcast)

done:
    FUNC_LEAVE_NOAPI(ret_value)
} /* end H5CX_test_set_mpio_coll_rank0_bcast() */
#endif /* H5_HAVE_INSTRUMENTED_LIBRARY */
#endif /* H5_HAVE_PARALLEL */

/*-------------------------------------------------------------------------
 * Function:    H5CX_get_ohdr_flags
 *
 * Purpose:     Retrieves the object header flags for the current API call context.
 *
 * Return:      Non-negative on success / Negative on failure
 *
 * Programmer:  Chris Hogan
 *              November 15, 2019
 *
 *-------------------------------------------------------------------------
 */
herr_t
H5CX_get_ohdr_flags(uint8_t *ohdr_flags)
{
    H5CX_node_t **head =
        H5CX_get_my_context();  /* Get the pointer to the head of the API context, for this thread */
    herr_t ret_value = SUCCEED; /* Return value */

    FUNC_ENTER_NOAPI(FAIL)

    /* Sanity check */
    HDassert(ohdr_flags);
    HDassert(head && *head);
    HDassert(H5P_DEFAULT != (*head)->ctx.dcpl_id);

    H5CX_RETRIEVE_PROP_VALID(dcpl, H5P_DATASET_CREATE_DEFAULT, H5O_CRT_OHDR_FLAGS_NAME, ohdr_flags)

    /* Get the value */
    *ohdr_flags = (*head)->ctx.ohdr_flags;

done:
    FUNC_LEAVE_NOAPI(ret_value)
} /* End H5CX_get_ohdr_flags() */

/*-------------------------------------------------------------------------
 * Function:    H5CX__pop_common
 *
 * Purpose:     Common code for popping the context for an API call.
 *
 * Return:      Non-negative on success / Negative on failure
 *
 * Programmer:  Quincey Koziol
 *              March 6, 2018
 *
 *-------------------------------------------------------------------------
 */
static H5CX_node_t *
H5CX__pop_common(hbool_t update_dxpl_props)
{
    H5CX_node_t **head =
        H5CX_get_my_context();     /* Get the pointer to the head of the API context, for this thread */
    H5CX_node_t *ret_value = NULL; /* Return value */

#ifdef H5_HAVE_PARALLEL
    FUNC_ENTER_STATIC
#else
    FUNC_ENTER_STATIC_NOERR
#endif

    /* Sanity check */
    HDassert(head && *head);

    /* Check for cached DXPL properties to return to application */
    if (update_dxpl_props) {
#ifdef H5_HAVE_PARALLEL
        H5CX_SET_PROP(H5D_MPIO_ACTUAL_CHUNK_OPT_MODE_NAME, mpio_actual_chunk_opt)
        H5CX_SET_PROP(H5D_MPIO_ACTUAL_IO_MODE_NAME, mpio_actual_io_mode)
        H5CX_SET_PROP(H5D_MPIO_LOCAL_NO_COLLECTIVE_CAUSE_NAME, mpio_local_no_coll_cause)
        H5CX_SET_PROP(H5D_MPIO_GLOBAL_NO_COLLECTIVE_CAUSE_NAME, mpio_global_no_coll_cause)
#ifdef H5_HAVE_INSTRUMENTED_LIBRARY
        H5CX_SET_PROP(H5D_XFER_COLL_CHUNK_LINK_HARD_NAME, mpio_coll_chunk_link_hard)
        H5CX_SET_PROP(H5D_XFER_COLL_CHUNK_MULTI_HARD_NAME, mpio_coll_chunk_multi_hard)
        H5CX_SET_PROP(H5D_XFER_COLL_CHUNK_LINK_NUM_TRUE_NAME, mpio_coll_chunk_link_num_true)
        H5CX_SET_PROP(H5D_XFER_COLL_CHUNK_LINK_NUM_FALSE_NAME, mpio_coll_chunk_link_num_false)
        H5CX_SET_PROP(H5D_XFER_COLL_CHUNK_MULTI_RATIO_COLL_NAME, mpio_coll_chunk_multi_ratio_coll)
        H5CX_SET_PROP(H5D_XFER_COLL_CHUNK_MULTI_RATIO_IND_NAME, mpio_coll_chunk_multi_ratio_ind)
        H5CX_SET_PROP(H5D_XFER_COLL_RANK0_BCAST_NAME, mpio_coll_rank0_bcast)
#endif /* H5_HAVE_INSTRUMENTED_LIBRARY */
#endif /* H5_HAVE_PARALLEL */
    } /* end if */

    /* Pop the top context node from the stack */
    ret_value = (*head);
    (*head)   = (*head)->next;

#ifdef H5_HAVE_PARALLEL
done:
#endif /* H5_HAVE_PARALLEL */
    FUNC_LEAVE_NOAPI(ret_value)
} /* end H5CX__pop_common() */

/*-------------------------------------------------------------------------
 * Function:    H5CX_pop
 *
 * Purpose:     Pops the context for an API call.
 *
 * Return:      Non-negative on success / Negative on failure
 *
 * Programmer:  Quincey Koziol
 *              Februrary 19, 2018
 *
 *-------------------------------------------------------------------------
 */
herr_t
H5CX_pop(hbool_t update_dxpl_props)
{
    H5CX_node_t *cnode;               /* Context node */
    herr_t       ret_value = SUCCEED; /* Return value */

    FUNC_ENTER_NOAPI(FAIL)

    /* Perform common operations and get top context from stack */
    if (NULL == (cnode = H5CX__pop_common(update_dxpl_props)))
        HGOTO_ERROR(H5E_CONTEXT, H5E_CANTGET, FAIL, "error getting API context node")

    /* Free the context node */
    cnode = H5FL_FREE(H5CX_node_t, cnode);

done:
    FUNC_LEAVE_NOAPI(ret_value)
} /* end H5CX_pop() */<|MERGE_RESOLUTION|>--- conflicted
+++ resolved
@@ -370,15 +370,9 @@
     uint32_t mpio_global_no_coll_cause;       /* Global reason for breaking collective I/O
                                                  (H5D_MPIO_GLOBAL_NO_COLLECTIVE_CAUSE_NAME) */
     H5FD_mpio_chunk_opt_t
-<<<<<<< HEAD
-             mpio_chunk_opt_mode;  /* Collective chunk option (H5D_XFER_MPIO_CHUNK_OPT_HARD_NAME) */
-    unsigned mpio_chunk_opt_num;   /* Collective chunk thrreshold (H5D_XFER_MPIO_CHUNK_OPT_NUM_NAME) */
-    unsigned mpio_chunk_opt_ratio; /* Collective chunk ratio (H5D_XFER_MPIO_CHUNK_OPT_RATIO_NAME) */
-=======
              mpio_chunk_opt_mode;         /* Collective chunk option (H5D_XFER_MPIO_CHUNK_OPT_HARD_NAME) */
     unsigned mpio_chunk_opt_num;          /* Collective chunk thrreshold (H5D_XFER_MPIO_CHUNK_OPT_NUM_NAME) */
     unsigned mpio_chunk_opt_ratio;        /* Collective chunk ratio (H5D_XFER_MPIO_CHUNK_OPT_RATIO_NAME) */
->>>>>>> 5ff09ae9
 #endif /* H5_HAVE_PARALLEL */
     H5Z_EDC_t             err_detect;     /* Error detection info (H5D_XFER_EDC_NAME) */
     H5Z_cb_t              filter_cb;      /* Filter callback function (H5D_XFER_FILTER_CB_NAME) */
@@ -1030,11 +1024,7 @@
     (*head)->ctx.lcpl    = NULL;
 
     /* Restore the VOL wrapper context */
-<<<<<<< HEAD
-    (*head)->ctx.vol_wrap_ctx       = api_state->vol_wrap_ctx;
-=======
     (*head)->ctx.vol_wrap_ctx = api_state->vol_wrap_ctx;
->>>>>>> 5ff09ae9
     if (NULL != (*head)->ctx.vol_wrap_ctx)
         (*head)->ctx.vol_wrap_ctx_valid = TRUE;
 
