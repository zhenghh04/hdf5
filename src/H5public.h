/* * * * * * * * * * * * * * * * * * * * * * * * * * * * * * * * * * * * * * *
 * Copyright by The HDF Group.                                               *
 * Copyright by the Board of Trustees of the University of Illinois.         *
 * All rights reserved.                                                      *
 *                                                                           *
 * This file is part of HDF5.  The full HDF5 copyright notice, including     *
 * terms governing use, modification, and redistribution, is contained in    *
 * the COPYING file, which can be found at the root of the source code       *
 * distribution tree, or in https://support.hdfgroup.org/ftp/HDF5/releases.  *
 * If you do not have access to either file, you may request a copy from     *
 * help@hdfgroup.org.                                                        *
 * * * * * * * * * * * * * * * * * * * * * * * * * * * * * * * * * * * * * * */

/*
 * This file contains public declarations for the HDF5 module.
 */
#ifndef _H5public_H
#define _H5public_H

/* Include files for public use... */
/*
 * Since H5pubconf.h is a generated header file, it is messy to try
 * to put a #ifndef _H5pubconf_H ... #endif guard in it.
 * HDF5 has set an internal rule that it is being included here.
 * Source files should NOT include H5pubconf.h directly but include
 * it via H5public.h.  The #ifndef _H5public_H guard above would
 * prevent repeated include.
 */
#include "H5pubconf.h" /* From configure */

/* API Version macro wrapper definitions */
#include "H5version.h"

#ifdef H5_HAVE_FEATURES_H
#include <features.h> /* For setting POSIX, BSD, etc. compatibility */
#endif
#ifdef H5_HAVE_SYS_TYPES_H
#include <sys/types.h>
#endif
#ifdef H5_STDC_HEADERS
#include <limits.h> /* For H5T_NATIVE_CHAR defn in H5Tpublic.h  */
#include <stdarg.h> /* For variadic functions in H5VLpublic.h   */
#endif
#ifndef __cplusplus
#ifdef H5_HAVE_STDINT_H
#include <stdint.h> /* For C9x types */
#endif
#else
#ifdef H5_HAVE_STDINT_H_CXX
#include <stdint.h> /* For C9x types (when included from C++) */
#endif
#endif
#ifdef H5_HAVE_INTTYPES_H
#include <inttypes.h> /* C99/POSIX.1 header for uint64_t, PRIu64 */
#endif
#ifdef H5_HAVE_STDDEF_H
#include <stddef.h>
#endif
#ifdef H5_HAVE_PARALLEL
/* Don't link against MPI C++ bindings */
#define MPICH_SKIP_MPICXX 1
#define OMPI_SKIP_MPICXX  1
#include <mpi.h>
#ifndef MPI_FILE_NULL /* MPIO may be defined in mpi.h already */
#include <mpio.h>
#endif
#endif

/* Include the Windows API adapter header early */
#include "H5api_adpt.h"

#ifdef __cplusplus
extern "C" {
#endif

/* Macros for enabling/disabling particular GCC warnings */
/* (see the following web-sites for more info:
 *      http://www.dbp-consulting.com/tutorials/SuppressingGCCWarnings.html
 *      http://gcc.gnu.org/onlinedocs/gcc/Diagnostic-Pragmas.html#Diagnostic-Pragmas
 */
/* These pragmas are only implemented usefully in gcc 4.6+ */
#if ((__GNUC__ * 100) + __GNUC_MINOR__) >= 406
#define H5_GCC_DIAG_JOINSTR(x, y) x y
#define H5_GCC_DIAG_DO_PRAGMA(x)  _Pragma(#x)
#define H5_GCC_DIAG_PRAGMA(x)     H5_GCC_DIAG_DO_PRAGMA(GCC diagnostic x)

#define H5_GCC_DIAG_OFF(x) H5_GCC_DIAG_PRAGMA(push) H5_GCC_DIAG_PRAGMA(ignored H5_GCC_DIAG_JOINSTR("-W", x))
#define H5_GCC_DIAG_ON(x)  H5_GCC_DIAG_PRAGMA(pop)
#else
#define H5_GCC_DIAG_OFF(x)
#define H5_GCC_DIAG_ON(x)
#endif

/* Version numbers */
#define H5_VERS_MAJOR      1 /* For major interface/format changes       */
#define H5_VERS_MINOR      13 /* For minor interface/format changes       */
#define H5_VERS_RELEASE    0 /* For tweaks, bug-fixes, or development    */
#define H5_VERS_SUBRELEASE "" /* For pre-releases like snap0          */
/* Empty string for real releases.           */
#define H5_VERS_INFO "HDF5 library version: 1.13.0" /* Full version string */

#define H5check() H5check_version(H5_VERS_MAJOR, H5_VERS_MINOR, H5_VERS_RELEASE)

/* macros for comparing the version */
#define H5_VERSION_GE(Maj, Min, Rel)                                                                         \
    (((H5_VERS_MAJOR == Maj) && (H5_VERS_MINOR == Min) && (H5_VERS_RELEASE >= Rel)) ||                       \
     ((H5_VERS_MAJOR == Maj) && (H5_VERS_MINOR > Min)) || (H5_VERS_MAJOR > Maj))

#define H5_VERSION_LE(Maj, Min, Rel)                                                                         \
    (((H5_VERS_MAJOR == Maj) && (H5_VERS_MINOR == Min) && (H5_VERS_RELEASE <= Rel)) ||                       \
     ((H5_VERS_MAJOR == Maj) && (H5_VERS_MINOR < Min)) || (H5_VERS_MAJOR < Maj))

/*
 * Status return values.  Failed integer functions in HDF5 result almost
 * always in a negative value (unsigned failing functions sometimes return
 * zero for failure) while successful return is non-negative (often zero).
 * The negative failure value is most commonly -1, but don't bet on it.  The
 * proper way to detect failure is something like:
 *
 *  if((dset = H5Dopen2(file, name)) < 0)
 *      fprintf(stderr, "unable to open the requested dataset\n");
 */
typedef int herr_t;

/*
 * Boolean type.  Successful return values are zero (false) or positive
 * (true). The typical true value is 1 but don't bet on it.  Boolean
 * functions cannot fail.  Functions that return `htri_t' however return zero
 * (false), positive (true), or negative (failure). The proper way to test
 * for truth from a htri_t function is:
 *
 *  if ((retval = H5Tcommitted(type)) > 0) {
 *      printf("data type is committed\n");
 *  } else if (!retval) {
 *      printf("data type is not committed\n");
 *  } else {
 *      printf("error determining whether data type is committed\n");
 *  }
 */
#ifdef H5_HAVE_STDBOOL_H
#include <stdbool.h>
#else /* H5_HAVE_STDBOOL_H */
#ifndef __cplusplus
#if defined(H5_SIZEOF_BOOL) && (H5_SIZEOF_BOOL != 0)
#define bool _Bool
#else
#define bool unsigned int
#endif
#define true 1
#define false 0
#endif /* __cplusplus */
#endif /* H5_HAVE_STDBOOL_H */
typedef bool hbool_t;
typedef int  htri_t;

/* Define the ssize_t type if it not is defined */
#if H5_SIZEOF_SSIZE_T == 0
/* Undefine this size, we will re-define it in one of the sections below */
#undef H5_SIZEOF_SSIZE_T
#if H5_SIZEOF_SIZE_T == H5_SIZEOF_INT
typedef int ssize_t;
#define H5_SIZEOF_SSIZE_T H5_SIZEOF_INT
#elif H5_SIZEOF_SIZE_T == H5_SIZEOF_LONG
typedef long ssize_t;
#define H5_SIZEOF_SSIZE_T H5_SIZEOF_LONG
#elif H5_SIZEOF_SIZE_T == H5_SIZEOF_LONG_LONG
typedef long long ssize_t;
#define H5_SIZEOF_SSIZE_T H5_SIZEOF_LONG_LONG
#else /* Can't find matching type for ssize_t */
#error "nothing appropriate for ssize_t"
#endif
#endif

/* int64_t type is used for creation order field for links.  It may be
 * defined in Posix.1g, otherwise it is defined here.
 */
#if H5_SIZEOF_INT64_T >= 8
#elif H5_SIZEOF_INT >= 8
typedef int int64_t;
#undef H5_SIZEOF_INT64_T
#define H5_SIZEOF_INT64_T H5_SIZEOF_INT
#elif H5_SIZEOF_LONG >= 8
typedef long int64_t;
#undef H5_SIZEOF_INT64_T
#define H5_SIZEOF_INT64_T H5_SIZEOF_LONG
#elif H5_SIZEOF_LONG_LONG >= 8
typedef long long int64_t;
#undef H5_SIZEOF_INT64_T
#define H5_SIZEOF_INT64_T H5_SIZEOF_LONG_LONG
#else
#error "nothing appropriate for int64_t"
#endif

/* uint64_t type is used for fields for H5O_info_t.  It may be
 * defined in Posix.1g, otherwise it is defined here.
 */
#if H5_SIZEOF_UINT64_T >= 8
#ifndef UINT64_MAX
#define UINT64_MAX ((uint64_t)-1)
#endif
#elif H5_SIZEOF_INT >= 8
typedef unsigned uint64_t;
#define UINT64_MAX UINT_MAX
#undef H5_SIZEOF_UINT64_T
#define H5_SIZEOF_UINT64_T H5_SIZEOF_INT
#elif H5_SIZEOF_LONG >= 8
typedef unsigned long uint64_t;
#define UINT64_MAX ULONG_MAX
#undef H5_SIZEOF_UINT64_T
#define H5_SIZEOF_UINT64_T H5_SIZEOF_LONG
#elif H5_SIZEOF_LONG_LONG >= 8
typedef unsigned long long uint64_t;
#define UINT64_MAX ULLONG_MAX
#undef H5_SIZEOF_UINT64_T
#define H5_SIZEOF_UINT64_T H5_SIZEOF_LONG_LONG
#else
#error "nothing appropriate for uint64_t"
#endif

/*
 * The sizes of file objects have their own types defined here, use a minimum
 * 64-bit type.
 */
#if H5_SIZEOF_LONG_LONG >= 8
H5_GCC_DIAG_OFF("long-long")
typedef unsigned long long hsize_t;
typedef signed long long   hssize_t;
H5_GCC_DIAG_ON("long-long")
#define PRIdHSIZE          H5_PRINTF_LL_WIDTH "d"
#define PRIiHSIZE          H5_PRINTF_LL_WIDTH "i"
#define PRIoHSIZE          H5_PRINTF_LL_WIDTH "o"
#define PRIuHSIZE          H5_PRINTF_LL_WIDTH "u"
#define PRIxHSIZE          H5_PRINTF_LL_WIDTH "x"
#define PRIXHSIZE          H5_PRINTF_LL_WIDTH "X"
#define H5_SIZEOF_HSIZE_T  H5_SIZEOF_LONG_LONG
#define H5_SIZEOF_HSSIZE_T H5_SIZEOF_LONG_LONG
#define HSIZE_UNDEF        ULLONG_MAX
#else
#error "nothing appropriate for hsize_t"
#endif

/*
 * File addresses have their own types.
 */
#if H5_SIZEOF_INT >= 8
typedef unsigned haddr_t;
#define HADDR_UNDEF       UINT_MAX
#define H5_SIZEOF_HADDR_T H5_SIZEOF_INT
#ifdef H5_HAVE_PARALLEL
#define HADDR_AS_MPI_TYPE MPI_UNSIGNED
#endif /* H5_HAVE_PARALLEL */
#define PRIdHADDR "d"
#define PRIoHADDR "o"
#define PRIuHADDR "u"
#define PRIxHADDR "x"
#define PRIXHADDR "X"
#elif H5_SIZEOF_LONG >= 8
typedef unsigned long haddr_t;
#define HADDR_UNDEF       ULONG_MAX
#define H5_SIZEOF_HADDR_T H5_SIZEOF_LONG
#ifdef H5_HAVE_PARALLEL
#define HADDR_AS_MPI_TYPE MPI_UNSIGNED_LONG
#endif /* H5_HAVE_PARALLEL */
#define PRIdHADDR "ld"
#define PRIoHADDR "lo"
#define PRIuHADDR "lu"
#define PRIxHADDR "lx"
#define PRIXHADDR "lX"
#elif H5_SIZEOF_LONG_LONG >= 8
typedef unsigned long long haddr_t;
#define HADDR_UNDEF       ULLONG_MAX
#define H5_SIZEOF_HADDR_T H5_SIZEOF_LONG_LONG
#ifdef H5_HAVE_PARALLEL
#define HADDR_AS_MPI_TYPE MPI_LONG_LONG_INT
#endif /* H5_HAVE_PARALLEL */
#define PRIdHADDR H5_PRINTF_LL_WIDTH "d"
#define PRIoHADDR H5_PRINTF_LL_WIDTH "o"
#define PRIuHADDR H5_PRINTF_LL_WIDTH "u"
#define PRIxHADDR H5_PRINTF_LL_WIDTH "x"
#define PRIXHADDR H5_PRINTF_LL_WIDTH "X"
#else
#error "nothing appropriate for haddr_t"
#endif
#define H5_PRINTF_HADDR_FMT "%" PRIuHADDR
#define HADDR_MAX           (HADDR_UNDEF - 1)

/* uint32_t type is used for creation order field for messages.  It may be
 * defined in Posix.1g, otherwise it is defined here.
 */
#if H5_SIZEOF_UINT32_T >= 4
#elif H5_SIZEOF_SHORT >= 4
typedef short uint32_t;
#undef H5_SIZEOF_UINT32_T
#define H5_SIZEOF_UINT32_T H5_SIZEOF_SHORT
#elif H5_SIZEOF_INT >= 4
typedef unsigned int uint32_t;
#undef H5_SIZEOF_UINT32_T
#define H5_SIZEOF_UINT32_T H5_SIZEOF_INT
#elif H5_SIZEOF_LONG >= 4
typedef unsigned long uint32_t;
#undef H5_SIZEOF_UINT32_T
#define H5_SIZEOF_UINT32_T H5_SIZEOF_LONG
#else
#error "nothing appropriate for uint32_t"
#endif

//! [H5_iter_order_t_snip]

/**
 * Common iteration orders
 */
typedef enum {
    H5_ITER_UNKNOWN = -1, /**< Unknown order */
    H5_ITER_INC,          /**< Increasing order */
    H5_ITER_DEC,          /**< Decreasing order */
    H5_ITER_NATIVE,       /**< No particular order, whatever is fastest */
    H5_ITER_N             /**< Number of iteration orders */
} H5_iter_order_t;

//! [H5_iter_order_t_snip]

/* Iteration callback values */
/* (Actually, any positive value will cause the iterator to stop and pass back
 *      that positive value to the function that called the iterator)
 */
#define H5_ITER_ERROR (-1)
#define H5_ITER_CONT  (0)
#define H5_ITER_STOP  (1)

//! [H5_index_t_snip]

/**
 * The types of indices on links in groups/attributes on objects.
 * Primarily used for "<do> <foo> by index" routines and for iterating over
 * links in groups/attributes on objects.
 */
typedef enum H5_index_t {
    H5_INDEX_UNKNOWN = -1, /**< Unknown index type                   */
    H5_INDEX_NAME,         /**< Index on names                       */
    H5_INDEX_CRT_ORDER,    /**< Index on creation order              */
    H5_INDEX_N             /**< Number of indices defined            */
} H5_index_t;

//! [H5_index_t_snip]

/**
 * Storage info struct used by H5O_info_t and H5F_info_t
 */
//! [H5_ih_info_t_snip]
typedef struct H5_ih_info_t {
    hsize_t index_size; /**< btree and/or list */
    hsize_t heap_size;
} H5_ih_info_t;
//! [H5_ih_info_t_snip]

/**
 * The maximum size allowed for tokens
 * \details Tokens are unique and permanent identifiers that are
 *          used to reference HDF5 objects in a container. This allows
 *          for 128-bit tokens
 */
#define H5O_MAX_TOKEN_SIZE (16)

//! [H5O_token_t_snip]

/**
 * \internal (Hoisted here, since it's used by both the
 *            H5Lpublic.h and H5Opublic.h headers) */
/* Type for object tokens */
typedef struct H5O_token_t {
    uint8_t __data[H5O_MAX_TOKEN_SIZE];
} H5O_token_t;

//! [H5O_token_t_snip]

/**
 * Allocation statistics info struct
 */
typedef struct H5_alloc_stats_t {
    unsigned long long total_alloc_bytes;        /**< Running count of total # of bytes allocated */
    size_t             curr_alloc_bytes;         /**< Current # of bytes allocated */
    size_t             peak_alloc_bytes;         /**< Peak # of bytes allocated */
    size_t             max_block_size;           /**< Largest block allocated */
    size_t             total_alloc_blocks_count; /**< Running count of total # of blocks allocated */
    size_t             curr_alloc_blocks_count;  /**< Current # of blocks allocated */
    size_t             peak_alloc_blocks_count;  /**< Peak # of blocks allocated */
} H5_alloc_stats_t;

/* Functions in H5.c */
/**
 * \ingroup H5
 * \brief Initializes the HDF5 library
 * \return \herr_t
 *
 * \details H5open() initializes the HDF5 library.
 *
 * \details When the HDF5 library is used in a C application, the library is
 *          automatically initialized when the first HDf5 function call is
 *          issued. If one finds that an HDF5 library function is failing
 *          inexplicably, H5open() can be called first. It is safe to call
 *          H5open() before an application issues any other function calls to
 *          the HDF5 library as there are no damaging side effects in calling
 *          it more than once.
 */
H5_DLL herr_t H5open(void);
/**
 * \ingroup H5
 * \brief Flushes all data to disk, closes all open objects, and releases memory
 * \return \herr_t
 *
 * \details H5close() flushes all data to disk, closes all open HDF5 objects,
 *          and cleans up all memory used by the HDF5 library. This function is
 *          generally called when the application calls exit(), but may be
 *          called earlier in the event of an emergency shutdown or out of a
 *          desire to free all resources used by the HDF5 library.
 */
H5_DLL herr_t H5close(void);
/**
 * \ingroup H5
 * \brief Instructs library not to install atexit() cleanup routine
 * \return \herr_t
 *
 * \details H5dont_atexit() indicates to the library that an atexit() cleanup
 *          routine should not be installed. The major purpose for using this
 *          function is in situations where the library is dynamically linked
 *          into an application and is un-linked from the application before
 *          exit() gets called. In those situations, a routine installed with
 *          atexit() would jump to a routine which was no longer in memory,
 *          causing errors.
 *
 * \attention In order to be effective, this routine \Emph{must} be called
 *            before any other HDF5 function calls, and must be called each
 *            time the library is loaded/linked into the application (the first
 *            time and after it's been un-loaded).
 */
H5_DLL herr_t H5dont_atexit(void);
/**
 * \ingroup H5
 * \brief Garbage collects on all free-lists of all types
 * \return \herr_t
 *
 * \details H5garbage_collect() walks through all garbage collection routines
 *          of the library, freeing any unused memory.
 *
 *          It is not required that H5garbage_collect() be called at any
 *          particular time; it is only necessary in certain situations where
 *          the application has performed actions that cause the library to
 *          allocate many objects. The application should call
 *          H5garbage_collect() if it eventually releases those objects and
 *          wants to reduce the memory used by the library from the peak usage
 *          required.
 *
 * \note The library automatically garbage collects all the free lists when the
 *       application ends.
 */
H5_DLL herr_t H5garbage_collect(void);
/**
 * \ingroup H5
 * \brief Sets free-list size limits
 *
 * \param[in] reg_global_lim The cumulative limit, in bytes, on memory used for
 *                           all regular free lists (Default: 1MB)
 * \param[in] reg_list_lim The limit, in bytes, on memory used for each regular
 *                         free list (Default: 64KB)
 * \param[in] arr_global_lim The cumulative limit, in bytes, on memory used for
 *                           all array free lists (Default: 4MB)
 * \param[in] arr_list_lim The limit, in bytes, on memory used for each array
 *                         free list (Default: 256KB)
 * \param[in] blk_global_lim The cumulative limit, in bytes, on memory used for
 *                           all block free lists and, separately, for all
 *                           factory free lists (Default: 16MB)
 * \param[in] blk_list_lim The limit, in bytes, on memory used for each block
 *                         or factory free list (Default: 1MB)
 * \return \herr_t
 *
 * \details H5set_free_list_limits() sets size limits on all types of free
 *          lists. The HDF5 library uses free lists internally to manage
 *          memory. The types of free lists used are as follows:
 *          \li Regular free lists manage memory for single internal data
 *              structures.
 *          \li Array free lists manage memory for arrays of internal
 *              data structures.
 *          \li Block free lists manage memory for arbitrarily-sized blocks
 *              of bytes.
 *          \li Factory free lists manage memory for fixed-size blocks of
 *              bytes.
 *
 *          The parameters specify global and per-list limits; for example, \p
 *          reg_global_limit and \p reg_list_limit limit the accumulated size
 *          of all regular free lists and the size of each individual regular
 *          free list, respectively. Therefore, if an application sets a 1Mb
 *          limit on each of the global lists, up to 4Mb of total storage might
 *          be allocated, 1Mb for each of the regular, array, block, and
 *          factory type lists.
 *
 *          The settings specified for block free lists are duplicated for
 *          factory free lists. Therefore, increasing the global limit on block
 *          free lists by x bytes will increase the potential free list memory
 *          usage by 2x bytes.
 *
 *          Using a value of -1 for a limit means that no limit is set for the
 *          specified type of free list.
 *
 * \version 1.8.3 Function changed in this release to set factory free list
 *                memory limits.
 *
 * \since 1.6.0
 */
H5_DLL herr_t H5set_free_list_limits(int reg_global_lim, int reg_list_lim, int arr_global_lim,
                                     int arr_list_lim, int blk_global_lim, int blk_list_lim);
/**
 * \ingroup H5
 * \brief Gets the current size of the free lists used to manage memory
 *
 * \param[out] reg_size The current size of all "regular" free list memory used
 * \param[out] arr_size The current size of all "array" free list memory used
 * \param[out] blk_size The current size of all "block" free list memory used
 * \param[out] fac_size The current size of all "factory" free list memory used
 * \return \herr_t
 *
 * \details H5get_free_list_sizes() obtains the current size of the different
 *          kinds of free lists that the library uses to manage memory. The
 *          free list sizes can be set with H5set_free_list_limits() and
 *          garbage collected with H5garbage_collect(). These lists are global
 *          for the entire library.
 *
 * \since 1.12.1
 */
H5_DLL herr_t H5get_free_list_sizes(size_t *reg_size, size_t *arr_size, size_t *blk_size, size_t *fac_size);
/**
 * \ingroup H5
 * \brief Gets the memory allocation statistics for the library
 *
 * \param[out] stats Memory allocation statistics
 * \return \herr_t
 *
 * \details H5get_alloc_stats() gets the memory allocation statistics for the
 *          library, if the \c --enable-memory-alloc-sanity-check option was
 *          given when building the library. Applications can check whether
 *          this option was enabled detecting if the
 *          \c H5_MEMORY_ALLOC_SANITY_CHECK macro is defined. This option is
 *          enabled by default for debug builds of the library and disabled by
 *          default for non-debug builds. If the option is not enabled, all the
 *          values returned with be 0. These statistics are global for the
 *          entire library, but do not include allocations from chunked dataset
 *          I/O filters or non-native VOL connectors.
 *
 * \since 1.12.1
 */
H5_DLL herr_t H5get_alloc_stats(H5_alloc_stats_t *stats);
/**
 * \ingroup H5
 * \brief Returns the HDF library release number
 *
 * \param[out] majnum The major version number of the library
 * \param[out] minnum The minor version number of the library
 * \param[out] relnum The release version number of the library
 * \return \herr_t
 *
 * \details H5get_libversion() retrieves the major, minor, and release numbers
 *          of the version of the HDF5 library which is linked to the
 *          application.
 *
 */
H5_DLL herr_t H5get_libversion(unsigned *majnum, unsigned *minnum, unsigned *relnum);
/**
 * \ingroup H5
 * \brief Verifies that HDF5 library versions are consistent
 *
 * \param[in] majnum HDF5 library major version number
 * \param[in] minnum HDF5 library minor version number
 * \param[in] relnum HDF5 library release number
 * \return \herr_t
 *
 * \details H5check_version() verifies that the version of the HDF5 library
 *          with which an application was compiled, as indicated by the passed
 *          parameters, matches the version of the HDF5 library against which
 *          the application is currently linked.
 *
 *          \p majnum is the major version number of the HDF library with which
 *          the application was compiled, \p minnum is the minor version
 *          number, and \p relnum is the release number. Consider the following
 *          example:
 *
 *          An official HDF5 release is labelled as follows:
 *          HDF5 Release \Code{\<majnum\>.\<minnum\>.\<relnum\>}\n
 *          For example, in HDF5 Release 1.8.5:
 *          \li 1 is the major version number, \p majnum.
 *          \li 8 is the minor version number, \p minnum.
 *          \li 5 is the release number, \p relnum.
 *
 *          As stated above, H5check_version() first verifies that the version
 *          of the HDF5 library with which an application was compiled matches
 *          the version of the HDF5 library against which the application is
 *          currently linked. If this check fails, H5check_version() causes the
 *          application to abort (by means of a standard C abort() call) and
 *          prints information that is usually useful for debugging. This
 *          precaution is is taken to avoid the risks of data corruption or
 *          segmentation faults.
 *
 *          The most common cause of this failure is that an application was
 *          compiled with one version of HDF5 and is dynamically linked with a
 *          different version different version.
 *
 *          If the above test passes, H5check_version() proceeds to verify the
 *          consistency of additional library version information. This is
 *          designed to catch source code inconsistencies that do not normally
 *          cause failures; if this check reveals an inconsistency, an
 *          informational warning is printed but the application is allowed to
 *          run.
 *
 */
H5_DLL herr_t H5check_version(unsigned majnum, unsigned minnum, unsigned relnum);
<<<<<<< HEAD
H5_DLL herr_t H5is_library_terminating(hbool_t *is_terminating);
=======
/**
 * \ingroup H5
 * \brief Determines whether the HDF5 library was built with the thread-safety
 *        feature enabled
 *
 * \param[out] is_ts Boolean value indicating whether the library was built
 *                   with thread-safety enabled
 * \return \herr_t
 *
 * \details The HDF5 library, although not internally multi-threaded, can be
 *          built with a thread-safety feature enabled that protects internal
 *          data structures with a mutex. In certain circumstances, it may be
 *          useful to determine, at run-time, whether the linked HDF5 library
 *          was built with the thread-safety feature enabled.
 */
>>>>>>> fc7ac84e
H5_DLL herr_t H5is_library_threadsafe(hbool_t *is_ts);
/**
 * \ingroup H5
 * \brief Frees memory allocated by the HDF5 library
 *
 * \param[in] mem Buffer to be freed. Can be NULL
 * \return \herr_t
 *
 * \details H5free_memory() frees memory that has been allocated by the caller
 *          with H5allocate_memory() or by the HDF5 library on behalf of the
 *          caller.
 *
 *          H5Tget_member_name() provides an example of memory allocation on
 *          behalf of the caller: The function returns a buffer containing the
 *          name of a compound datatype member. It is the caller’s
 *          responsibility to eventually free that buffer with H5free_memory().
 *
 * \attention It is especially important to use this function to free memory
 *            allocated by the library on Windows. The C standard library is
 *            implemented in dynamic link libraries (DLLs) known as the C
 *            run-time (CRT). Each version of Visual Studio comes with two CRT
 *            DLLs (debug and release) and allocating and freeing across DLL
 *            boundaries can cause resource leaks and subtle bugs due to heap
 *            corruption.\n
 *            Only use this function to free memory allocated by the HDF5
 *            Library. It will generally not be safe to use this function to
 *            free memory allocated by any other means.\n
 *            Even when using this function, it is still best to ensure that
 *            all components of a C application are built with the same version
 *            of Visual Studio and build (debug or release) and thus linked
 *            against the same CRT.
 *
 * \see H5allocate_memory(), H5resize_memory()
 *
 * \since 1.8.13
 *
 */
H5_DLL herr_t H5free_memory(void *mem);
/**
 * \ingroup H5
 * \brief Frees memory allocated by the HDF5 library
 *
 * \param[in] size The size in bytes of the buffer to be allocated
 * \param[in] clear Flag whether the new buffer is to be initialized with 0
 *
 * \return On success, returns pointer to newly allocated buffer or returns
 *         NULL if size is 0 (zero).\n
 *         Returns NULL on failure.
 *
 * \details H5allocate_memory() allocates a memory buffer of size bytes that
 *          will later be freed internally by the HDF5 library.
 *
 *          The boolean \p clear parameter specifies whether the buffer should
 *          be initialized. If clear is \c TRUE, all bits in the buffer are to be
 *          set to 0 (zero); if clear is \c FALSE, the buffer will not be
 *          initialized.
 *
 *          This function is intended to have the semantics of malloc() and
 *          calloc(). However, unlike malloc() and calloc() which allow for a
 *          "special" pointer to be returned instead of NULL, this function
 *          always returns NULL on failure or when size is set to 0 (zero).
 *
 * \note At this time, the only intended use for this function is to allocate
 *       memory that will be returned to the library as a data buffer from a
 *       third-party filter.
 *
 * \attention To avoid heap corruption, allocated memory should be freed using
 *            the same library that initially allocated it. In most cases, the
 *            HDF5 API uses resources that are allocated and freed either
 *            entirely by the user or entirely by the library, so this is not a
 *            problem. In rare cases, however, HDF5 API calls will free memory
 *            that the user allocated. This function allows the user to safely
 *            allocate this memory.\n
 *            It is particularly important to use this function to allocate
 *            memory in Microsoft Windows environments. In Windows, the C
 *            standard library is implemented in dynamic link libraries (DLLs)
 *            known as the C run-time (CRT). Each version of Visual Studio
 *            comes with multiple versions of the CRT DLLs (debug, release, et
 *            cetera) and allocating and freeing memory across DLL boundaries
 *            can cause resource leaks and subtle bugs due to heap corruption.\n
 *            Even when using this function, it is best where possible to
 *            ensure that all components of a C application are built with the
 *            same version of Visual Studio and configuration (Debug or
 *            Release), and thus linked against the same CRT.\n
 *            Use this function only to allocate memory inside third-party HDF5
 *            filters. It will generally not be safe to use this function to
 *            allocate memory for any other purpose.
 *
 * \see H5free_memory(), H5resize_memory()
 *
 * \since 1.8.15
 *
 */
H5_DLL void * H5allocate_memory(size_t size, hbool_t clear);
/**
 * \ingroup H5
 * \brief Resizes and, if required, re-allocates memory that will later be
 *        freed internally by the HDF5 library
 *
 * \param[in] mem Pointer to a buffer to be resized. May be NULL
 * \param[in] size New size of the buffer, in bytes

 *
 * \return On success, returns pointer to resized or reallocated buffer
 *         or returns NULL if size is 0 (zero).\n
 *         Returns NULL on failure.
 *
 * \details H5resize_memory() takes a pointer to an existing buffer and resizes
 *          the buffer to match the value in \p size. If necessary, the buffer
 *          is reallocated. If \p size is 0, the buffer is released.
 *
 *          The input buffer must either be NULL or have been allocated by
 *          H5allocate_memory() since the input buffer may be freed by the
 *          library.
 *
 *          For certain behaviors, the pointer \p mem may be passed in as NULL.
 *
 *          This function is intended to have the semantics of realloc():
 *
 *          <table>
 *            <tr><td>\Code{H5resize_memory(buffer, size)}</td>
 *                <td>Resizes buffer. Returns pointer to resized buffer.</td></tr>
 *            <tr><td>\Code{H5resize_memory(NULL, size)}</td>
 *                <td>Allocates memory using HDF5 Library allocator.
 *                    Returns pointer to new buffer</td></tr>
 *            <tr><td>\Code{H5resize_memory(buffer, 0)}</td>
 *                <td>Frees memory using HDF5 Library allocator.
 *                    Returns NULL.</td></tr>
 *            <tr><td>\Code{H5resize_memory(NULL, 0)}</td>
 *                <td>Returns NULL (undefined in C standard).</td></tr>
 *          </table>
 *
 *          Unlike realloc(), which allows for a "special pointer to be
 *          returned instead of NULL, this function always returns NULL on
 *          failure or when size is 0 (zero).
 *
 * \note At this time, the only intended use for this function is to resize or
 *       reallocate memory that will be returned to the library (and eventually
 *       to the user) as a data buffer from a third-party HDF5 filter.
 *
 * \attention To avoid heap corruption, allocated memory should be freed using
 *            the same library that initially allocated it. In most cases, the
 *            HDF5 API uses resources that are allocated and freed either
 *            entirely by the user or entirely by the library, so this is not a
 *            problem. In rare cases, however, HDF5 API calls will free memory
 *            that the user allocated. This function allows the user to safely
 *            allocate this memory.\n
 *            It is particularly important to use this function to resize
 *            memory on Microsoft Windows systems. In Windows, the C standard
 *            library is implemented in dynamic link libraries (DLLs) known as
 *            the C run-time (CRT). Each version of Visual Studio comes with
 *            multiple versions of the CRT DLLs (debug, release, et cetera) and
 *            allocating and freeing memory across DLL boundaries can cause
 *            resource leaks and subtle bugs due to heap corruption.\n
 *            Even when using this function, it is still best to ensure that
 *            all components of a C application are built with the same version
 *            of Visual Studio and the same configuration (Debug or Release),
 *            and thus linked against the same CRT.\n
 *            Only use this function to resize memory inside third-party HDF5
 *            filters. It will generally not be safe to use this function to
 *            resize memory for any other purpose.
 *
 * \see H5allocate_memory(), H5free_memory()
 *
 * \since 1.8.15
 *
 */
H5_DLL void * H5resize_memory(void *mem, size_t size);

#ifdef __cplusplus
}
#endif
#endif /* _H5public_H */<|MERGE_RESOLUTION|>--- conflicted
+++ resolved
@@ -611,9 +611,7 @@
  *
  */
 H5_DLL herr_t H5check_version(unsigned majnum, unsigned minnum, unsigned relnum);
-<<<<<<< HEAD
 H5_DLL herr_t H5is_library_terminating(hbool_t *is_terminating);
-=======
 /**
  * \ingroup H5
  * \brief Determines whether the HDF5 library was built with the thread-safety
@@ -629,7 +627,6 @@
  *          useful to determine, at run-time, whether the linked HDF5 library
  *          was built with the thread-safety feature enabled.
  */
->>>>>>> fc7ac84e
 H5_DLL herr_t H5is_library_threadsafe(hbool_t *is_ts);
 /**
  * \ingroup H5
