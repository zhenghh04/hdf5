--- conflicted
+++ resolved
@@ -646,25 +646,6 @@
  *
  */
 H5_DLL herr_t H5check_version(unsigned majnum, unsigned minnum, unsigned relnum);
-<<<<<<< HEAD
-/**
- * \ingroup H5
- * \brief Checks whether the HDF5 library is closing.
- * \param[out] is_terminating Flag indicating whether library is shutting down
- * \return \herr_t
- *
- * \details H5is_library_terminating() queries whether the HDF5 library is in
- *          the process of shutting down.  The \p is_terminating flag will only
- *          be set to TRUE after shutdown starts, it will be FALSE before the
- *          library has been initialized, while the library is initialized, and
- *          after it has been closed.  The value of \p is_terminating is
- *          undefined if this routine fails.
- *
- * \since 1.12.1
- */
-H5_DLL herr_t H5is_library_terminating(hbool_t *is_terminating);
-=======
->>>>>>> e237d5a2
 /**
  * \ingroup H5
  * \brief Checks whether the HDF5 library is closing.
