/* * * * * * * * * * * * * * * * * * * * * * * * * * * * * * * * * * * * * * *
 * Copyright by The HDF Group.                                               *
 * Copyright by the Board of Trustees of the University of Illinois.         *
 * All rights reserved.                                                      *
 *                                                                           *
 * This file is part of HDF5.  The full HDF5 copyright notice, including     *
 * terms governing use, modification, and redistribution, is contained in    *
 * the COPYING file, which can be found at the root of the source code       *
 * distribution tree, or in https://support.hdfgroup.org/ftp/HDF5/releases.  *
 * If you do not have access to either file, you may request a copy from     *
 * help@hdfgroup.org.                                                        *
 * * * * * * * * * * * * * * * * * * * * * * * * * * * * * * * * * * * * * * */

/****************/
/* Module Setup */
/****************/

#include "H5Dmodule.h" /* This source code file is part of the H5D module */

/***********/
/* Headers */
/***********/
#include "H5private.h"   /* Generic Functions                        */
#include "H5CXprivate.h" /* API Contexts                             */
#include "H5Dpkg.h"      /* Datasets                                 */
#include "H5Eprivate.h"  /* Error handling                           */
#include "H5ESprivate.h" /* Event Sets                               */
#include "H5FLprivate.h" /* Free lists                               */
#include "H5Iprivate.h"  /* IDs                                      */
#include "H5VLprivate.h" /* Virtual Object Layer                     */

#include "H5VLnative_private.h" /* Native VOL connector                     */

/****************/
/* Local Macros */
/****************/

/******************/
/* Local Typedefs */
/******************/

/********************/
/* Local Prototypes */
/********************/

/* Helper routines for sync/async API calls */
static hid_t  H5D__create_api_common(hid_t loc_id, const char *name, hid_t type_id, hid_t space_id,
                                     hid_t lcpl_id, hid_t dcpl_id, hid_t dapl_id, void **token_ptr,
                                     H5VL_object_t **_vol_obj_ptr);
static hid_t  H5D__open_api_common(hid_t loc_id, const char *name, hid_t dapl_id, void **token_ptr,
                                   H5VL_object_t **_vol_obj_ptr);
static hid_t  H5D__get_space_api_common(hid_t dset_id, void **token_ptr, H5VL_object_t **_vol_obj_ptr);
static herr_t H5D__read_api_common(hid_t dset_id, hid_t mem_type_id, hid_t mem_space_id, hid_t file_space_id,
                                   hid_t dxpl_id, void *buf, void **token_ptr, H5VL_object_t **_vol_obj_ptr);
static herr_t H5D__write_api_common(hid_t dset_id, hid_t mem_type_id, hid_t mem_space_id, hid_t file_space_id,
                                    hid_t dxpl_id, const void *buf, void **token_ptr,
                                    H5VL_object_t **_vol_obj_ptr);
static herr_t H5D__set_extent_api_common(hid_t dset_id, const hsize_t size[], void **token_ptr,
                                         H5VL_object_t **_vol_obj_ptr);

/*********************/
/* Package Variables */
/*********************/

/* Package initialization variable */
hbool_t H5_PKG_INIT_VAR = FALSE;

/*****************************/
/* Library Private Variables */
/*****************************/

/* Declare extern free list to manage the H5S_sel_iter_t struct */
H5FL_EXTERN(H5S_sel_iter_t);

/* Declare extern the free list to manage blocks of type conversion data */
H5FL_BLK_EXTERN(type_conv);

/*******************/
/* Local Variables */
/*******************/

/*-------------------------------------------------------------------------
 * Function:    H5D__create_api_common
 *
 * Purpose:     This is the common function for creating HDF5 datasets.
 *
 * Return:      Success:    A dataset ID
 *              Failure:    H5I_INVALID_HID
 *
 *-------------------------------------------------------------------------
 */
static hid_t
H5D__create_api_common(hid_t loc_id, const char *name, hid_t type_id, hid_t space_id, hid_t lcpl_id,
                       hid_t dcpl_id, hid_t dapl_id, void **token_ptr, H5VL_object_t **_vol_obj_ptr)
{
    void *          dset        = NULL; /* New dataset's info */
    H5VL_object_t * tmp_vol_obj = NULL; /* Object for loc_id */
    H5VL_object_t **vol_obj_ptr =
        (_vol_obj_ptr ? _vol_obj_ptr : &tmp_vol_obj); /* Ptr to object ptr for loc_id */
    H5VL_loc_params_t loc_params;                     /* Location parameters for object access */
    hid_t             ret_value = H5I_INVALID_HID;    /* Return value */

    FUNC_ENTER_STATIC

    /* Check arguments */
    if (!name)
        HGOTO_ERROR(H5E_ARGS, H5E_BADVALUE, H5I_INVALID_HID, "name parameter cannot be NULL")
    if (!*name)
        HGOTO_ERROR(H5E_ARGS, H5E_BADVALUE, H5I_INVALID_HID, "name parameter cannot be an empty string")

    /* Set up object access arguments */
    if (H5VL_setup_acc_args(loc_id, H5P_CLS_DACC, TRUE, &dapl_id, vol_obj_ptr, &loc_params) < 0)
        HGOTO_ERROR(H5E_DATASET, H5E_CANTSET, H5I_INVALID_HID, "can't set object access arguments")

    /* Get link creation property list */
    if (H5P_DEFAULT == lcpl_id)
        lcpl_id = H5P_LINK_CREATE_DEFAULT;
    else if (TRUE != H5P_isa_class(lcpl_id, H5P_LINK_CREATE))
        HGOTO_ERROR(H5E_ARGS, H5E_BADTYPE, H5I_INVALID_HID, "lcpl_id is not a link creation property list")

    /* Get dataset creation property list */
    if (H5P_DEFAULT == dcpl_id)
        dcpl_id = H5P_DATASET_CREATE_DEFAULT;
    else if (TRUE != H5P_isa_class(dcpl_id, H5P_DATASET_CREATE))
        HGOTO_ERROR(H5E_ARGS, H5E_BADTYPE, H5I_INVALID_HID,
                    "dcpl_id is not a dataset create property list ID")

    /* Set the DCPL for the API context */
    H5CX_set_dcpl(dcpl_id);

    /* Set the LCPL for the API context */
    H5CX_set_lcpl(lcpl_id);

    /* Create the dataset */
    if (NULL == (dset = H5VL_dataset_create(*vol_obj_ptr, &loc_params, name, lcpl_id, type_id, space_id,
                                            dcpl_id, dapl_id, H5P_DATASET_XFER_DEFAULT, token_ptr)))
        HGOTO_ERROR(H5E_DATASET, H5E_CANTCREATE, H5I_INVALID_HID, "unable to create dataset")

    /* Get an ID for the dataset */
    if ((ret_value = H5VL_register(H5I_DATASET, dset, (*vol_obj_ptr)->connector, TRUE)) < 0)
        HGOTO_ERROR(H5E_DATASET, H5E_CANTREGISTER, H5I_INVALID_HID, "unable to register dataset")

done:
    if (H5I_INVALID_HID == ret_value)
        if (dset && H5VL_dataset_close(*vol_obj_ptr, H5P_DATASET_XFER_DEFAULT, H5_REQUEST_NULL) < 0)
            HDONE_ERROR(H5E_DATASET, H5E_CLOSEERROR, H5I_INVALID_HID, "unable to release dataset")

    FUNC_LEAVE_NOAPI(ret_value)
} /* end H5D__create_api_common() */

/*-------------------------------------------------------------------------
 * Function:    H5Dcreate2
 *
 * Purpose:     Creates a new dataset named NAME at LOC_ID, opens the
 *              dataset for access, and associates with that dataset constant
 *              and initial persistent properties including the type of each
 *              datapoint as stored in the file (TYPE_ID), the size of the
 *              dataset (SPACE_ID), and other initial miscellaneous
 *              properties (DCPL_ID).
 *
 *              All arguments are copied into the dataset, so the caller is
 *              allowed to derive new types, dataspaces, and creation
 *              parameters from the old ones and reuse them in calls to
 *              create other datasets.
 *
 * Return:      Success:    The object ID of the new dataset. At this
 *                          point, the dataset is ready to receive its
 *                          raw data. Attempting to read raw data from
 *                          the dataset will probably return the fill
 *                          value. The dataset should be closed when the
 *                          caller is no longer interested in it.
 *
 *              Failure:    H5I_INVALID_HID
 *
 *-------------------------------------------------------------------------
 */
hid_t
H5Dcreate2(hid_t loc_id, const char *name, hid_t type_id, hid_t space_id, hid_t lcpl_id, hid_t dcpl_id,
           hid_t dapl_id)
{
    hid_t ret_value; /* Return value */

    FUNC_ENTER_API(H5I_INVALID_HID)
    H5TRACE7("i", "i*siiiii", loc_id, name, type_id, space_id, lcpl_id, dcpl_id, dapl_id);

    /* Create the dataset synchronously */
    if ((ret_value = H5D__create_api_common(loc_id, name, type_id, space_id, lcpl_id, dcpl_id, dapl_id, NULL,
                                            NULL)) < 0)
        HGOTO_ERROR(H5E_DATASET, H5E_CANTCREATE, H5I_INVALID_HID, "unable to synchronously create dataset")

done:
    FUNC_LEAVE_API(ret_value)
} /* end H5Dcreate2() */

/*-------------------------------------------------------------------------
 * Function:    H5Dcreate_async
 *
 * Purpose:     Asynchronous version of H5Dcreate
 *
 * Return:      Success:    A dataset ID
 *              Failure:    H5I_INVALID_HID
 *
 *-------------------------------------------------------------------------
 */
hid_t
H5Dcreate_async(const char *app_file, const char *app_func, unsigned app_line, hid_t loc_id, const char *name,
                hid_t type_id, hid_t space_id, hid_t lcpl_id, hid_t dcpl_id, hid_t dapl_id, hid_t es_id)
{
    H5VL_object_t *vol_obj   = NULL;            /* Object for loc_id */
    void *         token     = NULL;            /* Request token for async operation        */
    void **        token_ptr = H5_REQUEST_NULL; /* Pointer to request token for async operation        */
    hid_t          ret_value;                   /* Return value */

    FUNC_ENTER_API(H5I_INVALID_HID)
    H5TRACE11("i", "*s*sIui*siiiiii", app_file, app_func, app_line, loc_id, name, type_id, space_id, lcpl_id,
              dcpl_id, dapl_id, es_id);

    /* Set up request token pointer for asynchronous operation */
    if (H5ES_NONE != es_id)
        token_ptr = &token; /* Point at token for VOL connector to set up */

    /* Create the dataset asynchronously */
    if ((ret_value = H5D__create_api_common(loc_id, name, type_id, space_id, lcpl_id, dcpl_id, dapl_id,
                                            token_ptr, &vol_obj)) < 0)
        HGOTO_ERROR(H5E_DATASET, H5E_CANTCREATE, H5I_INVALID_HID, "unable to asynchronously create dataset")

    /* If a token was created, add the token to the event set */
    if (NULL != token)
        if (H5ES_insert(es_id, vol_obj->connector, token,
                        H5ARG_TRACE11(FUNC, "*s*sIui*siiiiii", app_file, app_func, app_line, loc_id, name, type_id, space_id, lcpl_id, dcpl_id, dapl_id, es_id)) < 0) {
            if (H5I_dec_app_ref_always_close(ret_value) < 0)
                HDONE_ERROR(H5E_DATASET, H5E_CANTDEC, H5I_INVALID_HID, "can't decrement count on dataset ID")
            HGOTO_ERROR(H5E_DATASET, H5E_CANTINSERT, H5I_INVALID_HID, "can't insert token into event set")
        } /* end if */

done:
    FUNC_LEAVE_API(ret_value)
} /* end H5Dcreate_async() */

/*-------------------------------------------------------------------------
 * Function:    H5Dcreate_anon
 *
 * Purpose:     Creates a new dataset named NAME at LOC_ID, opens the
 *              dataset for access, and associates with that dataset constant
 *              and initial persistent properties including the type of each
 *              datapoint as stored in the file (TYPE_ID), the size of the
 *              dataset (SPACE_ID), and other initial miscellaneous
 *              properties (DCPL_ID).
 *
 *              All arguments are copied into the dataset, so the caller is
 *              allowed to derive new types, dataspaces, and creation
 *              parameters from the old ones and reuse them in calls to
 *              create other datasets.
 *
 *              The resulting ID should be linked into the file with
 *              H5Olink or it will be deleted when closed.
 *
 * Return:      Success:    The object ID of the new dataset. At this
 *                          point, the dataset is ready to receive its
 *                          raw data. Attempting to read raw data from
 *                          the dataset will probably return the fill
 *                          value. The dataset should be linked into
 *                          the group hierarchy before being closed or
 *                          it will be deleted. The dataset should be
 *                          closed when the caller is no longer interested
 *                          in it.
 *
 *              Failure:    H5I_INVALID_HID
 *
 *-------------------------------------------------------------------------
 */
hid_t
H5Dcreate_anon(hid_t loc_id, hid_t type_id, hid_t space_id, hid_t dcpl_id, hid_t dapl_id)
{
    void *            dset    = NULL;              /* dset object from VOL connector */
    H5VL_object_t *   vol_obj = NULL;              /* Object for loc_id */
    H5VL_loc_params_t loc_params;                  /* Location parameters for object access */
    hid_t             ret_value = H5I_INVALID_HID; /* Return value */

    FUNC_ENTER_API(H5I_INVALID_HID)
    H5TRACE5("i", "iiiii", loc_id, type_id, space_id, dcpl_id, dapl_id);

    /* Check arguments */
    if (H5P_DEFAULT == dcpl_id)
        dcpl_id = H5P_DATASET_CREATE_DEFAULT;
    else if (TRUE != H5P_isa_class(dcpl_id, H5P_DATASET_CREATE))
        HGOTO_ERROR(H5E_ARGS, H5E_BADTYPE, H5I_INVALID_HID, "not dataset create property list ID")

    /* Set the DCPL for the API context */
    H5CX_set_dcpl(dcpl_id);

    /* Verify access property list and set up collective metadata if appropriate */
    if (H5CX_set_apl(&dapl_id, H5P_CLS_DACC, loc_id, TRUE) < 0)
        HGOTO_ERROR(H5E_DATASET, H5E_CANTSET, H5I_INVALID_HID, "can't set access property list info")

    /* get the location object */
    if (NULL == (vol_obj = (H5VL_object_t *)H5I_object(loc_id)))
        HGOTO_ERROR(H5E_ARGS, H5E_BADTYPE, H5I_INVALID_HID, "invalid location identifier")

    /* Set location parameters */
    loc_params.type     = H5VL_OBJECT_BY_SELF;
    loc_params.obj_type = H5I_get_type(loc_id);

    /* Create the dataset */
    if (NULL ==
        (dset = H5VL_dataset_create(vol_obj, &loc_params, NULL, H5P_LINK_CREATE_DEFAULT, type_id, space_id,
                                    dcpl_id, dapl_id, H5P_DATASET_XFER_DEFAULT, H5_REQUEST_NULL)))
        HGOTO_ERROR(H5E_DATASET, H5E_CANTINIT, H5I_INVALID_HID, "unable to create dataset")

    /* Get an ID for the dataset */
    if ((ret_value = H5VL_register(H5I_DATASET, dset, vol_obj->connector, TRUE)) < 0)
        HGOTO_ERROR(H5E_DATASET, H5E_CANTREGISTER, H5I_INVALID_HID, "unable to register dataset")

done:
    /* Cleanup on failure */
    if (H5I_INVALID_HID == ret_value)
        if (dset && H5VL_dataset_close(vol_obj, H5P_DATASET_XFER_DEFAULT, H5_REQUEST_NULL) < 0)
            HDONE_ERROR(H5E_DATASET, H5E_CLOSEERROR, H5I_INVALID_HID, "unable to release dataset")

    FUNC_LEAVE_API(ret_value)
} /* end H5Dcreate_anon() */

/*-------------------------------------------------------------------------
 * Function:    H5D__open_api_common
 *
 * Purpose:     This is the common function for opening a dataset
 *
 * Return:      Success:    Object ID of the dataset
 *              Failure:    H5I_INVALID_HID
 *
 *-------------------------------------------------------------------------
 */
static hid_t
H5D__open_api_common(hid_t loc_id, const char *name, hid_t dapl_id, void **token_ptr,
                     H5VL_object_t **_vol_obj_ptr)
{
    void *          dset        = NULL; /* dset object from VOL connector */
    H5VL_object_t * tmp_vol_obj = NULL; /* Object for loc_id */
    H5VL_object_t **vol_obj_ptr =
        (_vol_obj_ptr ? _vol_obj_ptr : &tmp_vol_obj); /* Ptr to object ptr for loc_id */
    H5VL_loc_params_t loc_params;                     /* Location parameters for object access */
    hid_t             ret_value = H5I_INVALID_HID;    /* Return value */

    FUNC_ENTER_STATIC

    /* Check args */
    if (!name)
        HGOTO_ERROR(H5E_ARGS, H5E_BADVALUE, H5I_INVALID_HID, "name parameter cannot be NULL")
    if (!*name)
        HGOTO_ERROR(H5E_ARGS, H5E_BADVALUE, H5I_INVALID_HID, "name parameter cannot be an empty string")

    /* Set up object access arguments */
    if (H5VL_setup_acc_args(loc_id, H5P_CLS_DACC, FALSE, &dapl_id, vol_obj_ptr, &loc_params) < 0)
        HGOTO_ERROR(H5E_DATASET, H5E_CANTSET, H5I_INVALID_HID, "can't set object access arguments")

    /* Open the dataset */
    if (NULL == (dset = H5VL_dataset_open(*vol_obj_ptr, &loc_params, name, dapl_id, H5P_DATASET_XFER_DEFAULT,
                                          token_ptr)))
        HGOTO_ERROR(H5E_DATASET, H5E_CANTOPENOBJ, H5I_INVALID_HID, "unable to open dataset")

    /* Register an atom for the dataset */
    if ((ret_value = H5VL_register(H5I_DATASET, dset, (*vol_obj_ptr)->connector, TRUE)) < 0)
        HGOTO_ERROR(H5E_DATASET, H5E_CANTREGISTER, H5I_INVALID_HID, "can't register dataset ID")

done:
    if (H5I_INVALID_HID == ret_value)
        if (dset && H5VL_dataset_close(*vol_obj_ptr, H5P_DATASET_XFER_DEFAULT, H5_REQUEST_NULL) < 0)
            HDONE_ERROR(H5E_DATASET, H5E_CLOSEERROR, H5I_INVALID_HID, "unable to release dataset")

    FUNC_LEAVE_NOAPI(ret_value)
} /* H5D__open_api_common() */

/*-------------------------------------------------------------------------
 * Function:    H5Dopen2
 *
 * Purpose:     Finds a dataset named NAME at LOC_ID, opens it, and returns
 *              its ID. The dataset should be close when the caller is no
 *              longer interested in it.
 *
 *              Takes a dataset access property list
 *
 * Return:      Success:    Object ID of the dataset
 *
 *              Failure:    H5I_INVALID_HID
 *
 *-------------------------------------------------------------------------
 */
hid_t
H5Dopen2(hid_t loc_id, const char *name, hid_t dapl_id)
{
    hid_t ret_value = H5I_INVALID_HID; /* Return value */

    FUNC_ENTER_API(H5I_INVALID_HID)
    H5TRACE3("i", "i*si", loc_id, name, dapl_id);

    /* Open the dataset synchronously */
    if ((ret_value = H5D__open_api_common(loc_id, name, dapl_id, NULL, NULL)) < 0)
        HGOTO_ERROR(H5E_DATASET, H5E_CANTOPENOBJ, H5I_INVALID_HID, "unable to synchronously open dataset")

done:
    FUNC_LEAVE_API(ret_value)
} /* end H5Dopen2() */

/*-------------------------------------------------------------------------
 * Function:    H5Dopen_async
 *
 * Purpose:     Asynchronous version of H5Dopen2
 *
 * Return:      Success:    A group ID
 *              Failure:    H5I_INVALID_HID
 *
 *-------------------------------------------------------------------------
 */
hid_t
H5Dopen_async(const char *app_file, const char *app_func, unsigned app_line, hid_t loc_id, const char *name,
              hid_t dapl_id, hid_t es_id)
{
    H5VL_object_t *vol_obj   = NULL;            /* Object for loc_id */
    void *         token     = NULL;            /* Request token for async operation        */
    void **        token_ptr = H5_REQUEST_NULL; /* Pointer to request token for async operation        */
    hid_t          ret_value;                   /* Return value */

    FUNC_ENTER_API(H5I_INVALID_HID)
    H5TRACE7("i", "*s*sIui*sii", app_file, app_func, app_line, loc_id, name, dapl_id, es_id);

    /* Set up request token pointer for asynchronous operation */
    if (H5ES_NONE != es_id)
        token_ptr = &token; /* Point at token for VOL connector to set up */

    /* Open the dataset asynchronously */
    if ((ret_value = H5D__open_api_common(loc_id, name, dapl_id, token_ptr, &vol_obj)) < 0)
        HGOTO_ERROR(H5E_DATASET, H5E_CANTOPENOBJ, H5I_INVALID_HID, "unable to asynchronously open dataset")

    /* If a token was created, add the token to the event set */
    if (NULL != token)
        if (H5ES_insert(es_id, vol_obj->connector, token,
                        H5ARG_TRACE7(FUNC, "*s*sIui*sii", app_file, app_func, app_line, loc_id, name, dapl_id, es_id)) < 0) {
            if (H5I_dec_app_ref_always_close(ret_value) < 0)
                HDONE_ERROR(H5E_DATASET, H5E_CANTDEC, H5I_INVALID_HID, "can't decrement count on dataset ID")
            HGOTO_ERROR(H5E_DATASET, H5E_CANTINSERT, H5I_INVALID_HID, "can't insert token into event set")
        } /* end if */

done:
    FUNC_LEAVE_API(ret_value)
} /* end H5Dopen_async() */

/*-------------------------------------------------------------------------
 * Function:    H5Dclose
 *
 * Purpose:     Closes access to a dataset and releases resources used by
 *              it. It is illegal to subsequently use that same dataset
 *              ID in calls to other dataset functions.
 *
 * Return:      Non-negative on success/Negative on failure
 *
 *-------------------------------------------------------------------------
 */
herr_t
H5Dclose(hid_t dset_id)
{
    herr_t ret_value = SUCCEED; /* Return value                     */

    FUNC_ENTER_API(FAIL)
    H5TRACE1("e", "i", dset_id);

    /* Check args */
    if (H5I_DATASET != H5I_get_type(dset_id))
        HGOTO_ERROR(H5E_ARGS, H5E_BADTYPE, FAIL, "not a dataset ID")

    /* Decrement the counter on the dataset.  It will be freed if the count
     * reaches zero.
     */
    if (H5I_dec_app_ref_always_close(dset_id) < 0)
        HGOTO_ERROR(H5E_DATASET, H5E_CANTDEC, FAIL, "can't decrement count on dataset ID")

done:
    FUNC_LEAVE_API(ret_value)
} /* end H5Dclose() */

/*-------------------------------------------------------------------------
 * Function:    H5Dclose_async
 *
 * Purpose:     Asynchronous version of H5Dclose
 *
 * Return:      Non-negative on success/Negative on failure
 *
 *-------------------------------------------------------------------------
 */
herr_t
H5Dclose_async(const char *app_file, const char *app_func, unsigned app_line, hid_t dset_id, hid_t es_id)
{
    void *         token     = NULL;            /* Request token for async operation        */
    void **        token_ptr = H5_REQUEST_NULL; /* Pointer to request token for async operation        */
    H5VL_object_t *vol_obj   = NULL;            /* VOL object of dset_id */
    H5VL_t *       connector = NULL;            /* VOL connector */
    herr_t         ret_value = SUCCEED;         /* Return value */

    FUNC_ENTER_API(FAIL)
    H5TRACE5("e", "*s*sIuii", app_file, app_func, app_line, dset_id, es_id);

    /* Check args */
    if (H5I_DATASET != H5I_get_type(dset_id))
        HGOTO_ERROR(H5E_ARGS, H5E_BADTYPE, FAIL, "not a dataset ID")

    /* Get dataset object's connector */
    if (NULL == (vol_obj = H5VL_vol_object(dset_id)))
        HGOTO_ERROR(H5E_DATASET, H5E_CANTGET, FAIL, "can't get VOL object for dataset")

    /* Prepare for possible asynchronous operation */
    if (H5ES_NONE != es_id) {
        /* Increase connector's refcount, so it doesn't get closed if closing
         * the dataset closes the file */
        connector = vol_obj->connector;
        H5VL_conn_inc_rc(connector);

        /* Point at token for operation to set up */
        token_ptr = &token;
    } /* end if */

    /* Decrement the counter on the dataset.  It will be freed if the count
     * reaches zero.
     */
    if (H5I_dec_app_ref_always_close_async(dset_id, token_ptr) < 0)
        HGOTO_ERROR(H5E_DATASET, H5E_CANTDEC, FAIL, "can't decrement count on dataset ID")

    /* If a token was created, add the token to the event set */
    if (NULL != token)
        if (H5ES_insert(es_id, vol_obj->connector, token,
                        H5ARG_TRACE5(FUNC, "*s*sIuii", app_file, app_func, app_line, dset_id, es_id)) < 0)
            HGOTO_ERROR(H5E_DATASET, H5E_CANTINSERT, FAIL, "can't insert token into event set")

done:
    if (connector && H5VL_conn_dec_rc(connector) < 0)
        HDONE_ERROR(H5E_DATASET, H5E_CANTDEC, FAIL, "can't decrement ref count on connector")

    FUNC_LEAVE_API(ret_value)
} /* end H5Dclose_async() */

/*-------------------------------------------------------------------------
 * Function:    H5D__get_space_api_common
 *
 * Purpose:     This is the common function for getting a dataset's dataspace
 *
 * Return:      Success:    ID for a copy of the dataspace.
 *              Failure:    H5I_INVALID_HID
 *
 *-------------------------------------------------------------------------
 */
static hid_t
H5D__get_space_api_common(hid_t dset_id, void **token_ptr, H5VL_object_t **_vol_obj_ptr)
{
    H5VL_object_t * tmp_vol_obj = NULL; /* Object for loc_id */
    H5VL_object_t **vol_obj_ptr =
        (_vol_obj_ptr ? _vol_obj_ptr : &tmp_vol_obj); /* Ptr to object ptr for loc_id */
    hid_t ret_value = H5I_INVALID_HID;                /* Return value         */

    FUNC_ENTER_STATIC

    /* Check args */
    if (NULL == (*vol_obj_ptr = (H5VL_object_t *)H5I_object_verify(dset_id, H5I_DATASET)))
        HGOTO_ERROR(H5E_ARGS, H5E_BADTYPE, H5I_INVALID_HID, "invalid dataset identifier")

    /* Get the dataspace */
    if (H5VL_dataset_get(*vol_obj_ptr, H5VL_DATASET_GET_SPACE, H5P_DATASET_XFER_DEFAULT, token_ptr,
                         &ret_value) < 0)
        HGOTO_ERROR(H5E_DATASET, H5E_CANTGET, H5I_INVALID_HID, "unable to get dataspace")

done:
    FUNC_LEAVE_NOAPI(ret_value)
} /* H5D__get_space_api_common() */

/*-------------------------------------------------------------------------
 * Function:    H5Dget_space
 *
 * Purpose:     Returns a copy of the file dataspace for a dataset.
 *
 * Return:      Success:    ID for a copy of the dataspace.  The data
 *                          space should be released by calling
 *                          H5Sclose().
 *
 *              Failure:    H5I_INVALID_HID
 *
 *-------------------------------------------------------------------------
 */
hid_t
H5Dget_space(hid_t dset_id)
{
    hid_t ret_value = H5I_INVALID_HID; /* Return value         */

    FUNC_ENTER_API(H5I_INVALID_HID)
    H5TRACE1("i", "i", dset_id);

    /* Get the dataset's dataspace synchronously */
    if ((ret_value = H5D__get_space_api_common(dset_id, NULL, NULL)) < 0)
        HGOTO_ERROR(H5E_DATASET, H5E_CANTGET, H5I_INVALID_HID, "unable to synchronously get dataspace")

done:
    FUNC_LEAVE_API(ret_value)
} /* end H5Dget_space() */

/*-------------------------------------------------------------------------
 * Function:    H5Dget_space_async
 *
 * Purpose:     Asynchronous version of H5Dget_space
 *
 * Return:      Success:    ID for a copy of the dataspace.  The data
 *                          space should be released by calling
 *                          H5Sclose().
 *
 *              Failure:    H5I_INVALID_HID
 *
 *-------------------------------------------------------------------------
 */
hid_t
H5Dget_space_async(const char *app_file, const char *app_func, unsigned app_line, hid_t dset_id, hid_t es_id)
{
    H5VL_object_t *vol_obj   = NULL;            /* Object for loc_id */
    void *         token     = NULL;            /* Request token for async operation        */
    void **        token_ptr = H5_REQUEST_NULL; /* Pointer to request token for async operation        */
    hid_t          ret_value;                   /* Return value */

    FUNC_ENTER_API(H5I_INVALID_HID)
    H5TRACE5("i", "*s*sIuii", app_file, app_func, app_line, dset_id, es_id);

    /* Set up request token pointer for asynchronous operation */
    if (H5ES_NONE != es_id)
        token_ptr = &token; /* Point at token for VOL connector to set up */

    /* Get the dataset's dataspace asynchronously */
    if ((ret_value = H5D__get_space_api_common(dset_id, token_ptr, &vol_obj)) < 0)
        HGOTO_ERROR(H5E_DATASET, H5E_CANTGET, H5I_INVALID_HID, "unable to asynchronously get dataspace")

    /* If a token was created, add the token to the event set */
    if (NULL != token)
        if (H5ES_insert(es_id, vol_obj->connector, token,
                        H5ARG_TRACE5(FUNC, "*s*sIuii", app_file, app_func, app_line, dset_id, es_id)) < 0) {
            if (H5I_dec_app_ref(ret_value) < 0)
                HDONE_ERROR(H5E_DATASET, H5E_CANTDEC, H5I_INVALID_HID, "can't decrement count on dataspace ID")
            HGOTO_ERROR(H5E_DATASET, H5E_CANTINSERT, H5I_INVALID_HID, "can't insert token into event set")
        } /* end if */

done:
    FUNC_LEAVE_API(ret_value)
} /* end H5Dget_space_async() */

/*-------------------------------------------------------------------------
 * Function:    H5Dget_space_status
 *
 * Purpose:     Returns the status of dataspace allocation.
 *
 * Return:      Non-negative on success/Negative on failure
 *
 *-------------------------------------------------------------------------
 */
herr_t
H5Dget_space_status(hid_t dset_id, H5D_space_status_t *allocation /*out*/)
{
    H5VL_object_t *vol_obj   = NULL;    /* Dataset structure    */
    herr_t         ret_value = SUCCEED; /* Return value         */

    FUNC_ENTER_API(FAIL)
    H5TRACE2("e", "ix", dset_id, allocation);

    /* Check args */
    if (NULL == (vol_obj = (H5VL_object_t *)H5I_object_verify(dset_id, H5I_DATASET)))
        HGOTO_ERROR(H5E_ARGS, H5E_BADTYPE, FAIL, "invalid dataset identifier")

    /* Get dataspace status */
    if ((ret_value = H5VL_dataset_get(vol_obj, H5VL_DATASET_GET_SPACE_STATUS, H5P_DATASET_XFER_DEFAULT,
                                      H5_REQUEST_NULL, allocation)) < 0)
        HGOTO_ERROR(H5E_DATASET, H5E_CANTGET, FAIL, "unable to get space status")

done:
    FUNC_LEAVE_API(ret_value)
} /* H5Dget_space_status() */

/*-------------------------------------------------------------------------
 * Function:    H5Dget_type
 *
 * Purpose:     Returns a copy of the file datatype for a dataset.
 *
 * Return:      Success:    ID for a copy of the datatype. The data
 *                          type should be released by calling
 *                          H5Tclose().
 *
 *              Failure:    H5I_INVALID_HID
 *
 *-------------------------------------------------------------------------
 */
hid_t
H5Dget_type(hid_t dset_id)
{
    H5VL_object_t *vol_obj;                     /* Dataset structure    */
    hid_t          ret_value = H5I_INVALID_HID; /* Return value         */

    FUNC_ENTER_API(H5I_INVALID_HID)
    H5TRACE1("i", "i", dset_id);

    /* Check args */
    if (NULL == (vol_obj = (H5VL_object_t *)H5I_object_verify(dset_id, H5I_DATASET)))
        HGOTO_ERROR(H5E_ARGS, H5E_BADTYPE, H5I_INVALID_HID, "invalid dataset identifier")

    /* Get the datatype */
    if (H5VL_dataset_get(vol_obj, H5VL_DATASET_GET_TYPE, H5P_DATASET_XFER_DEFAULT, H5_REQUEST_NULL,
                         &ret_value) < 0)
        HGOTO_ERROR(H5E_DATASET, H5E_CANTGET, H5I_INVALID_HID, "unable to get datatype")

done:
    FUNC_LEAVE_API(ret_value)
} /* end H5Dget_type() */

/*-------------------------------------------------------------------------
 * Function:    H5Dget_create_plist
 *
 * Purpose:     Returns a copy of the dataset creation property list.
 *
 * Return:      Success:    ID for a copy of the dataset creation
 *                          property list.  The template should be
 *                          released by calling H5P_close().
 *
 *              Failure:    H5I_INVALID_HID
 *
 * Programmer:  Robb Matzke
 *              Tuesday, February  3, 1998
 *
 *-------------------------------------------------------------------------
 */
hid_t
H5Dget_create_plist(hid_t dset_id)
{
    H5VL_object_t *vol_obj;                     /* Dataset structure    */
    hid_t          ret_value = H5I_INVALID_HID; /* Return value         */

    FUNC_ENTER_API(H5I_INVALID_HID)
    H5TRACE1("i", "i", dset_id);

    /* Check args */
    if (NULL == (vol_obj = (H5VL_object_t *)H5I_object_verify(dset_id, H5I_DATASET)))
        HGOTO_ERROR(H5E_ARGS, H5E_BADTYPE, H5I_INVALID_HID, "invalid dataset identifier")

    /* Get the dataset creation property list */
    if (H5VL_dataset_get(vol_obj, H5VL_DATASET_GET_DCPL, H5P_DATASET_XFER_DEFAULT, H5_REQUEST_NULL,
                         &ret_value) < 0)
        HGOTO_ERROR(H5E_DATASET, H5E_CANTGET, H5I_INVALID_HID, "unable to get dataset creation properties")

done:
    FUNC_LEAVE_API(ret_value)
} /* end H5Dget_create_plist() */

/*-------------------------------------------------------------------------
 * Function:    H5Dget_access_plist
 *
 * Purpose:     Returns a copy of the dataset access property list.
 *
 * Description: H5Dget_access_plist returns the dataset access property
 *              list identifier of the specified dataset.
 *
 *              The chunk cache parameters in the returned property lists will be
 *              those used by the dataset.  If the properties in the file access
 *              property list were used to determine the dataset’s chunk cache
 *              configuration, then those properties will be present in the
 *              returned dataset access property list.  If the dataset does not
 *              use a chunked layout, then the chunk cache properties will be set
 *              to the default.  The chunk cache properties in the returned list
 *              are considered to be “set”, and any use of this list will override
 *              the corresponding properties in the file’s file access property
 *              list.
 *
 *              All link access properties in the returned list will be set to the
 *              default values.
 *
 * Return:      Success:    ID for a copy of the dataset access
 *                          property list.  The template should be
 *                          released by calling H5Pclose().
 *
 *              Failure:    H5I_INVALID_HID
 *
 * Programmer:  Neil Fortner
 *              Wednesday, October 29, 2008
 *
 *-------------------------------------------------------------------------
 */
hid_t
H5Dget_access_plist(hid_t dset_id)
{
    H5VL_object_t *vol_obj;                     /* Dataset structure    */
    hid_t          ret_value = H5I_INVALID_HID; /* Return value         */

    FUNC_ENTER_API(H5I_INVALID_HID)
    H5TRACE1("i", "i", dset_id);

    /* Check args */
    if (NULL == (vol_obj = (H5VL_object_t *)H5I_object_verify(dset_id, H5I_DATASET)))
        HGOTO_ERROR(H5E_ARGS, H5E_BADTYPE, H5I_INVALID_HID, "invalid dataset identifier")

    /* Get the dataset access property list */
    if (H5VL_dataset_get(vol_obj, H5VL_DATASET_GET_DAPL, H5P_DATASET_XFER_DEFAULT, H5_REQUEST_NULL,
                         &ret_value) < 0)
        HGOTO_ERROR(H5E_DATASET, H5E_CANTGET, H5I_INVALID_HID, "unable to get dataset access properties")

done:
    FUNC_LEAVE_API(ret_value)
} /* end H5Dget_access_plist() */

/*-------------------------------------------------------------------------
 * Function:    H5Dget_storage_size
 *
 * Purpose:     Returns the amount of storage that is required for the
 *              dataset. For chunked datasets this is the number of allocated
 *              chunks times the chunk size.
 *
 * Return:      Success:    The amount of storage space allocated for the
 *                          dataset, not counting meta data. The return
 *                          value may be zero if no data has been stored.
 *
 *              Failure:    Zero
 *
 *-------------------------------------------------------------------------
 */
hsize_t
H5Dget_storage_size(hid_t dset_id)
{
    H5VL_object_t *vol_obj;       /* Dataset for this operation   */
    hsize_t        ret_value = 0; /* Return value                 */

    FUNC_ENTER_API(0)
    H5TRACE1("h", "i", dset_id);

    /* Check args */
    if (NULL == (vol_obj = (H5VL_object_t *)H5I_object_verify(dset_id, H5I_DATASET)))
        HGOTO_ERROR(H5E_ARGS, H5E_BADTYPE, 0, "invalid dataset identifier")

    /* Get the storage size */
    if (H5VL_dataset_get(vol_obj, H5VL_DATASET_GET_STORAGE_SIZE, H5P_DATASET_XFER_DEFAULT, H5_REQUEST_NULL,
                         &ret_value) < 0)
        HGOTO_ERROR(H5E_DATASET, H5E_CANTGET, 0, "unable to get storage size")

done:
    FUNC_LEAVE_API(ret_value)
} /* end H5Dget_storage_size() */

/*-------------------------------------------------------------------------
 * Function:    H5Dget_offset
 *
 * Purpose:     Returns the address of dataset in file.
 *
 * Return:      Success:    The address of dataset
 *
 *              Failure:    HADDR_UNDEF (can also be a valid return value!)
 *
 *-------------------------------------------------------------------------
 */
haddr_t
H5Dget_offset(hid_t dset_id)
{
    H5VL_object_t *vol_obj;                 /* Dataset for this operation   */
    haddr_t        ret_value = HADDR_UNDEF; /* Return value                 */

    FUNC_ENTER_API(HADDR_UNDEF)
    H5TRACE1("a", "i", dset_id);

    /* Check args */
    if (NULL == (vol_obj = (H5VL_object_t *)H5I_object_verify(dset_id, H5I_DATASET)))
        HGOTO_ERROR(H5E_ARGS, H5E_BADTYPE, HADDR_UNDEF, "invalid dataset identifier")

    /* Get the offset */
    if (H5VL_dataset_optional(vol_obj, H5VL_NATIVE_DATASET_GET_OFFSET, H5P_DATASET_XFER_DEFAULT,
                              H5_REQUEST_NULL, &ret_value) < 0)
        HGOTO_ERROR(H5E_DATASET, H5E_CANTGET, HADDR_UNDEF, "unable to get offset")

done:
    FUNC_LEAVE_API(ret_value)
} /* end H5Dget_offset() */

/*-------------------------------------------------------------------------
 * Function:    H5D__read_api_common
 *
 * Purpose:     Common helper routine for sync/async dataset read operations.
 *
 * Return:      SUCCEED/FAIL
 *
 *-------------------------------------------------------------------------
 */
static herr_t
H5D__read_api_common(hid_t dset_id, hid_t mem_type_id, hid_t mem_space_id, hid_t file_space_id, hid_t dxpl_id,
                     void *buf, void **token_ptr, H5VL_object_t **_vol_obj_ptr)
{
    H5VL_object_t * tmp_vol_obj = NULL; /* Object for loc_id */
    H5VL_object_t **vol_obj_ptr =
        (_vol_obj_ptr ? _vol_obj_ptr : &tmp_vol_obj); /* Ptr to object ptr for loc_id */
    herr_t ret_value = SUCCEED;                       /* Return value */

    FUNC_ENTER_STATIC

    /* Check arguments */
    if (mem_space_id < 0)
        HGOTO_ERROR(H5E_ARGS, H5E_BADVALUE, FAIL, "invalid memory dataspace ID")
    if (file_space_id < 0)
        HGOTO_ERROR(H5E_ARGS, H5E_BADVALUE, FAIL, "invalid file dataspace ID")

    /* Get dataset pointer */
    if (NULL == (*vol_obj_ptr = (H5VL_object_t *)H5I_object_verify(dset_id, H5I_DATASET)))
        HGOTO_ERROR(H5E_ARGS, H5E_BADTYPE, FAIL, "dset_id is not a dataset ID")

    /* Get the default dataset transfer property list if the user didn't provide one */
    if (H5P_DEFAULT == dxpl_id)
        dxpl_id = H5P_DATASET_XFER_DEFAULT;
    else if (TRUE != H5P_isa_class(dxpl_id, H5P_DATASET_XFER))
        HGOTO_ERROR(H5E_ARGS, H5E_BADTYPE, FAIL, "not xfer parms")

    /* Read the data */
    if (H5VL_dataset_read(*vol_obj_ptr, mem_type_id, mem_space_id, file_space_id, dxpl_id, buf, token_ptr) <
        0)
        HGOTO_ERROR(H5E_DATASET, H5E_READERROR, FAIL, "can't read data")

done:
    FUNC_LEAVE_NOAPI(ret_value)
} /* end H5D__read_api_common() */

/*-------------------------------------------------------------------------
 * Function:    H5Dread
 *
 * Purpose:     Reads (part of) a DSET from the file into application
 *              memory BUF. The part of the dataset to read is defined with
 *              MEM_SPACE_ID and FILE_SPACE_ID. The data points are
 *              converted from their file type to the MEM_TYPE_ID specified.
 *              Additional miscellaneous data transfer properties can be
 *              passed to this function with the PLIST_ID argument.
 *
 *              The FILE_SPACE_ID can be the constant H5S_ALL which indicates
 *              that the entire file dataspace is to be referenced.
 *
 *              The MEM_SPACE_ID can be the constant H5S_ALL in which case
 *              the memory dataspace is the same as the file dataspace
 *              defined when the dataset was created.
 *
 *              The number of elements in the memory dataspace must match
 *              the number of elements in the file dataspace.
 *
 *              The PLIST_ID can be the constant H5P_DEFAULT in which
 *              case the default data transfer properties are used.
 *
 * Return:      Non-negative on success/Negative on failure
 *
 * Programmer:  Robb Matzke
 *              Thursday, December 4, 1997
 *
 *-------------------------------------------------------------------------
 */
herr_t
H5Dread(hid_t dset_id, hid_t mem_type_id, hid_t mem_space_id, hid_t file_space_id, hid_t dxpl_id,
        void *buf /*out*/)
{
    herr_t ret_value = SUCCEED; /* Return value */

    FUNC_ENTER_API(FAIL)
    H5TRACE6("e", "iiiiix", dset_id, mem_type_id, mem_space_id, file_space_id, dxpl_id, buf);

    /* Read the data */
    if (H5D__read_api_common(dset_id, mem_type_id, mem_space_id, file_space_id, dxpl_id, buf, NULL, NULL) < 0)
        HGOTO_ERROR(H5E_DATASET, H5E_READERROR, FAIL, "can't synchronously read data")

done:
    FUNC_LEAVE_API(ret_value)
} /* end H5Dread() */

/*-------------------------------------------------------------------------
 * Function:    H5Dread_async
 *
 * Purpose:     Asynchronously read dataset elements.
 *
 * Return:      SUCCEED/FAIL
 *
 * Programmer:  Houjun Tang
 *              Oct 15, 2019
 *
 *-------------------------------------------------------------------------
 */
herr_t
H5Dread_async(const char *app_file, const char *app_func, unsigned app_line, hid_t dset_id, hid_t mem_type_id,
              hid_t mem_space_id, hid_t file_space_id, hid_t dxpl_id, void *buf /*out*/, hid_t es_id)
{
    H5VL_object_t *vol_obj   = NULL;            /* Dataset VOL object */
    void *         token     = NULL;            /* Request token for async operation        */
    void **        token_ptr = H5_REQUEST_NULL; /* Pointer to request token for async operation        */
    herr_t         ret_value = SUCCEED;         /* Return value */

    FUNC_ENTER_API(FAIL)
    H5TRACE10("e", "*s*sIuiiiiixi", app_file, app_func, app_line, dset_id, mem_type_id, mem_space_id,
              file_space_id, dxpl_id, buf, es_id);

    /* Set up request token pointer for asynchronous operation */
    if (H5ES_NONE != es_id)
        token_ptr = &token; /* Point at token for VOL connector to set up */

    /* Read the data */
    if (H5D__read_api_common(dset_id, mem_type_id, mem_space_id, file_space_id, dxpl_id, buf, token_ptr,
                             &vol_obj) < 0)
        HGOTO_ERROR(H5E_DATASET, H5E_READERROR, FAIL, "can't asynchronously read data")

    /* If a token was created, add the token to the event set */
    if (NULL != token)
        if (H5ES_insert(es_id, vol_obj->connector, token,
                        H5ARG_TRACE10(FUNC, "*s*sIuiiiiixi", app_file, app_func, app_line, dset_id, mem_type_id, mem_space_id, file_space_id, dxpl_id, buf, es_id)) < 0)
            HGOTO_ERROR(H5E_DATASET, H5E_CANTINSERT, FAIL, "can't insert token into event set")

done:
    FUNC_LEAVE_API(ret_value)
} /* end H5Dread_async() */

/*-------------------------------------------------------------------------
 * Function:    H5Dread_chunk
 *
 * Purpose:     Reads an entire chunk from the file directly.
 *
 * Return:      Non-negative on success/Negative on failure
 *
 * Programmer:  Matthew Strong (GE Healthcare)
 *              14 February 2016
 *
 *---------------------------------------------------------------------------
 */
herr_t
H5Dread_chunk(hid_t dset_id, hid_t dxpl_id, const hsize_t *offset, uint32_t *filters, void *buf)
{
    H5VL_object_t *vol_obj   = NULL;
    herr_t         ret_value = SUCCEED; /* Return value */

    FUNC_ENTER_API(FAIL)
    H5TRACE5("e", "ii*h*Iu*x", dset_id, dxpl_id, offset, filters, buf);

    /* Check arguments */
    if (NULL == (vol_obj = (H5VL_object_t *)H5I_object_verify(dset_id, H5I_DATASET)))
        HGOTO_ERROR(H5E_ARGS, H5E_BADTYPE, FAIL, "dset_id is not a dataset ID")
    if (!buf)
        HGOTO_ERROR(H5E_ARGS, H5E_BADVALUE, FAIL, "buf cannot be NULL")
    if (!offset)
        HGOTO_ERROR(H5E_ARGS, H5E_BADVALUE, FAIL, "offset cannot be NULL")
    if (!filters)
        HGOTO_ERROR(H5E_ARGS, H5E_BADVALUE, FAIL, "filters cannot be NULL")

    /* Get the default dataset transfer property list if the user didn't provide one */
    if (H5P_DEFAULT == dxpl_id)
        dxpl_id = H5P_DATASET_XFER_DEFAULT;
    else if (TRUE != H5P_isa_class(dxpl_id, H5P_DATASET_XFER))
        HGOTO_ERROR(H5E_ARGS, H5E_BADTYPE, FAIL, "dxpl_id is not a dataset transfer property list ID")

    /* Read the raw chunk */
    if (H5VL_dataset_optional(vol_obj, H5VL_NATIVE_DATASET_CHUNK_READ, dxpl_id, H5_REQUEST_NULL, offset,
                              filters, buf) < 0)
        HGOTO_ERROR(H5E_DATASET, H5E_READERROR, FAIL, "can't read unprocessed chunk data")

done:
    FUNC_LEAVE_API(ret_value)
} /* end H5Dread_chunk() */

/*-------------------------------------------------------------------------
 * Function:    H5D__write_api_common
 *
 * Purpose:     Common helper routine for sync/async dataset write operations.
 *
 * Return:      SUCCEED/FAIL
 *
 *-------------------------------------------------------------------------
 */
static herr_t
H5D__write_api_common(hid_t dset_id, hid_t mem_type_id, hid_t mem_space_id, hid_t file_space_id,
                      hid_t dxpl_id, const void *buf, void **token_ptr, H5VL_object_t **_vol_obj_ptr)
{
    H5VL_object_t * tmp_vol_obj = NULL; /* Object for loc_id */
    H5VL_object_t **vol_obj_ptr =
        (_vol_obj_ptr ? _vol_obj_ptr : &tmp_vol_obj); /* Ptr to object ptr for loc_id */
    herr_t ret_value = SUCCEED;                       /* Return value */

    FUNC_ENTER_STATIC

    /* Check arguments */
    if (mem_space_id < 0)
        HGOTO_ERROR(H5E_ARGS, H5E_BADVALUE, FAIL, "invalid memory dataspace ID")
    if (file_space_id < 0)
        HGOTO_ERROR(H5E_ARGS, H5E_BADVALUE, FAIL, "invalid file dataspace ID")

    /* Get dataset pointer */
    if (NULL == (*vol_obj_ptr = (H5VL_object_t *)H5I_object_verify(dset_id, H5I_DATASET)))
        HGOTO_ERROR(H5E_ARGS, H5E_BADTYPE, FAIL, "dset_id is not a dataset ID")

    /* Get the default dataset transfer property list if the user didn't provide one */
    if (H5P_DEFAULT == dxpl_id)
        dxpl_id = H5P_DATASET_XFER_DEFAULT;
    else if (TRUE != H5P_isa_class(dxpl_id, H5P_DATASET_XFER))
        HGOTO_ERROR(H5E_ARGS, H5E_BADTYPE, FAIL, "not xfer parms")

    /* Write the data */
    if (H5VL_dataset_write(*vol_obj_ptr, mem_type_id, mem_space_id, file_space_id, dxpl_id, buf, token_ptr) <
        0)
        HGOTO_ERROR(H5E_DATASET, H5E_WRITEERROR, FAIL, "can't write data")

done:
    FUNC_LEAVE_NOAPI(ret_value)
} /* end H5D__write_api_common() */

/*-------------------------------------------------------------------------
 * Function:    H5Dwrite
 *
 * Purpose:     Writes (part of) a DSET from application memory BUF to the
 *              file. The part of the dataset to write is defined with the
 *              MEM_SPACE_ID and FILE_SPACE_ID arguments. The data points
 *              are converted from their current type (MEM_TYPE_ID) to their
 *              file datatype. Additional miscellaneous data transfer
 *              properties can be passed to this function with the
 *              PLIST_ID argument.
 *
 *              The FILE_SPACE_ID can be the constant H5S_ALL which indicates
 *              that the entire file dataspace is to be referenced.
 *
 *              The MEM_SPACE_ID can be the constant H5S_ALL in which case
 *              the memory dataspace is the same as the file dataspace
 *              defined when the dataset was created.
 *
 *              The number of elements in the memory dataspace must match
 *              the number of elements in the file dataspace.
 *
 *              The PLIST_ID can be the constant H5P_DEFAULT in which
 *              case the default data transfer properties are used.
 *
 * Return:      Non-negative on success/Negative on failure
 *
 * Programmer:  Robb Matzke
 *              Thursday, December 4, 1997
 *
 *-------------------------------------------------------------------------
 */
herr_t
H5Dwrite(hid_t dset_id, hid_t mem_type_id, hid_t mem_space_id, hid_t file_space_id, hid_t dxpl_id,
         const void *buf)
{
    herr_t ret_value = SUCCEED; /* Return value */

    FUNC_ENTER_API(FAIL)
    H5TRACE6("e", "iiiii*x", dset_id, mem_type_id, mem_space_id, file_space_id, dxpl_id, buf);

    /* Write the data */
    if (H5D__write_api_common(dset_id, mem_type_id, mem_space_id, file_space_id, dxpl_id, buf, NULL, NULL) <
        0)
        HGOTO_ERROR(H5E_DATASET, H5E_WRITEERROR, FAIL, "can't synchronously write data")

done:
    FUNC_LEAVE_API(ret_value)
} /* end H5Dwrite() */

/*-------------------------------------------------------------------------
 * Function:    H5Dwrite_async
 *
 * Purpose:     For asynchronous VOL with request token
 *
 * Return:      SUCCEED/FAIL
 *
 * Programmer:  Houjun Tang
 *              Oct 15, 2019
 *
 *-------------------------------------------------------------------------
 */
herr_t
H5Dwrite_async(const char *app_file, const char *app_func, unsigned app_line, hid_t dset_id,
               hid_t mem_type_id, hid_t mem_space_id, hid_t file_space_id, hid_t dxpl_id, const void *buf,
               hid_t es_id)
{
    H5VL_object_t *vol_obj   = NULL;            /* Dataset VOL object */
    void *         token     = NULL;            /* Request token for async operation        */
    void **        token_ptr = H5_REQUEST_NULL; /* Pointer to request token for async operation        */
    herr_t         ret_value = SUCCEED;         /* Return value */

    FUNC_ENTER_API(FAIL)
    H5TRACE10("e", "*s*sIuiiiii*xi", app_file, app_func, app_line, dset_id, mem_type_id, mem_space_id,
              file_space_id, dxpl_id, buf, es_id);

    /* Set up request token pointer for asynchronous operation */
    if (H5ES_NONE != es_id)
        token_ptr = &token; /* Point at token for VOL connector to set up */

    /* Write the data */
    if (H5D__write_api_common(dset_id, mem_type_id, mem_space_id, file_space_id, dxpl_id, buf, token_ptr,
                              &vol_obj) < 0)
        HGOTO_ERROR(H5E_DATASET, H5E_WRITEERROR, FAIL, "can't asynchronously write data")

    /* If a token was created, add the token to the event set */
    if (NULL != token)
        if (H5ES_insert(es_id, vol_obj->connector, token,
                        H5ARG_TRACE10(FUNC, "*s*sIuiiiii*xi", app_file, app_func, app_line, dset_id, mem_type_id, mem_space_id, file_space_id, dxpl_id, buf, es_id)) < 0)
            HGOTO_ERROR(H5E_DATASET, H5E_CANTINSERT, FAIL, "can't insert token into event set")

done:
    FUNC_LEAVE_API(ret_value)
} /* end H5Dwrite_async() */

/*-------------------------------------------------------------------------
 * Function:    H5Dwrite_chunk
 *
 * Purpose:     Writes an entire chunk to the file directly.
 *
 * Return:      Non-negative on success/Negative on failure
 *
 * Programmer:	Raymond Lu
 *		        30 July 2012
 *
 *-------------------------------------------------------------------------
 */
herr_t
H5Dwrite_chunk(hid_t dset_id, hid_t dxpl_id, uint32_t filters, const hsize_t *offset, size_t data_size,
               const void *buf)
{
    H5VL_object_t *vol_obj = NULL;
    uint32_t       data_size_32;        /* Chunk data size (limited to 32-bits currently) */
    herr_t         ret_value = SUCCEED; /* Return value */

    FUNC_ENTER_API(FAIL)
    H5TRACE6("e", "iiIu*hz*x", dset_id, dxpl_id, filters, offset, data_size, buf);

    /* Check arguments */
    if (NULL == (vol_obj = (H5VL_object_t *)H5I_object_verify(dset_id, H5I_DATASET)))
        HGOTO_ERROR(H5E_ARGS, H5E_BADTYPE, FAIL, "invalid dataset ID")
    if (!buf)
        HGOTO_ERROR(H5E_ARGS, H5E_BADVALUE, FAIL, "buf cannot be NULL")
    if (!offset)
        HGOTO_ERROR(H5E_ARGS, H5E_BADVALUE, FAIL, "offset cannot be NULL")
    if (0 == data_size)
        HGOTO_ERROR(H5E_ARGS, H5E_BADVALUE, FAIL, "data_size cannot be zero")

    /* Make sure data size is less than 4 GiB */
    data_size_32 = (uint32_t)data_size;
    if (data_size != (size_t)data_size_32)
        HGOTO_ERROR(H5E_ARGS, H5E_BADVALUE, FAIL, "invalid data_size - chunks cannot be > 4 GiB")

    /* Get the default dataset transfer property list if the user didn't provide one */
    if (H5P_DEFAULT == dxpl_id)
        dxpl_id = H5P_DATASET_XFER_DEFAULT;
    else if (TRUE != H5P_isa_class(dxpl_id, H5P_DATASET_XFER))
        HGOTO_ERROR(H5E_ARGS, H5E_BADTYPE, FAIL, "dxpl_id is not a dataset transfer property list ID")

    /* Write chunk */
    if (H5VL_dataset_optional(vol_obj, H5VL_NATIVE_DATASET_CHUNK_WRITE, dxpl_id, H5_REQUEST_NULL, filters,
                              offset, data_size_32, buf) < 0)
        HGOTO_ERROR(H5E_DATASET, H5E_WRITEERROR, FAIL, "can't write unprocessed chunk data")

done:
    FUNC_LEAVE_API(ret_value)
} /* end H5Dwrite_chunk() */

/*-------------------------------------------------------------------------
 * Function:    H5Dscatter
 *
 * Purpose:     Scatters data provided by the callback op to the
 *              destination buffer dst_buf, where the dimensions of
 *              dst_buf and the selection to be scattered to are specified
 *              by the dataspace dst_space_id.  The type of the data to be
 *              scattered is specified by type_id.
 *
 * Return:      Non-negative on success/Negative on failure
 *
 * Programmer:  Neil Fortner
 *              14 Jan 2013
 *
 *-------------------------------------------------------------------------
 */
herr_t
H5Dscatter(H5D_scatter_func_t op, void *op_data, hid_t type_id, hid_t dst_space_id, void *dst_buf /*out*/)
{
    H5T_t *         type;                     /* Datatype */
    H5S_t *         dst_space;                /* Dataspace */
    H5S_sel_iter_t *iter           = NULL;    /* Selection iteration info*/
    hbool_t         iter_init      = FALSE;   /* Selection iteration info has been initialized */
    const void *    src_buf        = NULL;    /* Source (contiguous) data buffer */
    size_t          src_buf_nbytes = 0;       /* Size of src_buf */
    size_t          type_size;                /* Datatype element size */
    hssize_t        nelmts;                   /* Number of remaining elements in selection */
    size_t          nelmts_scatter = 0;       /* Number of elements to scatter to dst_buf */
    herr_t          ret_value      = SUCCEED; /* Return value */

    FUNC_ENTER_API(FAIL)
    H5TRACE5("e", "DS*xiix", op, op_data, type_id, dst_space_id, dst_buf);

    /* Check args */
    if (op == NULL)
        HGOTO_ERROR(H5E_ARGS, H5E_BADVALUE, FAIL, "invalid callback function pointer")
    if (NULL == (type = (H5T_t *)H5I_object_verify(type_id, H5I_DATATYPE)))
        HGOTO_ERROR(H5E_ARGS, H5E_BADTYPE, FAIL, "not a datatype")
    if (NULL == (dst_space = (H5S_t *)H5I_object_verify(dst_space_id, H5I_DATASPACE)))
        HGOTO_ERROR(H5E_ARGS, H5E_BADTYPE, FAIL, "not a dataspace")
    if (dst_buf == NULL)
        HGOTO_ERROR(H5E_ARGS, H5E_BADVALUE, FAIL, "no destination buffer provided")

    /* Get datatype element size */
    if (0 == (type_size = H5T_GET_SIZE(type)))
        HGOTO_ERROR(H5E_DATASET, H5E_CANTGET, FAIL, "can't get datatype size")

    /* Get number of elements in dataspace */
    if ((nelmts = (hssize_t)H5S_GET_SELECT_NPOINTS(dst_space)) < 0)
        HGOTO_ERROR(H5E_DATASET, H5E_CANTCOUNT, FAIL, "unable to get number of elements in selection")

    /* Allocate the selection iterator */
    if (NULL == (iter = H5FL_MALLOC(H5S_sel_iter_t)))
        HGOTO_ERROR(H5E_DATASET, H5E_CANTALLOC, FAIL, "can't allocate selection iterator")

    /* Initialize selection iterator */
    if (H5S_select_iter_init(iter, dst_space, type_size, 0) < 0)
        HGOTO_ERROR(H5E_DATASET, H5E_CANTINIT, FAIL, "unable to initialize selection iterator information")
    iter_init = TRUE;

    /* Loop until all data has been scattered */
    while (nelmts > 0) {
        /* Make callback to retrieve data */
        if (op(&src_buf, &src_buf_nbytes, op_data) < 0)
            HGOTO_ERROR(H5E_DATASET, H5E_CALLBACK, FAIL, "callback operator returned failure")

        /* Calculate number of elements */
        nelmts_scatter = src_buf_nbytes / type_size;

        /* Check callback results */
        if (!src_buf)
            HGOTO_ERROR(H5E_ARGS, H5E_BADVALUE, FAIL, "callback did not return a buffer")
        if (src_buf_nbytes == 0)
            HGOTO_ERROR(H5E_ARGS, H5E_BADVALUE, FAIL, "callback returned a buffer size of 0")
        if (src_buf_nbytes % type_size)
            HGOTO_ERROR(H5E_ARGS, H5E_BADVALUE, FAIL, "buffer size is not a multiple of datatype size")
        if (nelmts_scatter > (size_t)nelmts)
            HGOTO_ERROR(H5E_ARGS, H5E_BADVALUE, FAIL, "callback returned more elements than in selection")

        /* Scatter data */
        if (H5D__scatter_mem(src_buf, iter, nelmts_scatter, dst_buf) < 0)
            HGOTO_ERROR(H5E_DATASET, H5E_CANTCOPY, FAIL, "scatter failed")

        nelmts -= (hssize_t)nelmts_scatter;
    } /* end while */

done:
    /* Release selection iterator */
    if (iter_init && H5S_SELECT_ITER_RELEASE(iter) < 0)
        HDONE_ERROR(H5E_DATASET, H5E_CANTFREE, FAIL, "Can't release selection iterator")
    if (iter)
        iter = H5FL_FREE(H5S_sel_iter_t, iter);

    FUNC_LEAVE_API(ret_value)
} /* H5Dscatter() */

/*-------------------------------------------------------------------------
 * Function:    H5Dgather
 *
 * Purpose:     Gathers data provided from the source buffer src_buf to
 *              contiguous buffer dst_buf, then calls the callback op.
 *              The dimensions of src_buf and the selection to be gathered
 *              are specified by the dataspace src_space_id.  The type of
 *              the data to be gathered is specified by type_id.
 *
 * Return:      Non-negative on success/Negative on failure
 *
 * Programmer:  Neil Fortner
 *              16 Jan 2013
 *
 *-------------------------------------------------------------------------
 */
herr_t
H5Dgather(hid_t src_space_id, const void *src_buf, hid_t type_id, size_t dst_buf_size, void *dst_buf /*out*/,
          H5D_gather_func_t op, void *op_data)
{
    H5T_t *         type;                /* Datatype */
    H5S_t *         src_space;           /* Dataspace */
    H5S_sel_iter_t *iter      = NULL;    /* Selection iteration info*/
    hbool_t         iter_init = FALSE;   /* Selection iteration info has been initialized */
    size_t          type_size;           /* Datatype element size */
    hssize_t        nelmts;              /* Number of remaining elements in selection */
    size_t          dst_buf_nelmts;      /* Number of elements that can fit in dst_buf */
    size_t          nelmts_gathered;     /* Number of elements gathered from src_buf */
    herr_t          ret_value = SUCCEED; /* Return value */

    FUNC_ENTER_API(FAIL)
    H5TRACE7("e", "i*xizxDg*x", src_space_id, src_buf, type_id, dst_buf_size, dst_buf, op, op_data);

    /* Check args */
    if (NULL == (src_space = (H5S_t *)H5I_object_verify(src_space_id, H5I_DATASPACE)))
        HGOTO_ERROR(H5E_ARGS, H5E_BADTYPE, FAIL, "not a dataspace")
    if (src_buf == NULL)
        HGOTO_ERROR(H5E_ARGS, H5E_BADVALUE, FAIL, "no source buffer provided")
    if (NULL == (type = (H5T_t *)H5I_object_verify(type_id, H5I_DATATYPE)))
        HGOTO_ERROR(H5E_ARGS, H5E_BADTYPE, FAIL, "not a datatype")
    if (dst_buf_size == 0)
        HGOTO_ERROR(H5E_ARGS, H5E_BADVALUE, FAIL, "destination buffer size is 0")
    if (dst_buf == NULL)
        HGOTO_ERROR(H5E_ARGS, H5E_BADVALUE, FAIL, "no destination buffer provided")

    /* Get datatype element size */
    if (0 == (type_size = H5T_GET_SIZE(type)))
        HGOTO_ERROR(H5E_DATASET, H5E_CANTGET, FAIL, "can't get datatype size")

    /* Get number of elements in dst_buf_size */
    dst_buf_nelmts = dst_buf_size / type_size;
    if (dst_buf_nelmts == 0)
        HGOTO_ERROR(H5E_ARGS, H5E_BADVALUE, FAIL,
                    "destination buffer is not large enough to hold one element")

    /* Get number of elements in dataspace */
    if ((nelmts = (hssize_t)H5S_GET_SELECT_NPOINTS(src_space)) < 0)
        HGOTO_ERROR(H5E_DATASET, H5E_CANTCOUNT, FAIL, "unable to get number of elements in selection")

    /* If dst_buf is not large enough to hold all the elements, make sure there
     * is a callback */
    if (((size_t)nelmts > dst_buf_nelmts) && (op == NULL))
        HGOTO_ERROR(H5E_ARGS, H5E_BADVALUE, FAIL, "no callback supplied and destination buffer too small")

    /* Allocate the selection iterator */
    if (NULL == (iter = H5FL_MALLOC(H5S_sel_iter_t)))
        HGOTO_ERROR(H5E_DATASET, H5E_CANTALLOC, FAIL, "can't allocate selection iterator")

    /* Initialize selection iterator */
    if (H5S_select_iter_init(iter, src_space, type_size, 0) < 0)
        HGOTO_ERROR(H5E_DATASET, H5E_CANTINIT, FAIL, "unable to initialize selection iterator information")
    iter_init = TRUE;

    /* Loop until all data has been scattered */
    while (nelmts > 0) {
        /* Gather data */
        if (0 ==
            (nelmts_gathered = H5D__gather_mem(src_buf, iter, MIN(dst_buf_nelmts, (size_t)nelmts), dst_buf)))
            HGOTO_ERROR(H5E_IO, H5E_CANTCOPY, FAIL, "gather failed")
        HDassert(nelmts_gathered == MIN(dst_buf_nelmts, (size_t)nelmts));

        /* Make callback to process dst_buf */
        if (op && op(dst_buf, nelmts_gathered * type_size, op_data) < 0)
            HGOTO_ERROR(H5E_DATASET, H5E_CALLBACK, FAIL, "callback operator returned failure")

        nelmts -= (hssize_t)nelmts_gathered;
        HDassert(op || (nelmts == 0));
    } /* end while */

done:
    /* Release selection iterator */
    if (iter_init && H5S_SELECT_ITER_RELEASE(iter) < 0)
        HDONE_ERROR(H5E_DATASET, H5E_CANTFREE, FAIL, "Can't release selection iterator")
    if (iter)
        iter = H5FL_FREE(H5S_sel_iter_t, iter);

    FUNC_LEAVE_API(ret_value)
} /* H5Dgather() */

/*--------------------------------------------------------------------------
 NAME
    H5Dfill
 PURPOSE
    Fill a selection in memory with a value
 USAGE
    herr_t H5Dfill(fill, fill_type, space, buf, buf_type)
        const void *fill;       IN: Pointer to fill value to use
        hid_t fill_type_id;     IN: Datatype of the fill value
        void *buf;              IN/OUT: Memory buffer to fill selection within
        hid_t buf_type_id;      IN: Datatype of the elements in buffer
        hid_t space_id;         IN: Dataspace describing memory buffer &
                                    containing selection to use.
 RETURNS
    Non-negative on success/Negative on failure.
 DESCRIPTION
    Use the selection in the dataspace to fill elements in a memory buffer.
 GLOBAL VARIABLES
 COMMENTS, BUGS, ASSUMPTIONS
    If "fill" parameter is NULL, use all zeros as fill value
 EXAMPLES
 REVISION LOG
--------------------------------------------------------------------------*/
herr_t
H5Dfill(const void *fill, hid_t fill_type_id, void *buf, hid_t buf_type_id, hid_t space_id)
{
    H5S_t *space;               /* Dataspace */
    H5T_t *fill_type;           /* Fill-value datatype */
    H5T_t *buf_type;            /* Buffer datatype */
    herr_t ret_value = SUCCEED; /* Return value */

    FUNC_ENTER_API(FAIL)
    H5TRACE5("e", "*xi*xii", fill, fill_type_id, buf, buf_type_id, space_id);

    /* Check args */
    if (buf == NULL)
        HGOTO_ERROR(H5E_ARGS, H5E_BADVALUE, FAIL, "invalid buffer")
    if (NULL == (space = (H5S_t *)H5I_object_verify(space_id, H5I_DATASPACE)))
        HGOTO_ERROR(H5E_ARGS, H5E_BADTYPE, 0, "not a dataspace")
    if (NULL == (fill_type = (H5T_t *)H5I_object_verify(fill_type_id, H5I_DATATYPE)))
        HGOTO_ERROR(H5E_ARGS, H5E_BADTYPE, 0, "not a datatype")
    if (NULL == (buf_type = (H5T_t *)H5I_object_verify(buf_type_id, H5I_DATATYPE)))
        HGOTO_ERROR(H5E_ARGS, H5E_BADTYPE, 0, "not a datatype")

    /* Fill the selection in the memory buffer */
    if (H5D__fill(fill, fill_type, buf, buf_type, space) < 0)
        HGOTO_ERROR(H5E_DATASET, H5E_CANTENCODE, FAIL, "filling selection failed")

done:
    FUNC_LEAVE_API(ret_value)
} /* H5Dfill() */

/*-------------------------------------------------------------------------
 * Function:    H5Diterate
 *
 * Purpose: This routine iterates over all the elements selected in a memory
 *      buffer.  The callback function is called once for each element selected
 *      in the dataspace.  The selection in the dataspace is modified so
 *      that any elements already iterated over are removed from the selection
 *      if the iteration is interrupted (by the H5D_operator_t function
 *      returning non-zero) in the "middle" of the iteration and may be
 *      re-started by the user where it left off.
 *
 *      NOTE: Until "subtracting" elements from a selection is implemented,
 *          the selection is not modified.
 *
 * Parameters:
 *      void *buf;          IN/OUT: Pointer to the buffer in memory containing
 *                              the elements to iterate over.
 *      hid_t type_id;      IN: Datatype ID for the elements stored in BUF.
 *      hid_t space_id;     IN: Dataspace ID for BUF, also contains the
 *                              selection to iterate over.
 *      H5D_operator_t op; IN: Function pointer to the routine to be
 *                              called for each element in BUF iterated over.
 *      void *operator_data;    IN/OUT: Pointer to any user-defined data
 *                              associated with the operation.
 *
 * Operation information:
 *      H5D_operator_t is defined as:
 *          typedef herr_t (*H5D_operator_t)(void *elem, hid_t type_id,
 *              unsigned ndim, const hsize_t *point, void *operator_data);
 *
 *      H5D_operator_t parameters:
 *          void *elem;         IN/OUT: Pointer to the element in memory containing
 *                                  the current point.
 *          hid_t type_id;      IN: Datatype ID for the elements stored in ELEM.
 *          unsigned ndim;       IN: Number of dimensions for POINT array
 *          const hsize_t *point; IN: Array containing the location of the element
 *                                  within the original dataspace.
 *          void *operator_data;    IN/OUT: Pointer to any user-defined data
 *                                  associated with the operation.
 *
 *      The return values from an operator are:
 *          Zero causes the iterator to continue, returning zero when all
 *              elements have been processed.
 *          Positive causes the iterator to immediately return that positive
 *              value, indicating short-circuit success.  The iterator can be
 *              restarted at the next element.
 *          Negative causes the iterator to immediately return that value,
 *              indicating failure. The iterator can be restarted at the next
 *              element.
 *
 * Return:  Returns the return value of the last operator if it was non-zero,
 *          or zero if all elements were processed. Otherwise returns a
 *          negative value.
 *
 * Programmer:  Quincey Koziol
 *              Friday, June 11, 1999
 *
 *-------------------------------------------------------------------------
 */
herr_t
H5Diterate(void *buf, hid_t type_id, hid_t space_id, H5D_operator_t op, void *operator_data)
{
    H5T_t *           type;      /* Datatype */
    H5S_t *           space;     /* Dataspace for iteration */
    H5S_sel_iter_op_t dset_op;   /* Operator for iteration */
    herr_t            ret_value; /* Return value */

    FUNC_ENTER_API(FAIL)
    H5TRACE5("e", "*xiiDO*x", buf, type_id, space_id, op, operator_data);

    /* Check args */
    if (NULL == op)
        HGOTO_ERROR(H5E_ARGS, H5E_BADVALUE, FAIL, "invalid operator")
    if (NULL == buf)
        HGOTO_ERROR(H5E_ARGS, H5E_BADVALUE, FAIL, "invalid buffer")
    if (H5I_DATATYPE != H5I_get_type(type_id))
        HGOTO_ERROR(H5E_ARGS, H5E_BADTYPE, FAIL, "invalid datatype")
    if (NULL == (type = (H5T_t *)H5I_object_verify(type_id, H5I_DATATYPE)))
        HGOTO_ERROR(H5E_ARGS, H5E_BADTYPE, FAIL, "not an valid base datatype")
    if (NULL == (space = (H5S_t *)H5I_object_verify(space_id, H5I_DATASPACE)))
        HGOTO_ERROR(H5E_ARGS, H5E_BADTYPE, FAIL, "invalid dataspace")
    if (!(H5S_has_extent(space)))
        HGOTO_ERROR(H5E_ARGS, H5E_BADVALUE, FAIL, "dataspace does not have extent set")

    dset_op.op_type          = H5S_SEL_ITER_OP_APP;
    dset_op.u.app_op.op      = op;
    dset_op.u.app_op.type_id = type_id;

    ret_value = H5S_select_iterate(buf, type, space, &dset_op, operator_data);

done:
    FUNC_LEAVE_API(ret_value)
} /* end H5Diterate() */

/*-------------------------------------------------------------------------
 * Function:    H5Dvlen_get_buf_size
 *
 * Purpose: This routine checks the number of bytes required to store the VL
 *      data from the dataset, using the space_id for the selection in the
 *      dataset on disk and the type_id for the memory representation of the
 *      VL data, in memory.  The *size value is modified according to how many
 *      bytes are required to store the VL data in memory.
 *
 * Return:  Non-negative on success, negative on failure
 *
 * Programmer:  Quincey Koziol
 *              Wednesday, August 11, 1999
 *
 *-------------------------------------------------------------------------
 */
herr_t
H5Dvlen_get_buf_size(hid_t dataset_id, hid_t type_id, hid_t space_id, hsize_t *size /*out*/)
{
    H5VL_object_t *vol_obj;   /* Dataset for this operation */
    uint64_t       supported; /* Whether 'get vlen buf size' operation is supported by VOL connector */
    herr_t         ret_value = SUCCEED; /* Return value */

    FUNC_ENTER_API(FAIL)
    H5TRACE4("e", "iiix", dataset_id, type_id, space_id, size);

    /* Check args */
    if (NULL == (vol_obj = (H5VL_object_t *)H5I_object(dataset_id)))
        HGOTO_ERROR(H5E_ARGS, H5E_BADTYPE, FAIL, "invalid dataset identifier")
    if (H5I_DATATYPE != H5I_get_type(type_id))
        HGOTO_ERROR(H5E_ARGS, H5E_BADTYPE, FAIL, "invalid datatype identifier")
    if (H5I_DATASPACE != H5I_get_type(space_id))
        HGOTO_ERROR(H5E_ARGS, H5E_BADTYPE, FAIL, "invalid dataspace identifier")
    if (size == NULL)
        HGOTO_ERROR(H5E_ARGS, H5E_BADVALUE, FAIL, "invalid 'size' pointer")

    /* Check if the 'get_vlen_buf_size' callback is supported */
    supported = 0;
    if (H5VL_introspect_opt_query(vol_obj, H5VL_SUBCLS_DATASET, H5VL_NATIVE_DATASET_GET_VLEN_BUF_SIZE,
                                  &supported) < 0)
        HGOTO_ERROR(H5E_DATASET, H5E_CANTGET, H5I_INVALID_HID,
                    "can't check for 'get vlen buf size' operation")
<<<<<<< HEAD
    if (supported) {
=======
    if (supported & H5VL_OPT_QUERY_SUPPORTED) {
>>>>>>> 7950dca7
        /* Make the 'get_vlen_buf_size' callback */
        if (H5VL_dataset_optional(vol_obj, H5VL_NATIVE_DATASET_GET_VLEN_BUF_SIZE, H5P_DATASET_XFER_DEFAULT,
                                  H5_REQUEST_NULL, type_id, space_id, size) < 0)
            HGOTO_ERROR(H5E_DATASET, H5E_CANTGET, FAIL, "unable to get vlen buf size")
    } /* end if */
    else {
        /* Perform a generic operation that will work with all VOL connectors */
        if (H5D__vlen_get_buf_size_gen(vol_obj, type_id, space_id, size) < 0)
            HGOTO_ERROR(H5E_DATASET, H5E_CANTGET, FAIL, "unable to get vlen buf size")
    } /* end else */

done:
    FUNC_LEAVE_API(ret_value)
} /* end H5Dvlen_get_buf_size() */

/*-------------------------------------------------------------------------
 * Function:    H5D__set_extent_api_common
 *
 * Purpose:     This is the common function for changing a dataset's dimensions
 *
 * Return:	    Non-negative on success, negative on failure
 *
 *-------------------------------------------------------------------------
 */
static herr_t
H5D__set_extent_api_common(hid_t dset_id, const hsize_t size[], void **token_ptr,
                           H5VL_object_t **_vol_obj_ptr)
{
    H5VL_object_t * tmp_vol_obj = NULL; /* Object for loc_id */
    H5VL_object_t **vol_obj_ptr =
        (_vol_obj_ptr ? _vol_obj_ptr : &tmp_vol_obj); /* Ptr to object ptr for loc_id */
    herr_t ret_value = SUCCEED;                       /* Return value                 */

    FUNC_ENTER_STATIC

    /* Check args */
    if (NULL == (*vol_obj_ptr = (H5VL_object_t *)H5I_object_verify(dset_id, H5I_DATASET)))
        HGOTO_ERROR(H5E_ARGS, H5E_BADTYPE, H5I_INVALID_HID, "invalid dataset identifier")
    if (!size)
        HGOTO_ERROR(H5E_ARGS, H5E_BADVALUE, FAIL, "size array cannot be NULL")

    /* Set up collective metadata if appropriate */
    if (H5CX_set_loc(dset_id) < 0)
        HGOTO_ERROR(H5E_DATASET, H5E_CANTSET, FAIL, "can't set collective metadata read info")

    /* Set the extent */
    if ((ret_value = H5VL_dataset_specific(*vol_obj_ptr, H5VL_DATASET_SET_EXTENT, H5P_DATASET_XFER_DEFAULT,
                                           token_ptr, size)) < 0)
        HGOTO_ERROR(H5E_DATASET, H5E_CANTSET, FAIL, "unable to set dataset extent")

done:
    FUNC_LEAVE_NOAPI(ret_value)
} /* H5D__set_extent_api_common() */

/*-------------------------------------------------------------------------
 * Function:    H5Dset_extent
 *
 * Purpose:     Modifies the dimensions of a dataset.
 *              Can change to a smaller dimension.
 *
 * Return:	    Non-negative on success, negative on failure
 *
 *-------------------------------------------------------------------------
 */
herr_t
H5Dset_extent(hid_t dset_id, const hsize_t size[])
{
    herr_t ret_value = SUCCEED; /* Return value                 */

    FUNC_ENTER_API(FAIL)
    H5TRACE2("e", "i*h", dset_id, size);

    /* Change a datset's dimenions synchronously */
    if ((ret_value = H5D__set_extent_api_common(dset_id, size, NULL, NULL)) < 0)
        HGOTO_ERROR(H5E_DATASET, H5E_CANTSET, FAIL, "unable to synchronously change a dataset's dimensions")

done:
    FUNC_LEAVE_API(ret_value)
} /* end H5Dset_extent() */

/*-------------------------------------------------------------------------
 * Function:    H5Dset_extent_async
 *
 * Purpose:     Asynchronous version of H5Dset_extent
 *
 * Return:	    Non-negative on success, negative on failure
 *
 *-------------------------------------------------------------------------
 */
herr_t
H5Dset_extent_async(const char *app_file, const char *app_func, unsigned app_line, hid_t dset_id,
                    const hsize_t size[], hid_t es_id)
{
    H5VL_object_t *vol_obj   = NULL;            /* Object for loc_id */
    void *         token     = NULL;            /* Request token for async operation        */
    void **        token_ptr = H5_REQUEST_NULL; /* Pointer to request token for async operation        */
    herr_t         ret_value = SUCCEED;         /* Return value */

    FUNC_ENTER_API(FAIL)
    H5TRACE6("e", "*s*sIui*hi", app_file, app_func, app_line, dset_id, size, es_id);

    /* Set up request token pointer for asynchronous operation */
    if (H5ES_NONE != es_id)
        token_ptr = &token; /* Point at token for VOL connector to set up */

    /* Change a datset's dimenions asynchronously */
    if (H5D__set_extent_api_common(dset_id, size, token_ptr, &vol_obj) < 0)
        HGOTO_ERROR(H5E_DATASET, H5E_CANTSET, FAIL, "unable to asynchronously change a dataset's dimensions")

    /* If a token was created, add the token to the event set */
    if (NULL != token)
        if (H5ES_insert(
                es_id, vol_obj->connector, token,
                H5ARG_TRACE6(FUNC, "*s*sIui*hi", app_file, app_func, app_line, dset_id, size, es_id)) < 0)
            HGOTO_ERROR(H5E_DATASET, H5E_CANTINSERT, FAIL, "can't insert token into event set")

done:
    FUNC_LEAVE_API(ret_value)
} /* H5Dset_extent_async() */

/*-------------------------------------------------------------------------
 * Function:    H5Dflush
 *
 * Purpose:     Flushes all buffers associated with a dataset.
 *
 * Return:      Non-negative on success, negative on failure
 *
 *-------------------------------------------------------------------------
 */
herr_t
H5Dflush(hid_t dset_id)
{
    H5VL_object_t *vol_obj;             /* Dataset for this operation   */
    herr_t         ret_value = SUCCEED; /* Return value                 */

    FUNC_ENTER_API(FAIL)
    H5TRACE1("e", "i", dset_id);

    /* Check args */
    if (NULL == (vol_obj = (H5VL_object_t *)H5I_object_verify(dset_id, H5I_DATASET)))
        HGOTO_ERROR(H5E_ARGS, H5E_BADTYPE, FAIL, "dset_id parameter is not a valid dataset identifier")

    /* Set up collective metadata if appropriate */
    if (H5CX_set_loc(dset_id) < 0)
        HGOTO_ERROR(H5E_DATASET, H5E_CANTSET, FAIL, "can't set collective metadata read info")

    /* Flush dataset information cached in memory
     * XXX: Note that we need to pass the ID to the VOL since the H5F_flush_cb_t
     *      callback needs it and that's in the public API.
     */
    if ((ret_value = H5VL_dataset_specific(vol_obj, H5VL_DATASET_FLUSH, H5P_DATASET_XFER_DEFAULT,
                                           H5_REQUEST_NULL, dset_id)) < 0)
        HGOTO_ERROR(H5E_DATASET, H5E_CANTFLUSH, FAIL, "unable to flush dataset")

done:
    FUNC_LEAVE_API(ret_value)
} /* H5Dflush */

/*-------------------------------------------------------------------------
 * Function:    H5Dwait
 *
 * Purpose:     Wait for all operations on a dataset.
 *              Tang: added for async
 *
 * Return:      SUCCEED/FAIL
 *
 *-------------------------------------------------------------------------
 */
herr_t
H5Dwait(hid_t dset_id)
{
    H5VL_object_t *vol_obj;             /* Dataset for this operation */
    herr_t         ret_value = SUCCEED; /* Return value */

    FUNC_ENTER_API(FAIL)
    H5TRACE1("e", "i", dset_id);

    /* Check args */
    if (NULL == (vol_obj = (H5VL_object_t *)H5I_object_verify(dset_id, H5I_DATASET)))
        HGOTO_ERROR(H5E_ARGS, H5E_BADTYPE, FAIL, "dset_id parameter is not a valid dataset identifier")

    /* Set up collective metadata if appropriate */
    if (H5CX_set_loc(dset_id) < 0)
        HGOTO_ERROR(H5E_DATASET, H5E_CANTSET, FAIL, "can't set collective metadata read info")

    if ((ret_value = H5VL_dataset_specific(vol_obj, H5VL_DATASET_WAIT, H5P_DATASET_XFER_DEFAULT,
                                           H5_REQUEST_NULL, dset_id)) < 0)
        HGOTO_ERROR(H5E_DATASET, H5E_CANTOPERATE, FAIL, "unable to wait dataset")

done:
    FUNC_LEAVE_API(ret_value)
} /* H5Dwait*/

/*-------------------------------------------------------------------------
 * Function:    H5Drefresh
 *
 * Purpose:     Refreshes all buffers associated with a dataset.
 *
 * Return:      Non-negative on success, negative on failure
 *
 *-------------------------------------------------------------------------
 */
herr_t
H5Drefresh(hid_t dset_id)
{
    H5VL_object_t *vol_obj;             /* Dataset for this operation   */
    herr_t         ret_value = SUCCEED; /* Return value                 */

    FUNC_ENTER_API(FAIL)
    H5TRACE1("e", "i", dset_id);

    /* Check args */
    if (NULL == (vol_obj = (H5VL_object_t *)H5I_object_verify(dset_id, H5I_DATASET)))
        HGOTO_ERROR(H5E_ARGS, H5E_BADTYPE, FAIL, "dset_id parameter is not a valid dataset identifier")

    /* Set up collective metadata if appropriate */
    if (H5CX_set_loc(dset_id) < 0)
        HGOTO_ERROR(H5E_DATASET, H5E_CANTSET, FAIL, "can't set collective metadata read info")

    /* Refresh the dataset object */
    if ((ret_value = H5VL_dataset_specific(vol_obj, H5VL_DATASET_REFRESH, H5P_DATASET_XFER_DEFAULT,
                                           H5_REQUEST_NULL, dset_id)) < 0)
        HGOTO_ERROR(H5E_DATASET, H5E_CANTLOAD, FAIL, "unable to refresh dataset")

done:
    FUNC_LEAVE_API(ret_value)
} /* end H5Drefresh() */

/*-------------------------------------------------------------------------
 * Function:    H5Dformat_convert (Internal)
 *
 * Purpose:     For chunked:
 *                  Convert the chunk indexing type to version 1 B-tree if not
 *              For compact/contiguous:
 *                  Downgrade layout version to 3 if greater than 3
 *              For virtual:
 *                  No conversion
 *
 * Return:      Non-negative on success, negative on failure
 *
 * Programmer:  Vailin Choi
 *              Feb 2015
 *
 *-------------------------------------------------------------------------
 */
herr_t
H5Dformat_convert(hid_t dset_id)
{
    H5VL_object_t *vol_obj;             /* Dataset for this operation   */
    herr_t         ret_value = SUCCEED; /* Return value                 */

    FUNC_ENTER_API(FAIL)
    H5TRACE1("e", "i", dset_id);

    /* Check args */
    if (NULL == (vol_obj = (H5VL_object_t *)H5I_object_verify(dset_id, H5I_DATASET)))
        HGOTO_ERROR(H5E_ARGS, H5E_BADTYPE, FAIL, "dset_id parameter is not a valid dataset identifier")

    /* Set up collective metadata if appropriate */
    if (H5CX_set_loc(dset_id) < 0)
        HGOTO_ERROR(H5E_DATASET, H5E_CANTSET, FAIL, "can't set collective metadata read info")

    /* Convert the dataset */
    if (H5VL_dataset_optional(vol_obj, H5VL_NATIVE_DATASET_FORMAT_CONVERT, H5P_DATASET_XFER_DEFAULT,
                              H5_REQUEST_NULL) < 0)
        HGOTO_ERROR(H5E_DATASET, H5E_INTERNAL, FAIL, "can't convert dataset format")

done:
    FUNC_LEAVE_API(ret_value)
} /* H5Dformat_convert */

/*-------------------------------------------------------------------------
 * Function:    H5Dget_chunk_index_type (Internal)
 *
 * Purpose:     Retrieve a dataset's chunk indexing type
 *
 * Return:      Non-negative on success, negative on failure
 *
 * Programmer:  Vailin Choi
 *              Feb 2015
 *
 *-------------------------------------------------------------------------
 */
herr_t
H5Dget_chunk_index_type(hid_t dset_id, H5D_chunk_index_t *idx_type /*out*/)
{
    H5VL_object_t *vol_obj;             /* Dataset for this operation   */
    herr_t         ret_value = SUCCEED; /* Return value                 */

    FUNC_ENTER_API(FAIL)
    H5TRACE2("e", "ix", dset_id, idx_type);

    /* Check args */
    if (NULL == (vol_obj = (H5VL_object_t *)H5I_object_verify(dset_id, H5I_DATASET)))
        HGOTO_ERROR(H5E_ARGS, H5E_BADTYPE, FAIL, "dset_id parameter is not a valid dataset identifier")
    if (NULL == idx_type)
        HGOTO_ERROR(H5E_ARGS, H5E_BADVALUE, FAIL, "idx_type parameter cannot be NULL")

    /* Get the chunk indexing type */
    if (H5VL_dataset_optional(vol_obj, H5VL_NATIVE_DATASET_GET_CHUNK_INDEX_TYPE, H5P_DATASET_XFER_DEFAULT,
                              H5_REQUEST_NULL, idx_type) < 0)
        HGOTO_ERROR(H5E_DATASET, H5E_CANTGET, FAIL, "can't get chunk index type")

done:
    FUNC_LEAVE_API(ret_value)
} /* H5Dget_chunk_index_type() */

/*-------------------------------------------------------------------------
 * Function:    H5Dget_chunk_storage_size
 *
 * Purpose:     Returns the size of an allocated chunk.
 *
 *              Intended for use with the H5D(O)read_chunk API call so
 *              the caller can construct an appropriate buffer.
 *
 * Return:	Non-negative on success, negative on failure
 *
 * Programmer:  Matthew Strong (GE Healthcare)
 *              20 October 2016
 *
 *-------------------------------------------------------------------------
 */
herr_t
H5Dget_chunk_storage_size(hid_t dset_id, const hsize_t *offset, hsize_t *chunk_nbytes /*out*/)
{
    H5VL_object_t *vol_obj;             /* Dataset for this operation   */
    herr_t         ret_value = SUCCEED; /* Return value                 */

    FUNC_ENTER_API(FAIL)
    H5TRACE3("e", "i*hx", dset_id, offset, chunk_nbytes);

    /* Check arguments */
    if (NULL == (vol_obj = (H5VL_object_t *)H5I_object_verify(dset_id, H5I_DATASET)))
        HGOTO_ERROR(H5E_ARGS, H5E_BADTYPE, FAIL, "dset_id parameter is not a valid dataset identifier")
    if (NULL == offset)
        HGOTO_ERROR(H5E_ARGS, H5E_BADVALUE, FAIL, "offset parameter cannot be NULL")
    if (NULL == chunk_nbytes)
        HGOTO_ERROR(H5E_ARGS, H5E_BADVALUE, FAIL, "chunk_nbytes parameter cannot be NULL")

    /* Get the dataset creation property list */
    if (H5VL_dataset_optional(vol_obj, H5VL_NATIVE_DATASET_GET_CHUNK_STORAGE_SIZE, H5P_DATASET_XFER_DEFAULT,
                              H5_REQUEST_NULL, offset, chunk_nbytes) < 0)
        HGOTO_ERROR(H5E_DATASET, H5E_CANTGET, FAIL, "can't get storage size of chunk")

done:
    FUNC_LEAVE_API(ret_value);
} /* H5Dget_chunk_storage_size() */

/*-------------------------------------------------------------------------
 * Function:    H5Dget_num_chunks
 *
 * Purpose:     Retrieves the number of chunks that have non-empty intersection
 *              with a specified selection.
 *
 * Note:        Currently, this function only gets the number of all written
 *              chunks, regardless the dataspace.
 *
 * Parameters:
 *              hid_t dset_id;      IN: Chunked dataset ID
 *              hid_t fspace_id;    IN: File dataspace ID
 *              hsize_t *nchunks;   OUT: Number of non-empty chunks
 *
 * Return:      Non-negative on success, negative on failure
 *
 * Programmer:  Binh-Minh Ribler
 *              May 2019 (HDFFV-10677)
 *
 *-------------------------------------------------------------------------
 */
herr_t
H5Dget_num_chunks(hid_t dset_id, hid_t fspace_id, hsize_t *nchunks /*out*/)
{
    H5VL_object_t *vol_obj   = NULL; /* Dataset for this operation */
    herr_t         ret_value = SUCCEED;

    FUNC_ENTER_API(FAIL)
    H5TRACE3("e", "iix", dset_id, fspace_id, nchunks);

    /* Check arguments */
    if (NULL == (vol_obj = (H5VL_object_t *)H5I_object_verify(dset_id, H5I_DATASET)))
        HGOTO_ERROR(H5E_ARGS, H5E_BADTYPE, FAIL, "invalid dataset identifier")
    if (NULL == nchunks)
        HGOTO_ERROR(H5E_ARGS, H5E_BADVALUE, FAIL, "invalid argument (null)")

    /* Get the number of written chunks */
    if (H5VL_dataset_optional(vol_obj, H5VL_NATIVE_DATASET_GET_NUM_CHUNKS, H5P_DATASET_XFER_DEFAULT,
                              H5_REQUEST_NULL, fspace_id, nchunks) < 0)
        HGOTO_ERROR(H5E_DATASET, H5E_CANTGET, FAIL, "Can't get number of chunks")

done:
    FUNC_LEAVE_API(ret_value);
} /* H5Dget_num_chunks() */

/*-------------------------------------------------------------------------
 * Function:    H5Dget_chunk_info
 *
 * Purpose:     Retrieves information about a chunk specified by its index.
 *
 * Parameters:
 *              hid_t dset_id;          IN: Chunked dataset ID
 *              hid_t fspace_id;        IN: File dataspace ID
 *              hsize_t index;          IN: Index of written chunk
 *              hsize_t *offset         OUT: Logical position of the chunk’s
 *                                           first element in the dataspace
 *              unsigned *filter_mask   OUT: Mask for identifying the filters in use
 *              haddr_t *addr           OUT: Address of the chunk
 *              hsize_t *size           OUT: Size of the chunk
 *
 * Return:      Non-negative on success, negative on failure
 *
 * Programmer:  Binh-Minh Ribler
 *              May 2019 (HDFFV-10677)
 *
 *-------------------------------------------------------------------------
 */
herr_t
H5Dget_chunk_info(hid_t dset_id, hid_t fspace_id, hsize_t chk_index, hsize_t *offset /*out*/,
                  unsigned *filter_mask /*out*/, haddr_t *addr /*out*/, hsize_t *size /*out*/)
{
    H5VL_object_t *vol_obj   = NULL; /* Dataset for this operation */
    hsize_t        nchunks   = 0;
    herr_t         ret_value = SUCCEED;

    FUNC_ENTER_API(FAIL)
    H5TRACE7("e", "iihxxxx", dset_id, fspace_id, chk_index, offset, filter_mask, addr, size);

    /* Check arguments */
    if (NULL == offset && NULL == filter_mask && NULL == addr && NULL == size)
        HGOTO_ERROR(H5E_ARGS, H5E_BADVALUE, FAIL,
                    "invalid arguments, must have at least one non-null output argument")
    if (NULL == (vol_obj = (H5VL_object_t *)H5I_object_verify(dset_id, H5I_DATASET)))
        HGOTO_ERROR(H5E_ARGS, H5E_BADTYPE, FAIL, "invalid dataset identifier")

    /* Get the number of written chunks to check range */
    if (H5VL_dataset_optional(vol_obj, H5VL_NATIVE_DATASET_GET_NUM_CHUNKS, H5P_DATASET_XFER_DEFAULT,
                              H5_REQUEST_NULL, fspace_id, &nchunks) < 0)
        HGOTO_ERROR(H5E_DATASET, H5E_CANTGET, FAIL, "Can't get number of chunks")

    /* Check range for chunk index */
    if (chk_index >= nchunks)
        HGOTO_ERROR(H5E_DATASET, H5E_BADRANGE, FAIL, "chunk index is out of range")

    /* Call private function to get the chunk info given the chunk's index */
    if (H5VL_dataset_optional(vol_obj, H5VL_NATIVE_DATASET_GET_CHUNK_INFO_BY_IDX, H5P_DATASET_XFER_DEFAULT,
                              H5_REQUEST_NULL, fspace_id, chk_index, offset, filter_mask, addr, size) < 0)
        HGOTO_ERROR(H5E_DATASET, H5E_CANTGET, FAIL, "Can't get chunk info by index")

done:
    FUNC_LEAVE_API(ret_value);
} /* H5Dget_chunk_info() */

/*-------------------------------------------------------------------------
 * Function:    H5Dget_chunk_info_by_coord
 *
 * Purpose:     Retrieves information about a chunk specified by its logical
 *              coordinates.
 *
 * Parameters:
 *              hid_t dset_id;          IN: Chunked dataset ID
 *              hsize_t *offset         IN: Logical position of the chunk’s
 *                                           first element in the dataspace
 *              unsigned *filter_mask   OUT: Mask for identifying the filters in use
 *              haddr_t *addr           OUT: Address of the chunk
 *              hsize_t *size           OUT: Size of the chunk
 *
 * Return:      Non-negative on success, negative on failure
 *
 * Programmer:  Binh-Minh Ribler
 *              May 2019 (HDFFV-10677)
 *
 *-------------------------------------------------------------------------
 */
herr_t
H5Dget_chunk_info_by_coord(hid_t dset_id, const hsize_t *offset, unsigned *filter_mask /*out*/,
                           haddr_t *addr /*out*/, hsize_t *size /*out*/)
{
    H5VL_object_t *vol_obj   = NULL; /* Dataset for this operation */
    herr_t         ret_value = SUCCEED;

    FUNC_ENTER_API(FAIL)
    H5TRACE5("e", "i*hxxx", dset_id, offset, filter_mask, addr, size);

    /* Check arguments */
    if (NULL == (vol_obj = (H5VL_object_t *)H5I_object_verify(dset_id, H5I_DATASET)))
        HGOTO_ERROR(H5E_ARGS, H5E_BADTYPE, FAIL, "invalid dataset identifier")
    if (NULL == filter_mask && NULL == addr && NULL == size)
        HGOTO_ERROR(H5E_ARGS, H5E_BADVALUE, FAIL,
                    "invalid arguments, must have at least one non-null output argument")
    if (NULL == offset)
        HGOTO_ERROR(H5E_ARGS, H5E_BADVALUE, FAIL, "invalid argument (null)")

    /* Call private function to get the chunk info given the chunk's index */
    if (H5VL_dataset_optional(vol_obj, H5VL_NATIVE_DATASET_GET_CHUNK_INFO_BY_COORD, H5P_DATASET_XFER_DEFAULT,
                              H5_REQUEST_NULL, offset, filter_mask, addr, size) < 0)
        HGOTO_ERROR(H5E_DATASET, H5E_CANTGET, FAIL, "Can't get chunk info by its logical coordinates")

done:
    FUNC_LEAVE_API(ret_value)
} /* end H5Dget_chunk_info_by_coord() */<|MERGE_RESOLUTION|>--- conflicted
+++ resolved
@@ -1625,15 +1625,9 @@
 
     /* Check if the 'get_vlen_buf_size' callback is supported */
     supported = 0;
-    if (H5VL_introspect_opt_query(vol_obj, H5VL_SUBCLS_DATASET, H5VL_NATIVE_DATASET_GET_VLEN_BUF_SIZE,
-                                  &supported) < 0)
-        HGOTO_ERROR(H5E_DATASET, H5E_CANTGET, H5I_INVALID_HID,
-                    "can't check for 'get vlen buf size' operation")
-<<<<<<< HEAD
-    if (supported) {
-=======
+    if (H5VL_introspect_opt_query(vol_obj, H5VL_SUBCLS_DATASET, H5VL_NATIVE_DATASET_GET_VLEN_BUF_SIZE, &supported) < 0)
+        HGOTO_ERROR(H5E_DATASET, H5E_CANTGET, FAIL, "can't check for 'get vlen buf size' operation")
     if (supported & H5VL_OPT_QUERY_SUPPORTED) {
->>>>>>> 7950dca7
         /* Make the 'get_vlen_buf_size' callback */
         if (H5VL_dataset_optional(vol_obj, H5VL_NATIVE_DATASET_GET_VLEN_BUF_SIZE, H5P_DATASET_XFER_DEFAULT,
                                   H5_REQUEST_NULL, type_id, space_id, size) < 0)
