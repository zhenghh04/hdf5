/* * * * * * * * * * * * * * * * * * * * * * * * * * * * * * * * * * * * * * *
 * Copyright by The HDF Group.                                               *
 * Copyright by the Board of Trustees of the University of Illinois.         *
 * All rights reserved.                                                      *
 *                                                                           *
 * This file is part of HDF5.  The full HDF5 copyright notice, including     *
 * terms governing use, modification, and redistribution, is contained in    *
 * the COPYING file, which can be found at the root of the source code       *
 * distribution tree, or in https://support.hdfgroup.org/ftp/HDF5/releases.  *
 * If you do not have access to either file, you may request a copy from     *
 * help@hdfgroup.org.                                                        *
 * * * * * * * * * * * * * * * * * * * * * * * * * * * * * * * * * * * * * * */

/****************/
/* Module Setup */
/****************/

#include "H5Dmodule.h" /* This source code file is part of the H5D module */

/***********/
/* Headers */
/***********/
#include "H5private.h"   /* Generic Functions                        */
#include "H5CXprivate.h" /* API Contexts                             */
#include "H5Dpkg.h"      /* Datasets                                 */
#include "H5Eprivate.h"  /* Error handling                           */
#include "H5ESprivate.h" /* Event Sets                               */
#include "H5FLprivate.h" /* Free lists                               */
#include "H5Iprivate.h"  /* IDs                                      */
#include "H5VLprivate.h" /* Virtual Object Layer                     */

#include "H5VLnative_private.h" /* Native VOL connector                     */

/****************/
/* Local Macros */
/****************/

/******************/
/* Local Typedefs */
/******************/

/********************/
/* Local Prototypes */
/********************/

/* Helper routines for sync/async API calls */
static hid_t  H5D__create_api_common(hid_t loc_id, const char *name, hid_t type_id, hid_t space_id,
                                     hid_t lcpl_id, hid_t dcpl_id, hid_t dapl_id, void **token_ptr,
                                     H5VL_object_t **_vol_obj_ptr);
static hid_t  H5D__open_api_common(hid_t loc_id, const char *name, hid_t dapl_id, void **token_ptr,
                                   H5VL_object_t **_vol_obj_ptr);
static hid_t  H5D__get_space_api_common(hid_t dset_id, void **token_ptr, H5VL_object_t **_vol_obj_ptr);
static herr_t H5D__read_api_common(hid_t dset_id, hid_t mem_type_id, hid_t mem_space_id, hid_t file_space_id,
                                   hid_t dxpl_id, void *buf, void **token_ptr, H5VL_object_t **_vol_obj_ptr);
static herr_t H5D__write_api_common(hid_t dset_id, hid_t mem_type_id, hid_t mem_space_id, hid_t file_space_id,
                                    hid_t dxpl_id, const void *buf, void **token_ptr,
                                    H5VL_object_t **_vol_obj_ptr);
static herr_t H5D__set_extent_api_common(hid_t dset_id, const hsize_t size[], void **token_ptr,
                                         H5VL_object_t **_vol_obj_ptr);

/*********************/
/* Package Variables */
/*********************/

/* Package initialization variable */
hbool_t H5_PKG_INIT_VAR = FALSE;

/*****************************/
/* Library Private Variables */
/*****************************/

/* Declare extern free list to manage the H5S_sel_iter_t struct */
H5FL_EXTERN(H5S_sel_iter_t);

/* Declare extern the free list to manage blocks of type conversion data */
H5FL_BLK_EXTERN(type_conv);

/*******************/
/* Local Variables */
/*******************/

/*-------------------------------------------------------------------------
 * Function:    H5D__create_api_common
 *
 * Purpose:     This is the common function for creating HDF5 datasets.
 *
 * Return:      Success:    A dataset ID
 *              Failure:    H5I_INVALID_HID
 *
 *-------------------------------------------------------------------------
 */
static hid_t
H5D__create_api_common(hid_t loc_id, const char *name, hid_t type_id, hid_t space_id, hid_t lcpl_id,
                       hid_t dcpl_id, hid_t dapl_id, void **token_ptr, H5VL_object_t **_vol_obj_ptr)
{
    void *          dset        = NULL; /* New dataset's info */
    H5VL_object_t * tmp_vol_obj = NULL; /* Object for loc_id */
    H5VL_object_t **vol_obj_ptr =
        (_vol_obj_ptr ? _vol_obj_ptr : &tmp_vol_obj); /* Ptr to object ptr for loc_id */
    H5VL_loc_params_t loc_params;                     /* Location parameters for object access */
    hid_t             ret_value = H5I_INVALID_HID;    /* Return value */

    FUNC_ENTER_STATIC

    /* Check arguments */
    if (!name)
        HGOTO_ERROR(H5E_ARGS, H5E_BADVALUE, H5I_INVALID_HID, "name parameter cannot be NULL")
    if (!*name)
        HGOTO_ERROR(H5E_ARGS, H5E_BADVALUE, H5I_INVALID_HID, "name parameter cannot be an empty string")

    /* Set up object access arguments */
    if (H5VL_setup_acc_args(loc_id, H5P_CLS_DACC, TRUE, &dapl_id, vol_obj_ptr, &loc_params) < 0)
        HGOTO_ERROR(H5E_DATASET, H5E_CANTSET, H5I_INVALID_HID, "can't set object access arguments")

    /* Get link creation property list */
    if (H5P_DEFAULT == lcpl_id)
        lcpl_id = H5P_LINK_CREATE_DEFAULT;
    else if (TRUE != H5P_isa_class(lcpl_id, H5P_LINK_CREATE))
        HGOTO_ERROR(H5E_ARGS, H5E_BADTYPE, H5I_INVALID_HID, "lcpl_id is not a link creation property list")

    /* Get dataset creation property list */
    if (H5P_DEFAULT == dcpl_id)
        dcpl_id = H5P_DATASET_CREATE_DEFAULT;
    else if (TRUE != H5P_isa_class(dcpl_id, H5P_DATASET_CREATE))
        HGOTO_ERROR(H5E_ARGS, H5E_BADTYPE, H5I_INVALID_HID,
                    "dcpl_id is not a dataset create property list ID")

    /* Set the DCPL for the API context */
    H5CX_set_dcpl(dcpl_id);

    /* Set the LCPL for the API context */
    H5CX_set_lcpl(lcpl_id);

    /* Create the dataset */
    if (NULL == (dset = H5VL_dataset_create(*vol_obj_ptr, &loc_params, name, lcpl_id, type_id, space_id,
                                            dcpl_id, dapl_id, H5P_DATASET_XFER_DEFAULT, token_ptr)))
        HGOTO_ERROR(H5E_DATASET, H5E_CANTCREATE, H5I_INVALID_HID, "unable to create dataset")

    /* Get an ID for the dataset */
    if ((ret_value = H5VL_register(H5I_DATASET, dset, (*vol_obj_ptr)->connector, TRUE)) < 0)
        HGOTO_ERROR(H5E_DATASET, H5E_CANTREGISTER, H5I_INVALID_HID, "unable to register dataset")

done:
    if (H5I_INVALID_HID == ret_value)
        if (dset && H5VL_dataset_close(*vol_obj_ptr, H5P_DATASET_XFER_DEFAULT, H5_REQUEST_NULL) < 0)
            HDONE_ERROR(H5E_DATASET, H5E_CLOSEERROR, H5I_INVALID_HID, "unable to release dataset")

    FUNC_LEAVE_NOAPI(ret_value)
} /* end H5D__create_api_common() */

/*-------------------------------------------------------------------------
 * Function:    H5Dcreate2
 *
 * Purpose:     Creates a new dataset named NAME at LOC_ID, opens the
 *              dataset for access, and associates with that dataset constant
 *              and initial persistent properties including the type of each
 *              datapoint as stored in the file (TYPE_ID), the size of the
 *              dataset (SPACE_ID), and other initial miscellaneous
 *              properties (DCPL_ID).
 *
 *              All arguments are copied into the dataset, so the caller is
 *              allowed to derive new types, dataspaces, and creation
 *              parameters from the old ones and reuse them in calls to
 *              create other datasets.
 *
 * Return:      Success:    The object ID of the new dataset. At this
 *                          point, the dataset is ready to receive its
 *                          raw data. Attempting to read raw data from
 *                          the dataset will probably return the fill
 *                          value. The dataset should be closed when the
 *                          caller is no longer interested in it.
 *
 *              Failure:    H5I_INVALID_HID
 *
 *-------------------------------------------------------------------------
 */
hid_t
H5Dcreate2(hid_t loc_id, const char *name, hid_t type_id, hid_t space_id, hid_t lcpl_id, hid_t dcpl_id,
           hid_t dapl_id)
{
    hid_t ret_value; /* Return value */

    FUNC_ENTER_API(H5I_INVALID_HID)
    H5TRACE7("i", "i*siiiii", loc_id, name, type_id, space_id, lcpl_id, dcpl_id, dapl_id);

    /* Create the dataset synchronously */
    if ((ret_value = H5D__create_api_common(loc_id, name, type_id, space_id, lcpl_id, dcpl_id, dapl_id, NULL,
                                            NULL)) < 0)
        HGOTO_ERROR(H5E_DATASET, H5E_CANTCREATE, H5I_INVALID_HID, "unable to synchronously create dataset")

done:
    FUNC_LEAVE_API(ret_value)
} /* end H5Dcreate2() */

/*-------------------------------------------------------------------------
 * Function:    H5Dcreate_async
 *
 * Purpose:     Asynchronous version of H5Dcreate
 *
 * Return:      Success:    A dataset ID
 *              Failure:    H5I_INVALID_HID
 *
 *-------------------------------------------------------------------------
 */
hid_t
H5Dcreate_async(const char *app_file, const char *app_func, unsigned app_line, hid_t loc_id, const char *name,
                hid_t type_id, hid_t space_id, hid_t lcpl_id, hid_t dcpl_id, hid_t dapl_id, hid_t es_id)
{
    H5VL_object_t *vol_obj   = NULL;            /* Object for loc_id */
    void *         token     = NULL;            /* Request token for async operation        */
    void **        token_ptr = H5_REQUEST_NULL; /* Pointer to request token for async operation        */
    hid_t          ret_value;                   /* Return value */

    FUNC_ENTER_API(H5I_INVALID_HID)
    H5TRACE11("i", "*s*sIui*siiiiii", app_file, app_func, app_line, loc_id, name, type_id, space_id, lcpl_id,
              dcpl_id, dapl_id, es_id);

    /* Set up request token pointer for asynchronous operation */
    if (H5ES_NONE != es_id)
        token_ptr = &token; /* Point at token for VOL connector to set up */

    /* Create the dataset asynchronously */
    if ((ret_value = H5D__create_api_common(loc_id, name, type_id, space_id, lcpl_id, dcpl_id, dapl_id,
                                            token_ptr, &vol_obj)) < 0)
        HGOTO_ERROR(H5E_DATASET, H5E_CANTCREATE, H5I_INVALID_HID, "unable to asynchronously create dataset")

    /* If a token was created, add the token to the event set */
    if (NULL != token)
        if (H5ES_insert(es_id, vol_obj->connector, token,
                        H5ARG_TRACE11(FUNC, "*s*sIui*siiiiii", app_file, app_func, app_line, loc_id, name, type_id, space_id, lcpl_id, dcpl_id, dapl_id, es_id)) < 0) {
            if (H5I_dec_app_ref_always_close(ret_value) < 0)
                HDONE_ERROR(H5E_DATASET, H5E_CANTDEC, H5I_INVALID_HID, "can't decrement count on dataset ID")
            HGOTO_ERROR(H5E_DATASET, H5E_CANTINSERT, H5I_INVALID_HID, "can't insert token into event set")
        } /* end if */

done:
    FUNC_LEAVE_API(ret_value)
} /* end H5Dcreate_async() */

/*-------------------------------------------------------------------------
 * Function:    H5Dcreate_anon
 *
 * Purpose:     Creates a new dataset named NAME at LOC_ID, opens the
 *              dataset for access, and associates with that dataset constant
 *              and initial persistent properties including the type of each
 *              datapoint as stored in the file (TYPE_ID), the size of the
 *              dataset (SPACE_ID), and other initial miscellaneous
 *              properties (DCPL_ID).
 *
 *              All arguments are copied into the dataset, so the caller is
 *              allowed to derive new types, dataspaces, and creation
 *              parameters from the old ones and reuse them in calls to
 *              create other datasets.
 *
 *              The resulting ID should be linked into the file with
 *              H5Olink or it will be deleted when closed.
 *
 * Return:      Success:    The object ID of the new dataset. At this
 *                          point, the dataset is ready to receive its
 *                          raw data. Attempting to read raw data from
 *                          the dataset will probably return the fill
 *                          value. The dataset should be linked into
 *                          the group hierarchy before being closed or
 *                          it will be deleted. The dataset should be
 *                          closed when the caller is no longer interested
 *                          in it.
 *
 *              Failure:    H5I_INVALID_HID
 *
 *-------------------------------------------------------------------------
 */
hid_t
H5Dcreate_anon(hid_t loc_id, hid_t type_id, hid_t space_id, hid_t dcpl_id, hid_t dapl_id)
{
    void *            dset    = NULL;              /* dset object from VOL connector */
    H5VL_object_t *   vol_obj = NULL;              /* Object for loc_id */
    H5VL_loc_params_t loc_params;                  /* Location parameters for object access */
    hid_t             ret_value = H5I_INVALID_HID; /* Return value */

    FUNC_ENTER_API(H5I_INVALID_HID)
    H5TRACE5("i", "iiiii", loc_id, type_id, space_id, dcpl_id, dapl_id);

    /* Check arguments */
    if (H5P_DEFAULT == dcpl_id)
        dcpl_id = H5P_DATASET_CREATE_DEFAULT;
    else if (TRUE != H5P_isa_class(dcpl_id, H5P_DATASET_CREATE))
        HGOTO_ERROR(H5E_ARGS, H5E_BADTYPE, H5I_INVALID_HID, "not dataset create property list ID")

    /* Set the DCPL for the API context */
    H5CX_set_dcpl(dcpl_id);

    /* Verify access property list and set up collective metadata if appropriate */
    if (H5CX_set_apl(&dapl_id, H5P_CLS_DACC, loc_id, TRUE) < 0)
        HGOTO_ERROR(H5E_DATASET, H5E_CANTSET, H5I_INVALID_HID, "can't set access property list info")

    /* get the location object */
    if (NULL == (vol_obj = (H5VL_object_t *)H5I_object(loc_id)))
        HGOTO_ERROR(H5E_ARGS, H5E_BADTYPE, H5I_INVALID_HID, "invalid location identifier")

    /* Set location parameters */
    loc_params.type     = H5VL_OBJECT_BY_SELF;
    loc_params.obj_type = H5I_get_type(loc_id);

    /* Create the dataset */
    if (NULL ==
        (dset = H5VL_dataset_create(vol_obj, &loc_params, NULL, H5P_LINK_CREATE_DEFAULT, type_id, space_id,
                                    dcpl_id, dapl_id, H5P_DATASET_XFER_DEFAULT, H5_REQUEST_NULL)))
        HGOTO_ERROR(H5E_DATASET, H5E_CANTINIT, H5I_INVALID_HID, "unable to create dataset")

    /* Get an ID for the dataset */
    if ((ret_value = H5VL_register(H5I_DATASET, dset, vol_obj->connector, TRUE)) < 0)
        HGOTO_ERROR(H5E_DATASET, H5E_CANTREGISTER, H5I_INVALID_HID, "unable to register dataset")

done:
    /* Cleanup on failure */
    if (H5I_INVALID_HID == ret_value)
        if (dset && H5VL_dataset_close(vol_obj, H5P_DATASET_XFER_DEFAULT, H5_REQUEST_NULL) < 0)
            HDONE_ERROR(H5E_DATASET, H5E_CLOSEERROR, H5I_INVALID_HID, "unable to release dataset")

    FUNC_LEAVE_API(ret_value)
} /* end H5Dcreate_anon() */

/*-------------------------------------------------------------------------
 * Function:    H5D__open_api_common
 *
 * Purpose:     This is the common function for opening a dataset
 *
 * Return:      Success:    Object ID of the dataset
 *              Failure:    H5I_INVALID_HID
 *
 *-------------------------------------------------------------------------
 */
static hid_t
H5D__open_api_common(hid_t loc_id, const char *name, hid_t dapl_id, void **token_ptr,
                     H5VL_object_t **_vol_obj_ptr)
{
    void *          dset        = NULL; /* dset object from VOL connector */
    H5VL_object_t * tmp_vol_obj = NULL; /* Object for loc_id */
    H5VL_object_t **vol_obj_ptr =
        (_vol_obj_ptr ? _vol_obj_ptr : &tmp_vol_obj); /* Ptr to object ptr for loc_id */
    H5VL_loc_params_t loc_params;                     /* Location parameters for object access */
    hid_t             ret_value = H5I_INVALID_HID;    /* Return value */

    FUNC_ENTER_STATIC

    /* Check args */
    if (!name)
        HGOTO_ERROR(H5E_ARGS, H5E_BADVALUE, H5I_INVALID_HID, "name parameter cannot be NULL")
    if (!*name)
        HGOTO_ERROR(H5E_ARGS, H5E_BADVALUE, H5I_INVALID_HID, "name parameter cannot be an empty string")

    /* Set up object access arguments */
    if (H5VL_setup_acc_args(loc_id, H5P_CLS_DACC, FALSE, &dapl_id, vol_obj_ptr, &loc_params) < 0)
        HGOTO_ERROR(H5E_DATASET, H5E_CANTSET, H5I_INVALID_HID, "can't set object access arguments")

    /* Open the dataset */
    if (NULL == (dset = H5VL_dataset_open(*vol_obj_ptr, &loc_params, name, dapl_id, H5P_DATASET_XFER_DEFAULT,
                                          token_ptr)))
        HGOTO_ERROR(H5E_DATASET, H5E_CANTOPENOBJ, H5I_INVALID_HID, "unable to open dataset")

<<<<<<< HEAD
    /* Register an atom for the dataset */
    if ((ret_value = H5VL_register(H5I_DATASET, dset, (*vol_obj_ptr)->connector, TRUE)) < 0)
        HGOTO_ERROR(H5E_DATASET, H5E_CANTREGISTER, H5I_INVALID_HID, "can't register dataset atom")
=======
    /* Register an ID for the dataset */
    if ((ret_value = H5VL_register(H5I_DATASET, dset, vol_obj->connector, TRUE)) < 0)
        HGOTO_ERROR(H5E_DATASET, H5E_CANTREGISTER, H5I_INVALID_HID, "can't register dataset ID")
>>>>>>> cadd6db4

done:
    if (H5I_INVALID_HID == ret_value)
        if (dset && H5VL_dataset_close(*vol_obj_ptr, H5P_DATASET_XFER_DEFAULT, H5_REQUEST_NULL) < 0)
            HDONE_ERROR(H5E_DATASET, H5E_CLOSEERROR, H5I_INVALID_HID, "unable to release dataset")

    FUNC_LEAVE_NOAPI(ret_value)
} /* H5D__open_api_common() */

/*-------------------------------------------------------------------------
 * Function:    H5Dopen2
 *
 * Purpose:     Finds a dataset named NAME at LOC_ID, opens it, and returns
 *              its ID. The dataset should be close when the caller is no
 *              longer interested in it.
 *
 *              Takes a dataset access property list
 *
 * Return:      Success:    Object ID of the dataset
 *
 *              Failure:    H5I_INVALID_HID
 *
 *-------------------------------------------------------------------------
 */
hid_t
H5Dopen2(hid_t loc_id, const char *name, hid_t dapl_id)
{
    hid_t ret_value = H5I_INVALID_HID; /* Return value */

    FUNC_ENTER_API(H5I_INVALID_HID)
    H5TRACE3("i", "i*si", loc_id, name, dapl_id);

    /* Open the dataset synchronously */
    if ((ret_value = H5D__open_api_common(loc_id, name, dapl_id, NULL, NULL)) < 0)
        HGOTO_ERROR(H5E_DATASET, H5E_CANTOPENOBJ, H5I_INVALID_HID, "unable to synchronously open dataset")

done:
    FUNC_LEAVE_API(ret_value)
} /* end H5Dopen2() */

/*-------------------------------------------------------------------------
 * Function:    H5Dopen_async
 *
 * Purpose:     Asynchronous version of H5Dopen2
 *
 * Return:      Success:    A group ID
 *              Failure:    H5I_INVALID_HID
 *
 *-------------------------------------------------------------------------
 */
hid_t
H5Dopen_async(const char *app_file, const char *app_func, unsigned app_line, hid_t loc_id, const char *name,
              hid_t dapl_id, hid_t es_id)
{
    H5VL_object_t *vol_obj   = NULL;            /* Object for loc_id */
    void *         token     = NULL;            /* Request token for async operation        */
    void **        token_ptr = H5_REQUEST_NULL; /* Pointer to request token for async operation        */
    hid_t          ret_value;                   /* Return value */

    FUNC_ENTER_API(H5I_INVALID_HID)
    H5TRACE7("i", "*s*sIui*sii", app_file, app_func, app_line, loc_id, name, dapl_id, es_id);

    /* Set up request token pointer for asynchronous operation */
    if (H5ES_NONE != es_id)
        token_ptr = &token; /* Point at token for VOL connector to set up */

    /* Open the dataset asynchronously */
    if ((ret_value = H5D__open_api_common(loc_id, name, dapl_id, token_ptr, &vol_obj)) < 0)
        HGOTO_ERROR(H5E_DATASET, H5E_CANTOPENOBJ, H5I_INVALID_HID, "unable to asynchronously open dataset")

    /* If a token was created, add the token to the event set */
    if (NULL != token)
        if (H5ES_insert(es_id, vol_obj->connector, token,
                        H5ARG_TRACE7(FUNC, "*s*sIui*sii", app_file, app_func, app_line, loc_id, name, dapl_id, es_id)) < 0) {
            if (H5I_dec_app_ref_always_close(ret_value) < 0)
                HDONE_ERROR(H5E_DATASET, H5E_CANTDEC, H5I_INVALID_HID, "can't decrement count on dataset ID")
            HGOTO_ERROR(H5E_DATASET, H5E_CANTINSERT, H5I_INVALID_HID, "can't insert token into event set")
        } /* end if */

done:
    FUNC_LEAVE_API(ret_value)
} /* end H5Dopen_async() */

/*-------------------------------------------------------------------------
 * Function:    H5Dclose
 *
 * Purpose:     Closes access to a dataset and releases resources used by
 *              it. It is illegal to subsequently use that same dataset
 *              ID in calls to other dataset functions.
 *
 * Return:      Non-negative on success/Negative on failure
 *
 *-------------------------------------------------------------------------
 */
herr_t
H5Dclose(hid_t dset_id)
{
    herr_t ret_value = SUCCEED; /* Return value                     */

    FUNC_ENTER_API(FAIL)
    H5TRACE1("e", "i", dset_id);

    /* Check args */
    if (H5I_DATASET != H5I_get_type(dset_id))
        HGOTO_ERROR(H5E_ARGS, H5E_BADTYPE, FAIL, "not a dataset ID")

    /* Decrement the counter on the dataset.  It will be freed if the count
     * reaches zero.
     */
    if (H5I_dec_app_ref_always_close(dset_id) < 0)
        HGOTO_ERROR(H5E_DATASET, H5E_CANTDEC, FAIL, "can't decrement count on dataset ID")

done:
    FUNC_LEAVE_API(ret_value)
} /* end H5Dclose() */

/*-------------------------------------------------------------------------
 * Function:    H5Dclose_async
 *
 * Purpose:     Asynchronous version of H5Dclose
 *
 * Return:      Non-negative on success/Negative on failure
 *
 *-------------------------------------------------------------------------
 */
herr_t
H5Dclose_async(const char *app_file, const char *app_func, unsigned app_line, hid_t dset_id, hid_t es_id)
{
    void *         token     = NULL;            /* Request token for async operation        */
    void **        token_ptr = H5_REQUEST_NULL; /* Pointer to request token for async operation        */
    H5VL_object_t *vol_obj   = NULL;            /* VOL object of dset_id */
    H5VL_t *       connector = NULL;            /* VOL connector */
    herr_t         ret_value = SUCCEED;         /* Return value */

    FUNC_ENTER_API(FAIL)
    H5TRACE5("e", "*s*sIuii", app_file, app_func, app_line, dset_id, es_id);

    /* Check args */
    if (H5I_DATASET != H5I_get_type(dset_id))
        HGOTO_ERROR(H5E_ARGS, H5E_BADTYPE, FAIL, "not a dataset ID")

    /* Get dataset object's connector */
    if (NULL == (vol_obj = H5VL_vol_object(dset_id)))
        HGOTO_ERROR(H5E_DATASET, H5E_CANTGET, FAIL, "can't get VOL object for dataset")

    /* Prepare for possible asynchronous operation */
    if (H5ES_NONE != es_id) {
        /* Increase connector's refcount, so it doesn't get closed if closing
         * the dataset closes the file */
        connector = vol_obj->connector;
        H5VL_conn_inc_rc(connector);

        /* Point at token for operation to set up */
        token_ptr = &token;
    } /* end if */

    /* Decrement the counter on the dataset.  It will be freed if the count
     * reaches zero.
     */
    if (H5I_dec_app_ref_always_close_async(dset_id, token_ptr) < 0)
        HGOTO_ERROR(H5E_DATASET, H5E_CANTDEC, FAIL, "can't decrement count on dataset ID")

    /* If a token was created, add the token to the event set */
    if (NULL != token)
        if (H5ES_insert(es_id, vol_obj->connector, token,
                        H5ARG_TRACE5(FUNC, "*s*sIuii", app_file, app_func, app_line, dset_id, es_id)) < 0)
            HGOTO_ERROR(H5E_DATASET, H5E_CANTINSERT, FAIL, "can't insert token into event set")

done:
    if (connector && H5VL_conn_dec_rc(connector) < 0)
        HDONE_ERROR(H5E_DATASET, H5E_CANTDEC, FAIL, "can't decrement ref count on connector")

    FUNC_LEAVE_API(ret_value)
} /* end H5Dclose_async() */

/*-------------------------------------------------------------------------
 * Function:    H5D__get_space_api_common
 *
 * Purpose:     This is the common function for getting a dataset's dataspace
 *
 * Return:      Success:    ID for a copy of the dataspace.
 *              Failure:    H5I_INVALID_HID
 *
 *-------------------------------------------------------------------------
 */
static hid_t
H5D__get_space_api_common(hid_t dset_id, void **token_ptr, H5VL_object_t **_vol_obj_ptr)
{
    H5VL_object_t * tmp_vol_obj = NULL; /* Object for loc_id */
    H5VL_object_t **vol_obj_ptr =
        (_vol_obj_ptr ? _vol_obj_ptr : &tmp_vol_obj); /* Ptr to object ptr for loc_id */
    hid_t ret_value = H5I_INVALID_HID;                /* Return value         */

    FUNC_ENTER_STATIC

    /* Check args */
    if (NULL == (*vol_obj_ptr = (H5VL_object_t *)H5I_object_verify(dset_id, H5I_DATASET)))
        HGOTO_ERROR(H5E_ARGS, H5E_BADTYPE, H5I_INVALID_HID, "invalid dataset identifier")

    /* Get the dataspace */
    if (H5VL_dataset_get(*vol_obj_ptr, H5VL_DATASET_GET_SPACE, H5P_DATASET_XFER_DEFAULT, token_ptr,
                         &ret_value) < 0)
        HGOTO_ERROR(H5E_DATASET, H5E_CANTGET, H5I_INVALID_HID, "unable to get dataspace")

done:
    FUNC_LEAVE_NOAPI(ret_value)
} /* H5D__get_space_api_common() */

/*-------------------------------------------------------------------------
 * Function:    H5Dget_space
 *
 * Purpose:     Returns a copy of the file dataspace for a dataset.
 *
 * Return:      Success:    ID for a copy of the dataspace.  The data
 *                          space should be released by calling
 *                          H5Sclose().
 *
 *              Failure:    H5I_INVALID_HID
 *
 *-------------------------------------------------------------------------
 */
hid_t
H5Dget_space(hid_t dset_id)
{
    hid_t ret_value = H5I_INVALID_HID; /* Return value         */

    FUNC_ENTER_API(H5I_INVALID_HID)
    H5TRACE1("i", "i", dset_id);

    /* Get the dataset's dataspace synchronously */
    if ((ret_value = H5D__get_space_api_common(dset_id, NULL, NULL)) < 0)
        HGOTO_ERROR(H5E_DATASET, H5E_CANTGET, H5I_INVALID_HID, "unable to synchronously get dataspace")

done:
    FUNC_LEAVE_API(ret_value)
} /* end H5Dget_space() */

/*-------------------------------------------------------------------------
 * Function:    H5Dget_space_async
 *
 * Purpose:     Asynchronous version of H5Dget_space
 *
 * Return:      Success:    ID for a copy of the dataspace.  The data
 *                          space should be released by calling
 *                          H5Sclose().
 *
 *              Failure:    H5I_INVALID_HID
 *
 *-------------------------------------------------------------------------
 */
hid_t
H5Dget_space_async(const char *app_file, const char *app_func, unsigned app_line, hid_t dset_id, hid_t es_id)
{
    H5VL_object_t *vol_obj   = NULL;            /* Object for loc_id */
    void *         token     = NULL;            /* Request token for async operation        */
    void **        token_ptr = H5_REQUEST_NULL; /* Pointer to request token for async operation        */
    hid_t          ret_value;                   /* Return value */

    FUNC_ENTER_API(H5I_INVALID_HID)
    H5TRACE5("i", "*s*sIuii", app_file, app_func, app_line, dset_id, es_id);

    /* Set up request token pointer for asynchronous operation */
    if (H5ES_NONE != es_id)
        token_ptr = &token; /* Point at token for VOL connector to set up */

    /* Get the dataset's dataspace asynchronously */
    if ((ret_value = H5D__get_space_api_common(dset_id, token_ptr, &vol_obj)) < 0)
        HGOTO_ERROR(H5E_DATASET, H5E_CANTGET, H5I_INVALID_HID, "unable to asynchronously get dataspace")

    /* If a token was created, add the token to the event set */
    if (NULL != token)
        if (H5ES_insert(es_id, vol_obj->connector, token,
                        H5ARG_TRACE5(FUNC, "*s*sIuii", app_file, app_func, app_line, dset_id, es_id)) < 0) {
            if (H5I_dec_app_ref(ret_value) < 0)
                HDONE_ERROR(H5E_DATASET, H5E_CANTDEC, H5I_INVALID_HID, "can't decrement count on dataspace ID")
            HGOTO_ERROR(H5E_DATASET, H5E_CANTINSERT, H5I_INVALID_HID, "can't insert token into event set")
        } /* end if */

done:
    FUNC_LEAVE_API(ret_value)
} /* end H5Dget_space_async() */

/*-------------------------------------------------------------------------
 * Function:    H5Dget_space_status
 *
 * Purpose:     Returns the status of dataspace allocation.
 *
 * Return:      Non-negative on success/Negative on failure
 *
 *-------------------------------------------------------------------------
 */
herr_t
H5Dget_space_status(hid_t dset_id, H5D_space_status_t *allocation /*out*/)
{
    H5VL_object_t *vol_obj   = NULL;    /* Dataset structure    */
    herr_t         ret_value = SUCCEED; /* Return value         */

    FUNC_ENTER_API(FAIL)
    H5TRACE2("e", "ix", dset_id, allocation);

    /* Check args */
    if (NULL == (vol_obj = (H5VL_object_t *)H5I_object_verify(dset_id, H5I_DATASET)))
        HGOTO_ERROR(H5E_ARGS, H5E_BADTYPE, FAIL, "invalid dataset identifier")

    /* Get dataspace status */
    if ((ret_value = H5VL_dataset_get(vol_obj, H5VL_DATASET_GET_SPACE_STATUS, H5P_DATASET_XFER_DEFAULT,
                                      H5_REQUEST_NULL, allocation)) < 0)
        HGOTO_ERROR(H5E_DATASET, H5E_CANTGET, FAIL, "unable to get space status")

done:
    FUNC_LEAVE_API(ret_value)
} /* H5Dget_space_status() */

/*-------------------------------------------------------------------------
 * Function:    H5Dget_type
 *
 * Purpose:     Returns a copy of the file datatype for a dataset.
 *
 * Return:      Success:    ID for a copy of the datatype. The data
 *                          type should be released by calling
 *                          H5Tclose().
 *
 *              Failure:    H5I_INVALID_HID
 *
 *-------------------------------------------------------------------------
 */
hid_t
H5Dget_type(hid_t dset_id)
{
    H5VL_object_t *vol_obj;                     /* Dataset structure    */
    hid_t          ret_value = H5I_INVALID_HID; /* Return value         */

    FUNC_ENTER_API(H5I_INVALID_HID)
    H5TRACE1("i", "i", dset_id);

    /* Check args */
    if (NULL == (vol_obj = (H5VL_object_t *)H5I_object_verify(dset_id, H5I_DATASET)))
        HGOTO_ERROR(H5E_ARGS, H5E_BADTYPE, H5I_INVALID_HID, "invalid dataset identifier")

    /* Get the datatype */
    if (H5VL_dataset_get(vol_obj, H5VL_DATASET_GET_TYPE, H5P_DATASET_XFER_DEFAULT, H5_REQUEST_NULL,
                         &ret_value) < 0)
        HGOTO_ERROR(H5E_DATASET, H5E_CANTGET, H5I_INVALID_HID, "unable to get datatype")

done:
    FUNC_LEAVE_API(ret_value)
} /* end H5Dget_type() */

/*-------------------------------------------------------------------------
 * Function:    H5Dget_create_plist
 *
 * Purpose:     Returns a copy of the dataset creation property list.
 *
 * Return:      Success:    ID for a copy of the dataset creation
 *                          property list.  The template should be
 *                          released by calling H5P_close().
 *
 *              Failure:    H5I_INVALID_HID
 *
 * Programmer:  Robb Matzke
 *              Tuesday, February  3, 1998
 *
 *-------------------------------------------------------------------------
 */
hid_t
H5Dget_create_plist(hid_t dset_id)
{
    H5VL_object_t *vol_obj;                     /* Dataset structure    */
    hid_t          ret_value = H5I_INVALID_HID; /* Return value         */

    FUNC_ENTER_API(H5I_INVALID_HID)
    H5TRACE1("i", "i", dset_id);

    /* Check args */
    if (NULL == (vol_obj = (H5VL_object_t *)H5I_object_verify(dset_id, H5I_DATASET)))
        HGOTO_ERROR(H5E_ARGS, H5E_BADTYPE, H5I_INVALID_HID, "invalid dataset identifier")

    /* Get the dataset creation property list */
    if (H5VL_dataset_get(vol_obj, H5VL_DATASET_GET_DCPL, H5P_DATASET_XFER_DEFAULT, H5_REQUEST_NULL,
                         &ret_value) < 0)
        HGOTO_ERROR(H5E_DATASET, H5E_CANTGET, H5I_INVALID_HID, "unable to get dataset creation properties")

done:
    FUNC_LEAVE_API(ret_value)
} /* end H5Dget_create_plist() */

/*-------------------------------------------------------------------------
 * Function:    H5Dget_access_plist
 *
 * Purpose:     Returns a copy of the dataset access property list.
 *
 * Description: H5Dget_access_plist returns the dataset access property
 *              list identifier of the specified dataset.
 *
 *              The chunk cache parameters in the returned property lists will be
 *              those used by the dataset.  If the properties in the file access
 *              property list were used to determine the dataset’s chunk cache
 *              configuration, then those properties will be present in the
 *              returned dataset access property list.  If the dataset does not
 *              use a chunked layout, then the chunk cache properties will be set
 *              to the default.  The chunk cache properties in the returned list
 *              are considered to be “set”, and any use of this list will override
 *              the corresponding properties in the file’s file access property
 *              list.
 *
 *              All link access properties in the returned list will be set to the
 *              default values.
 *
 * Return:      Success:    ID for a copy of the dataset access
 *                          property list.  The template should be
 *                          released by calling H5Pclose().
 *
 *              Failure:    H5I_INVALID_HID
 *
 * Programmer:  Neil Fortner
 *              Wednesday, October 29, 2008
 *
 *-------------------------------------------------------------------------
 */
hid_t
H5Dget_access_plist(hid_t dset_id)
{
    H5VL_object_t *vol_obj;                     /* Dataset structure    */
    hid_t          ret_value = H5I_INVALID_HID; /* Return value         */

    FUNC_ENTER_API(H5I_INVALID_HID)
    H5TRACE1("i", "i", dset_id);

    /* Check args */
    if (NULL == (vol_obj = (H5VL_object_t *)H5I_object_verify(dset_id, H5I_DATASET)))
        HGOTO_ERROR(H5E_ARGS, H5E_BADTYPE, H5I_INVALID_HID, "invalid dataset identifier")

    /* Get the dataset access property list */
    if (H5VL_dataset_get(vol_obj, H5VL_DATASET_GET_DAPL, H5P_DATASET_XFER_DEFAULT, H5_REQUEST_NULL,
                         &ret_value) < 0)
        HGOTO_ERROR(H5E_DATASET, H5E_CANTGET, H5I_INVALID_HID, "unable to get dataset access properties")

done:
    FUNC_LEAVE_API(ret_value)
} /* end H5Dget_access_plist() */

/*-------------------------------------------------------------------------
 * Function:    H5Dget_storage_size
 *
 * Purpose:     Returns the amount of storage that is required for the
 *              dataset. For chunked datasets this is the number of allocated
 *              chunks times the chunk size.
 *
 * Return:      Success:    The amount of storage space allocated for the
 *                          dataset, not counting meta data. The return
 *                          value may be zero if no data has been stored.
 *
 *              Failure:    Zero
 *
 *-------------------------------------------------------------------------
 */
hsize_t
H5Dget_storage_size(hid_t dset_id)
{
    H5VL_object_t *vol_obj;       /* Dataset for this operation   */
    hsize_t        ret_value = 0; /* Return value                 */

    FUNC_ENTER_API(0)
    H5TRACE1("h", "i", dset_id);

    /* Check args */
    if (NULL == (vol_obj = (H5VL_object_t *)H5I_object_verify(dset_id, H5I_DATASET)))
        HGOTO_ERROR(H5E_ARGS, H5E_BADTYPE, 0, "invalid dataset identifier")

    /* Get the storage size */
    if (H5VL_dataset_get(vol_obj, H5VL_DATASET_GET_STORAGE_SIZE, H5P_DATASET_XFER_DEFAULT, H5_REQUEST_NULL,
                         &ret_value) < 0)
        HGOTO_ERROR(H5E_DATASET, H5E_CANTGET, 0, "unable to get storage size")

done:
    FUNC_LEAVE_API(ret_value)
} /* end H5Dget_storage_size() */

/*-------------------------------------------------------------------------
 * Function:    H5Dget_offset
 *
 * Purpose:     Returns the address of dataset in file.
 *
 * Return:      Success:    The address of dataset
 *
 *              Failure:    HADDR_UNDEF (can also be a valid return value!)
 *
 *-------------------------------------------------------------------------
 */
haddr_t
H5Dget_offset(hid_t dset_id)
{
    H5VL_object_t *vol_obj;                 /* Dataset for this operation   */
    haddr_t        ret_value = HADDR_UNDEF; /* Return value                 */

    FUNC_ENTER_API(HADDR_UNDEF)
    H5TRACE1("a", "i", dset_id);

    /* Check args */
    if (NULL == (vol_obj = (H5VL_object_t *)H5I_object_verify(dset_id, H5I_DATASET)))
        HGOTO_ERROR(H5E_ARGS, H5E_BADTYPE, HADDR_UNDEF, "invalid dataset identifier")

    /* Get the offset */
    if (H5VL_dataset_optional(vol_obj, H5VL_NATIVE_DATASET_GET_OFFSET, H5P_DATASET_XFER_DEFAULT,
                              H5_REQUEST_NULL, &ret_value) < 0)
        HGOTO_ERROR(H5E_DATASET, H5E_CANTGET, HADDR_UNDEF, "unable to get offset")

done:
    FUNC_LEAVE_API(ret_value)
} /* end H5Dget_offset() */

/*-------------------------------------------------------------------------
<<<<<<< HEAD
 * Function:    H5D__read_api_common
 *
 * Purpose:     Common helper routine for sync/async dataset read operations.
 *
 * Return:      SUCCEED/FAIL
 *
 *-------------------------------------------------------------------------
 */
static herr_t
H5D__read_api_common(hid_t dset_id, hid_t mem_type_id, hid_t mem_space_id, hid_t file_space_id, hid_t dxpl_id,
                     void *buf, void **token_ptr, H5VL_object_t **_vol_obj_ptr)
{
    H5VL_object_t * tmp_vol_obj = NULL; /* Object for loc_id */
    H5VL_object_t **vol_obj_ptr =
        (_vol_obj_ptr ? _vol_obj_ptr : &tmp_vol_obj); /* Ptr to object ptr for loc_id */
    herr_t ret_value = SUCCEED;                       /* Return value */

    FUNC_ENTER_STATIC

    /* Check arguments */
    if (mem_space_id < 0)
        HGOTO_ERROR(H5E_ARGS, H5E_BADVALUE, FAIL, "invalid memory dataspace ID")
    if (file_space_id < 0)
        HGOTO_ERROR(H5E_ARGS, H5E_BADVALUE, FAIL, "invalid file dataspace ID")

    /* Get dataset pointer */
    if (NULL == (*vol_obj_ptr = (H5VL_object_t *)H5I_object_verify(dset_id, H5I_DATASET)))
        HGOTO_ERROR(H5E_ARGS, H5E_BADTYPE, FAIL, "dset_id is not a dataset ID")

    /* Get the default dataset transfer property list if the user didn't provide one */
    if (H5P_DEFAULT == dxpl_id)
        dxpl_id = H5P_DATASET_XFER_DEFAULT;
    else if (TRUE != H5P_isa_class(dxpl_id, H5P_DATASET_XFER))
        HGOTO_ERROR(H5E_ARGS, H5E_BADTYPE, FAIL, "not xfer parms")

    /* Read the data */
    if (H5VL_dataset_read(*vol_obj_ptr, mem_type_id, mem_space_id, file_space_id, dxpl_id, buf, token_ptr) <
        0)
        HGOTO_ERROR(H5E_DATASET, H5E_READERROR, FAIL, "can't read data")

done:
    FUNC_LEAVE_NOAPI(ret_value)
} /* end H5D__read_api_common() */

/*-------------------------------------------------------------------------
=======
>>>>>>> cadd6db4
 * Function:    H5Dread
 *
 * Purpose:     Reads (part of) a DSET from the file into application
 *              memory BUF. The part of the dataset to read is defined with
 *              MEM_SPACE_ID and FILE_SPACE_ID. The data points are
 *              converted from their file type to the MEM_TYPE_ID specified.
 *              Additional miscellaneous data transfer properties can be
 *              passed to this function with the PLIST_ID argument.
 *
 *              The FILE_SPACE_ID can be the constant H5S_ALL which indicates
 *              that the entire file dataspace is to be referenced.
 *
 *              The MEM_SPACE_ID can be the constant H5S_ALL in which case
 *              the memory dataspace is the same as the file dataspace
 *              defined when the dataset was created.
 *
 *              The number of elements in the memory dataspace must match
 *              the number of elements in the file dataspace.
 *
 *              The PLIST_ID can be the constant H5P_DEFAULT in which
 *              case the default data transfer properties are used.
 *
 * Return:      Non-negative on success/Negative on failure
 *
 * Programmer:  Robb Matzke
 *              Thursday, December 4, 1997
 *
 *-------------------------------------------------------------------------
 */
herr_t
H5Dread(hid_t dset_id, hid_t mem_type_id, hid_t mem_space_id, hid_t file_space_id, hid_t dxpl_id,
        void *buf /*out*/)
{
<<<<<<< HEAD
    herr_t ret_value = SUCCEED; /* Return value */
=======
    H5VL_object_t *vol_obj   = NULL;
    herr_t         ret_value = SUCCEED; /* Return value */
>>>>>>> cadd6db4

    FUNC_ENTER_API(FAIL)
    H5TRACE6("e", "iiiiix", dset_id, mem_type_id, mem_space_id, file_space_id, dxpl_id, buf);

<<<<<<< HEAD
    /* Read the data */
    if (H5D__read_api_common(dset_id, mem_type_id, mem_space_id, file_space_id, dxpl_id, buf, NULL, NULL) < 0)
        HGOTO_ERROR(H5E_DATASET, H5E_READERROR, FAIL, "can't synchronously read data")

done:
    FUNC_LEAVE_API(ret_value)
} /* end H5Dread() */

/*-------------------------------------------------------------------------
 * Function:    H5Dread_async
 *
 * Purpose:     Asynchronously read dataset elements.
 *
 * Return:      SUCCEED/FAIL
 *
 * Programmer:  Houjun Tang
 *              Oct 15, 2019
 *
 *-------------------------------------------------------------------------
 */
herr_t
H5Dread_async(const char *app_file, const char *app_func, unsigned app_line, hid_t dset_id, hid_t mem_type_id,
              hid_t mem_space_id, hid_t file_space_id, hid_t dxpl_id, void *buf /*out*/, hid_t es_id)
{
    H5VL_object_t *vol_obj   = NULL;            /* Dataset VOL object */
    void *         token     = NULL;            /* Request token for async operation        */
    void **        token_ptr = H5_REQUEST_NULL; /* Pointer to request token for async operation        */
    herr_t         ret_value = SUCCEED;         /* Return value */

    FUNC_ENTER_API(FAIL)
    H5TRACE10("e", "*s*sIuiiiiixi", app_file, app_func, app_line, dset_id, mem_type_id, mem_space_id,
              file_space_id, dxpl_id, buf, es_id);

    /* Set up request token pointer for asynchronous operation */
    if (H5ES_NONE != es_id)
        token_ptr = &token; /* Point at token for VOL connector to set up */

    /* Read the data */
    if (H5D__read_api_common(dset_id, mem_type_id, mem_space_id, file_space_id, dxpl_id, buf, token_ptr,
                             &vol_obj) < 0)
        HGOTO_ERROR(H5E_DATASET, H5E_READERROR, FAIL, "can't asynchronously read data")

    /* If a token was created, add the token to the event set */
    if (NULL != token)
        if (H5ES_insert(es_id, vol_obj->connector, token,
                        H5ARG_TRACE10(FUNC, "*s*sIuiiiiixi", app_file, app_func, app_line, dset_id, mem_type_id, mem_space_id, file_space_id, dxpl_id, buf, es_id)) < 0)
            HGOTO_ERROR(H5E_DATASET, H5E_CANTINSERT, FAIL, "can't insert token into event set")

done:
    FUNC_LEAVE_API(ret_value)
} /* end H5Dread_async() */
=======
    /* Check arguments */
    if (mem_space_id < 0)
        HGOTO_ERROR(H5E_ARGS, H5E_BADVALUE, FAIL, "invalid memory dataspace ID")
    if (file_space_id < 0)
        HGOTO_ERROR(H5E_ARGS, H5E_BADVALUE, FAIL, "invalid file dataspace ID")

    /* Get dataset pointer */
    if (NULL == (vol_obj = (H5VL_object_t *)H5I_object_verify(dset_id, H5I_DATASET)))
        HGOTO_ERROR(H5E_ARGS, H5E_BADTYPE, FAIL, "dset_id is not a dataset ID")

    /* Get the default dataset transfer property list if the user didn't provide one */
    if (H5P_DEFAULT == dxpl_id)
        dxpl_id = H5P_DATASET_XFER_DEFAULT;
    else if (TRUE != H5P_isa_class(dxpl_id, H5P_DATASET_XFER))
        HGOTO_ERROR(H5E_ARGS, H5E_BADTYPE, FAIL, "not xfer parms")

    /* Read the data */
    if ((ret_value = H5VL_dataset_read(vol_obj, mem_type_id, mem_space_id, file_space_id, dxpl_id, buf,
                                       H5_REQUEST_NULL)) < 0)
        HGOTO_ERROR(H5E_DATASET, H5E_READERROR, FAIL, "can't read data")

done:
    FUNC_LEAVE_API(ret_value)
} /* end H5Dread() */
>>>>>>> cadd6db4

/*-------------------------------------------------------------------------
 * Function:    H5Dread_chunk
 *
 * Purpose:     Reads an entire chunk from the file directly.
 *
 * Return:      Non-negative on success/Negative on failure
 *
 * Programmer:  Matthew Strong (GE Healthcare)
 *              14 February 2016
 *
 *---------------------------------------------------------------------------
 */
herr_t
H5Dread_chunk(hid_t dset_id, hid_t dxpl_id, const hsize_t *offset, uint32_t *filters, void *buf)
{
    H5VL_object_t *vol_obj   = NULL;
    herr_t         ret_value = SUCCEED; /* Return value */

    FUNC_ENTER_API(FAIL)
    H5TRACE5("e", "ii*h*Iu*x", dset_id, dxpl_id, offset, filters, buf);

    /* Check arguments */
    if (NULL == (vol_obj = (H5VL_object_t *)H5I_object_verify(dset_id, H5I_DATASET)))
        HGOTO_ERROR(H5E_ARGS, H5E_BADTYPE, FAIL, "dset_id is not a dataset ID")
    if (!buf)
        HGOTO_ERROR(H5E_ARGS, H5E_BADVALUE, FAIL, "buf cannot be NULL")
    if (!offset)
        HGOTO_ERROR(H5E_ARGS, H5E_BADVALUE, FAIL, "offset cannot be NULL")
    if (!filters)
        HGOTO_ERROR(H5E_ARGS, H5E_BADVALUE, FAIL, "filters cannot be NULL")

    /* Get the default dataset transfer property list if the user didn't provide one */
    if (H5P_DEFAULT == dxpl_id)
        dxpl_id = H5P_DATASET_XFER_DEFAULT;
    else if (TRUE != H5P_isa_class(dxpl_id, H5P_DATASET_XFER))
        HGOTO_ERROR(H5E_ARGS, H5E_BADTYPE, FAIL, "dxpl_id is not a dataset transfer property list ID")

    /* Read the raw chunk */
    if (H5VL_dataset_optional(vol_obj, H5VL_NATIVE_DATASET_CHUNK_READ, dxpl_id, H5_REQUEST_NULL, offset,
                              filters, buf) < 0)
        HGOTO_ERROR(H5E_DATASET, H5E_READERROR, FAIL, "can't read unprocessed chunk data")

done:
    FUNC_LEAVE_API(ret_value)
} /* end H5Dread_chunk() */

/*-------------------------------------------------------------------------
<<<<<<< HEAD
 * Function:    H5D__write_api_common
 *
 * Purpose:     Common helper routine for sync/async dataset write operations.
 *
 * Return:      SUCCEED/FAIL
 *
 *-------------------------------------------------------------------------
 */
static herr_t
H5D__write_api_common(hid_t dset_id, hid_t mem_type_id, hid_t mem_space_id, hid_t file_space_id,
                      hid_t dxpl_id, const void *buf, void **token_ptr, H5VL_object_t **_vol_obj_ptr)
{
    H5VL_object_t * tmp_vol_obj = NULL; /* Object for loc_id */
    H5VL_object_t **vol_obj_ptr =
        (_vol_obj_ptr ? _vol_obj_ptr : &tmp_vol_obj); /* Ptr to object ptr for loc_id */
    herr_t ret_value = SUCCEED;                       /* Return value */

    FUNC_ENTER_STATIC

    /* Check arguments */
    if (mem_space_id < 0)
        HGOTO_ERROR(H5E_ARGS, H5E_BADVALUE, FAIL, "invalid memory dataspace ID")
    if (file_space_id < 0)
        HGOTO_ERROR(H5E_ARGS, H5E_BADVALUE, FAIL, "invalid file dataspace ID")

    /* Get dataset pointer */
    if (NULL == (*vol_obj_ptr = (H5VL_object_t *)H5I_object_verify(dset_id, H5I_DATASET)))
        HGOTO_ERROR(H5E_ARGS, H5E_BADTYPE, FAIL, "dset_id is not a dataset ID")

    /* Get the default dataset transfer property list if the user didn't provide one */
    if (H5P_DEFAULT == dxpl_id)
        dxpl_id = H5P_DATASET_XFER_DEFAULT;
    else if (TRUE != H5P_isa_class(dxpl_id, H5P_DATASET_XFER))
        HGOTO_ERROR(H5E_ARGS, H5E_BADTYPE, FAIL, "not xfer parms")

    /* Write the data */
    if (H5VL_dataset_write(*vol_obj_ptr, mem_type_id, mem_space_id, file_space_id, dxpl_id, buf, token_ptr) <
        0)
        HGOTO_ERROR(H5E_DATASET, H5E_WRITEERROR, FAIL, "can't write data")

done:
    FUNC_LEAVE_NOAPI(ret_value)
} /* end H5D__write_api_common() */

/*-------------------------------------------------------------------------
=======
>>>>>>> cadd6db4
 * Function:    H5Dwrite
 *
 * Purpose:     Writes (part of) a DSET from application memory BUF to the
 *              file. The part of the dataset to write is defined with the
 *              MEM_SPACE_ID and FILE_SPACE_ID arguments. The data points
 *              are converted from their current type (MEM_TYPE_ID) to their
 *              file datatype. Additional miscellaneous data transfer
 *              properties can be passed to this function with the
 *              PLIST_ID argument.
 *
 *              The FILE_SPACE_ID can be the constant H5S_ALL which indicates
 *              that the entire file dataspace is to be referenced.
 *
 *              The MEM_SPACE_ID can be the constant H5S_ALL in which case
 *              the memory dataspace is the same as the file dataspace
 *              defined when the dataset was created.
 *
 *              The number of elements in the memory dataspace must match
 *              the number of elements in the file dataspace.
 *
 *              The PLIST_ID can be the constant H5P_DEFAULT in which
 *              case the default data transfer properties are used.
 *
 * Return:      Non-negative on success/Negative on failure
 *
 * Programmer:  Robb Matzke
 *              Thursday, December 4, 1997
 *
 *-------------------------------------------------------------------------
 */
herr_t
H5Dwrite(hid_t dset_id, hid_t mem_type_id, hid_t mem_space_id, hid_t file_space_id, hid_t dxpl_id,
         const void *buf)
{
<<<<<<< HEAD
    herr_t ret_value = SUCCEED; /* Return value */
=======
    H5VL_object_t *vol_obj   = NULL;
    herr_t         ret_value = SUCCEED; /* Return value */
>>>>>>> cadd6db4

    FUNC_ENTER_API(FAIL)
    H5TRACE6("e", "iiiii*x", dset_id, mem_type_id, mem_space_id, file_space_id, dxpl_id, buf);

<<<<<<< HEAD
    /* Write the data */
    if (H5D__write_api_common(dset_id, mem_type_id, mem_space_id, file_space_id, dxpl_id, buf, NULL, NULL) <
        0)
        HGOTO_ERROR(H5E_DATASET, H5E_WRITEERROR, FAIL, "can't synchronously write data")

done:
    FUNC_LEAVE_API(ret_value)
} /* end H5Dwrite() */

/*-------------------------------------------------------------------------
 * Function:    H5Dwrite_async
 *
 * Purpose:     For asynchronous VOL with request token
 *
 * Return:      SUCCEED/FAIL
 *
 * Programmer:  Houjun Tang
 *              Oct 15, 2019
 *
 *-------------------------------------------------------------------------
 */
herr_t
H5Dwrite_async(const char *app_file, const char *app_func, unsigned app_line, hid_t dset_id,
               hid_t mem_type_id, hid_t mem_space_id, hid_t file_space_id, hid_t dxpl_id, const void *buf,
               hid_t es_id)
{
    H5VL_object_t *vol_obj   = NULL;            /* Dataset VOL object */
    void *         token     = NULL;            /* Request token for async operation        */
    void **        token_ptr = H5_REQUEST_NULL; /* Pointer to request token for async operation        */
    herr_t         ret_value = SUCCEED;         /* Return value */

    FUNC_ENTER_API(FAIL)
    H5TRACE10("e", "*s*sIuiiiii*xi", app_file, app_func, app_line, dset_id, mem_type_id, mem_space_id,
              file_space_id, dxpl_id, buf, es_id);

    /* Set up request token pointer for asynchronous operation */
    if (H5ES_NONE != es_id)
        token_ptr = &token; /* Point at token for VOL connector to set up */

    /* Write the data */
    if (H5D__write_api_common(dset_id, mem_type_id, mem_space_id, file_space_id, dxpl_id, buf, token_ptr,
                              &vol_obj) < 0)
        HGOTO_ERROR(H5E_DATASET, H5E_WRITEERROR, FAIL, "can't asynchronously write data")

    /* If a token was created, add the token to the event set */
    if (NULL != token)
        if (H5ES_insert(es_id, vol_obj->connector, token,
                        H5ARG_TRACE10(FUNC, "*s*sIuiiiii*xi", app_file, app_func, app_line, dset_id, mem_type_id, mem_space_id, file_space_id, dxpl_id, buf, es_id)) < 0)
            HGOTO_ERROR(H5E_DATASET, H5E_CANTINSERT, FAIL, "can't insert token into event set")

done:
    FUNC_LEAVE_API(ret_value)
} /* end H5Dwrite_async() */
=======
    /* Check arguments */
    if (mem_space_id < 0)
        HGOTO_ERROR(H5E_ARGS, H5E_BADVALUE, FAIL, "invalid memory dataspace ID")
    if (file_space_id < 0)
        HGOTO_ERROR(H5E_ARGS, H5E_BADVALUE, FAIL, "invalid file dataspace ID")

    /* Get dataset pointer */
    if (NULL == (vol_obj = (H5VL_object_t *)H5I_object_verify(dset_id, H5I_DATASET)))
        HGOTO_ERROR(H5E_ARGS, H5E_BADTYPE, FAIL, "dset_id is not a dataset ID")

    /* Get the default dataset transfer property list if the user didn't provide one */
    if (H5P_DEFAULT == dxpl_id)
        dxpl_id = H5P_DATASET_XFER_DEFAULT;
    else if (TRUE != H5P_isa_class(dxpl_id, H5P_DATASET_XFER))
        HGOTO_ERROR(H5E_ARGS, H5E_BADTYPE, FAIL, "not xfer parms")

    /* Write the data */
    if ((ret_value = H5VL_dataset_write(vol_obj, mem_type_id, mem_space_id, file_space_id, dxpl_id, buf,
                                        H5_REQUEST_NULL)) < 0)
        HGOTO_ERROR(H5E_DATASET, H5E_WRITEERROR, FAIL, "can't write data")

done:
    FUNC_LEAVE_API(ret_value)
} /* end H5Dwrite() */
>>>>>>> cadd6db4

/*-------------------------------------------------------------------------
 * Function:    H5Dwrite_chunk
 *
 * Purpose:     Writes an entire chunk to the file directly.
 *
 * Return:      Non-negative on success/Negative on failure
 *
 * Programmer:	Raymond Lu
 *		        30 July 2012
 *
 *-------------------------------------------------------------------------
 */
herr_t
H5Dwrite_chunk(hid_t dset_id, hid_t dxpl_id, uint32_t filters, const hsize_t *offset, size_t data_size,
               const void *buf)
{
    H5VL_object_t *vol_obj = NULL;
    uint32_t       data_size_32;        /* Chunk data size (limited to 32-bits currently) */
    herr_t         ret_value = SUCCEED; /* Return value */

    FUNC_ENTER_API(FAIL)
    H5TRACE6("e", "iiIu*hz*x", dset_id, dxpl_id, filters, offset, data_size, buf);

    /* Check arguments */
    if (NULL == (vol_obj = (H5VL_object_t *)H5I_object_verify(dset_id, H5I_DATASET)))
        HGOTO_ERROR(H5E_ARGS, H5E_BADTYPE, FAIL, "invalid dataset ID")
    if (!buf)
        HGOTO_ERROR(H5E_ARGS, H5E_BADVALUE, FAIL, "buf cannot be NULL")
    if (!offset)
        HGOTO_ERROR(H5E_ARGS, H5E_BADVALUE, FAIL, "offset cannot be NULL")
    if (0 == data_size)
        HGOTO_ERROR(H5E_ARGS, H5E_BADVALUE, FAIL, "data_size cannot be zero")

    /* Make sure data size is less than 4 GiB */
    data_size_32 = (uint32_t)data_size;
    if (data_size != (size_t)data_size_32)
        HGOTO_ERROR(H5E_ARGS, H5E_BADVALUE, FAIL, "invalid data_size - chunks cannot be > 4 GiB")

    /* Get the default dataset transfer property list if the user didn't provide one */
    if (H5P_DEFAULT == dxpl_id)
        dxpl_id = H5P_DATASET_XFER_DEFAULT;
    else if (TRUE != H5P_isa_class(dxpl_id, H5P_DATASET_XFER))
        HGOTO_ERROR(H5E_ARGS, H5E_BADTYPE, FAIL, "dxpl_id is not a dataset transfer property list ID")

    /* Write chunk */
    if (H5VL_dataset_optional(vol_obj, H5VL_NATIVE_DATASET_CHUNK_WRITE, dxpl_id, H5_REQUEST_NULL, filters,
                              offset, data_size_32, buf) < 0)
        HGOTO_ERROR(H5E_DATASET, H5E_WRITEERROR, FAIL, "can't write unprocessed chunk data")

done:
    FUNC_LEAVE_API(ret_value)
} /* end H5Dwrite_chunk() */

/*-------------------------------------------------------------------------
<<<<<<< HEAD
=======
 * Function:    H5Dscatter
 *
 * Purpose:     Scatters data provided by the callback op to the
 *              destination buffer dst_buf, where the dimensions of
 *              dst_buf and the selection to be scattered to are specified
 *              by the dataspace dst_space_id.  The type of the data to be
 *              scattered is specified by type_id.
 *
 * Return:      Non-negative on success/Negative on failure
 *
 * Programmer:  Neil Fortner
 *              14 Jan 2013
 *
 *-------------------------------------------------------------------------
 */
herr_t
H5Dscatter(H5D_scatter_func_t op, void *op_data, hid_t type_id, hid_t dst_space_id, void *dst_buf /*out*/)
{
    H5T_t *         type;                     /* Datatype */
    H5S_t *         dst_space;                /* Dataspace */
    H5S_sel_iter_t *iter           = NULL;    /* Selection iteration info*/
    hbool_t         iter_init      = FALSE;   /* Selection iteration info has been initialized */
    const void *    src_buf        = NULL;    /* Source (contiguous) data buffer */
    size_t          src_buf_nbytes = 0;       /* Size of src_buf */
    size_t          type_size;                /* Datatype element size */
    hssize_t        nelmts;                   /* Number of remaining elements in selection */
    size_t          nelmts_scatter = 0;       /* Number of elements to scatter to dst_buf */
    herr_t          ret_value      = SUCCEED; /* Return value */

    FUNC_ENTER_API(FAIL)
    H5TRACE5("e", "DS*xiix", op, op_data, type_id, dst_space_id, dst_buf);

    /* Check args */
    if (op == NULL)
        HGOTO_ERROR(H5E_ARGS, H5E_BADVALUE, FAIL, "invalid callback function pointer")
    if (NULL == (type = (H5T_t *)H5I_object_verify(type_id, H5I_DATATYPE)))
        HGOTO_ERROR(H5E_ARGS, H5E_BADTYPE, FAIL, "not a datatype")
    if (NULL == (dst_space = (H5S_t *)H5I_object_verify(dst_space_id, H5I_DATASPACE)))
        HGOTO_ERROR(H5E_ARGS, H5E_BADTYPE, FAIL, "not a dataspace")
    if (dst_buf == NULL)
        HGOTO_ERROR(H5E_ARGS, H5E_BADVALUE, FAIL, "no destination buffer provided")

    /* Get datatype element size */
    if (0 == (type_size = H5T_GET_SIZE(type)))
        HGOTO_ERROR(H5E_DATASET, H5E_CANTGET, FAIL, "can't get datatype size")

    /* Get number of elements in dataspace */
    if ((nelmts = (hssize_t)H5S_GET_SELECT_NPOINTS(dst_space)) < 0)
        HGOTO_ERROR(H5E_DATASET, H5E_CANTCOUNT, FAIL, "unable to get number of elements in selection")

    /* Allocate the selection iterator */
    if (NULL == (iter = H5FL_MALLOC(H5S_sel_iter_t)))
        HGOTO_ERROR(H5E_DATASET, H5E_CANTALLOC, FAIL, "can't allocate selection iterator")

    /* Initialize selection iterator */
    if (H5S_select_iter_init(iter, dst_space, type_size, 0) < 0)
        HGOTO_ERROR(H5E_DATASET, H5E_CANTINIT, FAIL, "unable to initialize selection iterator information")
    iter_init = TRUE;

    /* Loop until all data has been scattered */
    while (nelmts > 0) {
        /* Make callback to retrieve data */
        if (op(&src_buf, &src_buf_nbytes, op_data) < 0)
            HGOTO_ERROR(H5E_DATASET, H5E_CALLBACK, FAIL, "callback operator returned failure")

        /* Calculate number of elements */
        nelmts_scatter = src_buf_nbytes / type_size;

        /* Check callback results */
        if (!src_buf)
            HGOTO_ERROR(H5E_ARGS, H5E_BADVALUE, FAIL, "callback did not return a buffer")
        if (src_buf_nbytes == 0)
            HGOTO_ERROR(H5E_ARGS, H5E_BADVALUE, FAIL, "callback returned a buffer size of 0")
        if (src_buf_nbytes % type_size)
            HGOTO_ERROR(H5E_ARGS, H5E_BADVALUE, FAIL, "buffer size is not a multiple of datatype size")
        if (nelmts_scatter > (size_t)nelmts)
            HGOTO_ERROR(H5E_ARGS, H5E_BADVALUE, FAIL, "callback returned more elements than in selection")

        /* Scatter data */
        if (H5D__scatter_mem(src_buf, iter, nelmts_scatter, dst_buf) < 0)
            HGOTO_ERROR(H5E_DATASET, H5E_CANTCOPY, FAIL, "scatter failed")

        nelmts -= (hssize_t)nelmts_scatter;
    } /* end while */

done:
    /* Release selection iterator */
    if (iter_init && H5S_SELECT_ITER_RELEASE(iter) < 0)
        HDONE_ERROR(H5E_DATASET, H5E_CANTFREE, FAIL, "Can't release selection iterator")
    if (iter)
        iter = H5FL_FREE(H5S_sel_iter_t, iter);

    FUNC_LEAVE_API(ret_value)
} /* H5Dscatter() */

/*-------------------------------------------------------------------------
 * Function:    H5Dgather
 *
 * Purpose:     Gathers data provided from the source buffer src_buf to
 *              contiguous buffer dst_buf, then calls the callback op.
 *              The dimensions of src_buf and the selection to be gathered
 *              are specified by the dataspace src_space_id.  The type of
 *              the data to be gathered is specified by type_id.
 *
 * Return:      Non-negative on success/Negative on failure
 *
 * Programmer:  Neil Fortner
 *              16 Jan 2013
 *
 *-------------------------------------------------------------------------
 */
herr_t
H5Dgather(hid_t src_space_id, const void *src_buf, hid_t type_id, size_t dst_buf_size, void *dst_buf /*out*/,
          H5D_gather_func_t op, void *op_data)
{
    H5T_t *         type;                /* Datatype */
    H5S_t *         src_space;           /* Dataspace */
    H5S_sel_iter_t *iter      = NULL;    /* Selection iteration info*/
    hbool_t         iter_init = FALSE;   /* Selection iteration info has been initialized */
    size_t          type_size;           /* Datatype element size */
    hssize_t        nelmts;              /* Number of remaining elements in selection */
    size_t          dst_buf_nelmts;      /* Number of elements that can fit in dst_buf */
    size_t          nelmts_gathered;     /* Number of elements gathered from src_buf */
    herr_t          ret_value = SUCCEED; /* Return value */

    FUNC_ENTER_API(FAIL)
    H5TRACE7("e", "i*xizxDg*x", src_space_id, src_buf, type_id, dst_buf_size, dst_buf, op, op_data);

    /* Check args */
    if (NULL == (src_space = (H5S_t *)H5I_object_verify(src_space_id, H5I_DATASPACE)))
        HGOTO_ERROR(H5E_ARGS, H5E_BADTYPE, FAIL, "not a dataspace")
    if (src_buf == NULL)
        HGOTO_ERROR(H5E_ARGS, H5E_BADVALUE, FAIL, "no source buffer provided")
    if (NULL == (type = (H5T_t *)H5I_object_verify(type_id, H5I_DATATYPE)))
        HGOTO_ERROR(H5E_ARGS, H5E_BADTYPE, FAIL, "not a datatype")
    if (dst_buf_size == 0)
        HGOTO_ERROR(H5E_ARGS, H5E_BADVALUE, FAIL, "destination buffer size is 0")
    if (dst_buf == NULL)
        HGOTO_ERROR(H5E_ARGS, H5E_BADVALUE, FAIL, "no destination buffer provided")

    /* Get datatype element size */
    if (0 == (type_size = H5T_GET_SIZE(type)))
        HGOTO_ERROR(H5E_DATASET, H5E_CANTGET, FAIL, "can't get datatype size")

    /* Get number of elements in dst_buf_size */
    dst_buf_nelmts = dst_buf_size / type_size;
    if (dst_buf_nelmts == 0)
        HGOTO_ERROR(H5E_ARGS, H5E_BADVALUE, FAIL,
                    "destination buffer is not large enough to hold one element")

    /* Get number of elements in dataspace */
    if ((nelmts = (hssize_t)H5S_GET_SELECT_NPOINTS(src_space)) < 0)
        HGOTO_ERROR(H5E_DATASET, H5E_CANTCOUNT, FAIL, "unable to get number of elements in selection")

    /* If dst_buf is not large enough to hold all the elements, make sure there
     * is a callback */
    if (((size_t)nelmts > dst_buf_nelmts) && (op == NULL))
        HGOTO_ERROR(H5E_ARGS, H5E_BADVALUE, FAIL, "no callback supplied and destination buffer too small")

    /* Allocate the selection iterator */
    if (NULL == (iter = H5FL_MALLOC(H5S_sel_iter_t)))
        HGOTO_ERROR(H5E_DATASET, H5E_CANTALLOC, FAIL, "can't allocate selection iterator")

    /* Initialize selection iterator */
    if (H5S_select_iter_init(iter, src_space, type_size, 0) < 0)
        HGOTO_ERROR(H5E_DATASET, H5E_CANTINIT, FAIL, "unable to initialize selection iterator information")
    iter_init = TRUE;

    /* Loop until all data has been scattered */
    while (nelmts > 0) {
        /* Gather data */
        if (0 ==
            (nelmts_gathered = H5D__gather_mem(src_buf, iter, MIN(dst_buf_nelmts, (size_t)nelmts), dst_buf)))
            HGOTO_ERROR(H5E_IO, H5E_CANTCOPY, FAIL, "gather failed")
        HDassert(nelmts_gathered == MIN(dst_buf_nelmts, (size_t)nelmts));

        /* Make callback to process dst_buf */
        if (op && op(dst_buf, nelmts_gathered * type_size, op_data) < 0)
            HGOTO_ERROR(H5E_DATASET, H5E_CALLBACK, FAIL, "callback operator returned failure")

        nelmts -= (hssize_t)nelmts_gathered;
        HDassert(op || (nelmts == 0));
    } /* end while */

done:
    /* Release selection iterator */
    if (iter_init && H5S_SELECT_ITER_RELEASE(iter) < 0)
        HDONE_ERROR(H5E_DATASET, H5E_CANTFREE, FAIL, "Can't release selection iterator")
    if (iter)
        iter = H5FL_FREE(H5S_sel_iter_t, iter);

    FUNC_LEAVE_API(ret_value)
} /* H5Dgather() */

/*--------------------------------------------------------------------------
 NAME
    H5Dfill
 PURPOSE
    Fill a selection in memory with a value
 USAGE
    herr_t H5Dfill(fill, fill_type, space, buf, buf_type)
        const void *fill;       IN: Pointer to fill value to use
        hid_t fill_type_id;     IN: Datatype of the fill value
        void *buf;              IN/OUT: Memory buffer to fill selection within
        hid_t buf_type_id;      IN: Datatype of the elements in buffer
        hid_t space_id;         IN: Dataspace describing memory buffer &
                                    containing selection to use.
 RETURNS
    Non-negative on success/Negative on failure.
 DESCRIPTION
    Use the selection in the dataspace to fill elements in a memory buffer.
 GLOBAL VARIABLES
 COMMENTS, BUGS, ASSUMPTIONS
    If "fill" parameter is NULL, use all zeros as fill value
 EXAMPLES
 REVISION LOG
--------------------------------------------------------------------------*/
herr_t
H5Dfill(const void *fill, hid_t fill_type_id, void *buf, hid_t buf_type_id, hid_t space_id)
{
    H5S_t *space;               /* Dataspace */
    H5T_t *fill_type;           /* Fill-value datatype */
    H5T_t *buf_type;            /* Buffer datatype */
    herr_t ret_value = SUCCEED; /* Return value */

    FUNC_ENTER_API(FAIL)
    H5TRACE5("e", "*xi*xii", fill, fill_type_id, buf, buf_type_id, space_id);

    /* Check args */
    if (buf == NULL)
        HGOTO_ERROR(H5E_ARGS, H5E_BADVALUE, FAIL, "invalid buffer")
    if (NULL == (space = (H5S_t *)H5I_object_verify(space_id, H5I_DATASPACE)))
        HGOTO_ERROR(H5E_ARGS, H5E_BADTYPE, 0, "not a dataspace")
    if (NULL == (fill_type = (H5T_t *)H5I_object_verify(fill_type_id, H5I_DATATYPE)))
        HGOTO_ERROR(H5E_ARGS, H5E_BADTYPE, 0, "not a datatype")
    if (NULL == (buf_type = (H5T_t *)H5I_object_verify(buf_type_id, H5I_DATATYPE)))
        HGOTO_ERROR(H5E_ARGS, H5E_BADTYPE, 0, "not a datatype")

    /* Fill the selection in the memory buffer */
    if (H5D__fill(fill, fill_type, buf, buf_type, space) < 0)
        HGOTO_ERROR(H5E_DATASET, H5E_CANTENCODE, FAIL, "filling selection failed")

done:
    FUNC_LEAVE_API(ret_value)
} /* H5Dfill() */

/*-------------------------------------------------------------------------
>>>>>>> cadd6db4
 * Function:    H5Diterate
 *
 * Purpose: This routine iterates over all the elements selected in a memory
 *      buffer.  The callback function is called once for each element selected
 *      in the dataspace.  The selection in the dataspace is modified so
 *      that any elements already iterated over are removed from the selection
 *      if the iteration is interrupted (by the H5D_operator_t function
 *      returning non-zero) in the "middle" of the iteration and may be
 *      re-started by the user where it left off.
 *
 *      NOTE: Until "subtracting" elements from a selection is implemented,
 *          the selection is not modified.
 *
 * Parameters:
 *      void *buf;          IN/OUT: Pointer to the buffer in memory containing
 *                              the elements to iterate over.
 *      hid_t type_id;      IN: Datatype ID for the elements stored in BUF.
 *      hid_t space_id;     IN: Dataspace ID for BUF, also contains the
 *                              selection to iterate over.
 *      H5D_operator_t op; IN: Function pointer to the routine to be
 *                              called for each element in BUF iterated over.
 *      void *operator_data;    IN/OUT: Pointer to any user-defined data
 *                              associated with the operation.
 *
 * Operation information:
 *      H5D_operator_t is defined as:
 *          typedef herr_t (*H5D_operator_t)(void *elem, hid_t type_id,
 *              unsigned ndim, const hsize_t *point, void *operator_data);
 *
 *      H5D_operator_t parameters:
 *          void *elem;         IN/OUT: Pointer to the element in memory containing
 *                                  the current point.
 *          hid_t type_id;      IN: Datatype ID for the elements stored in ELEM.
 *          unsigned ndim;       IN: Number of dimensions for POINT array
 *          const hsize_t *point; IN: Array containing the location of the element
 *                                  within the original dataspace.
 *          void *operator_data;    IN/OUT: Pointer to any user-defined data
 *                                  associated with the operation.
 *
 *      The return values from an operator are:
 *          Zero causes the iterator to continue, returning zero when all
 *              elements have been processed.
 *          Positive causes the iterator to immediately return that positive
 *              value, indicating short-circuit success.  The iterator can be
 *              restarted at the next element.
 *          Negative causes the iterator to immediately return that value,
 *              indicating failure. The iterator can be restarted at the next
 *              element.
 *
 * Return:  Returns the return value of the last operator if it was non-zero,
 *          or zero if all elements were processed. Otherwise returns a
 *          negative value.
 *
 * Programmer:  Quincey Koziol
 *              Friday, June 11, 1999
 *
 *-------------------------------------------------------------------------
 */
herr_t
H5Diterate(void *buf, hid_t type_id, hid_t space_id, H5D_operator_t op, void *operator_data)
{
    H5T_t *           type;      /* Datatype */
    H5S_t *           space;     /* Dataspace for iteration */
    H5S_sel_iter_op_t dset_op;   /* Operator for iteration */
    herr_t            ret_value; /* Return value */

    FUNC_ENTER_API(FAIL)
    H5TRACE5("e", "*xiiDO*x", buf, type_id, space_id, op, operator_data);

    /* Check args */
    if (NULL == op)
        HGOTO_ERROR(H5E_ARGS, H5E_BADVALUE, FAIL, "invalid operator")
    if (NULL == buf)
        HGOTO_ERROR(H5E_ARGS, H5E_BADVALUE, FAIL, "invalid buffer")
    if (H5I_DATATYPE != H5I_get_type(type_id))
        HGOTO_ERROR(H5E_ARGS, H5E_BADTYPE, FAIL, "invalid datatype")
    if (NULL == (type = (H5T_t *)H5I_object_verify(type_id, H5I_DATATYPE)))
        HGOTO_ERROR(H5E_ARGS, H5E_BADTYPE, FAIL, "not an valid base datatype")
    if (NULL == (space = (H5S_t *)H5I_object_verify(space_id, H5I_DATASPACE)))
        HGOTO_ERROR(H5E_ARGS, H5E_BADTYPE, FAIL, "invalid dataspace")
    if (!(H5S_has_extent(space)))
        HGOTO_ERROR(H5E_ARGS, H5E_BADVALUE, FAIL, "dataspace does not have extent set")

    dset_op.op_type          = H5S_SEL_ITER_OP_APP;
    dset_op.u.app_op.op      = op;
    dset_op.u.app_op.type_id = type_id;

    ret_value = H5S_select_iterate(buf, type, space, &dset_op, operator_data);

done:
    FUNC_LEAVE_API(ret_value)
} /* end H5Diterate() */

/*-------------------------------------------------------------------------
 * Function:    H5Dvlen_get_buf_size
 *
 * Purpose: This routine checks the number of bytes required to store the VL
 *      data from the dataset, using the space_id for the selection in the
 *      dataset on disk and the type_id for the memory representation of the
 *      VL data, in memory.  The *size value is modified according to how many
 *      bytes are required to store the VL data in memory.
 *
 * Return:  Non-negative on success, negative on failure
 *
 * Programmer:  Quincey Koziol
 *              Wednesday, August 11, 1999
 *
 *-------------------------------------------------------------------------
 */
herr_t
H5Dvlen_get_buf_size(hid_t dataset_id, hid_t type_id, hid_t space_id, hsize_t *size /*out*/)
{
    H5VL_object_t *vol_obj;   /* Dataset for this operation */
    hbool_t        supported; /* Whether 'get vlen buf size' operation is supported by VOL connector */
    herr_t         ret_value = SUCCEED; /* Return value */

    FUNC_ENTER_API(FAIL)
    H5TRACE4("e", "iiix", dataset_id, type_id, space_id, size);

    /* Check args */
    if (NULL == (vol_obj = (H5VL_object_t *)H5I_object(dataset_id)))
        HGOTO_ERROR(H5E_ARGS, H5E_BADTYPE, FAIL, "invalid dataset identifier")
    if (H5I_DATATYPE != H5I_get_type(type_id))
        HGOTO_ERROR(H5E_ARGS, H5E_BADTYPE, FAIL, "invalid datatype identifier")
    if (H5I_DATASPACE != H5I_get_type(space_id))
        HGOTO_ERROR(H5E_ARGS, H5E_BADTYPE, FAIL, "invalid dataspace identifier")
    if (size == NULL)
        HGOTO_ERROR(H5E_ARGS, H5E_BADVALUE, FAIL, "invalid 'size' pointer")

    /* Check if the 'get_vlen_buf_size' callback is supported */
    supported = FALSE;
    if (H5VL_introspect_opt_query(vol_obj, H5VL_SUBCLS_DATASET, H5VL_NATIVE_DATASET_GET_VLEN_BUF_SIZE,
                                  &supported) < 0)
        HGOTO_ERROR(H5E_DATASET, H5E_CANTGET, H5I_INVALID_HID,
                    "can't check for 'get vlen buf size' operation")
    if (supported) {
        /* Make the 'get_vlen_buf_size' callback */
        if (H5VL_dataset_optional(vol_obj, H5VL_NATIVE_DATASET_GET_VLEN_BUF_SIZE, H5P_DATASET_XFER_DEFAULT,
                                  H5_REQUEST_NULL, type_id, space_id, size) < 0)
            HGOTO_ERROR(H5E_DATASET, H5E_CANTGET, FAIL, "unable to get vlen buf size")
    } /* end if */
    else {
        /* Perform a generic operation that will work with all VOL connectors */
        if (H5D__vlen_get_buf_size_gen(vol_obj, type_id, space_id, size) < 0)
            HGOTO_ERROR(H5E_DATASET, H5E_CANTGET, FAIL, "unable to get vlen buf size")
    } /* end else */

done:
    FUNC_LEAVE_API(ret_value)
} /* end H5Dvlen_get_buf_size() */

/*-------------------------------------------------------------------------
 * Function:    H5D__set_extent_api_common
 *
 * Purpose:     This is the common function for changing a dataset's dimensions
 *
 * Return:	    Non-negative on success, negative on failure
 *
 *-------------------------------------------------------------------------
 */
static herr_t
H5D__set_extent_api_common(hid_t dset_id, const hsize_t size[], void **token_ptr,
                           H5VL_object_t **_vol_obj_ptr)
{
    H5VL_object_t * tmp_vol_obj = NULL; /* Object for loc_id */
    H5VL_object_t **vol_obj_ptr =
        (_vol_obj_ptr ? _vol_obj_ptr : &tmp_vol_obj); /* Ptr to object ptr for loc_id */
    herr_t ret_value = SUCCEED;                       /* Return value                 */

    FUNC_ENTER_STATIC

    /* Check args */
    if (NULL == (*vol_obj_ptr = (H5VL_object_t *)H5I_object_verify(dset_id, H5I_DATASET)))
        HGOTO_ERROR(H5E_ARGS, H5E_BADTYPE, H5I_INVALID_HID, "invalid dataset identifier")
    if (!size)
        HGOTO_ERROR(H5E_ARGS, H5E_BADVALUE, FAIL, "size array cannot be NULL")

    /* Set up collective metadata if appropriate */
    if (H5CX_set_loc(dset_id) < 0)
        HGOTO_ERROR(H5E_DATASET, H5E_CANTSET, FAIL, "can't set collective metadata read info")

    /* Set the extent */
    if ((ret_value = H5VL_dataset_specific(*vol_obj_ptr, H5VL_DATASET_SET_EXTENT, H5P_DATASET_XFER_DEFAULT,
                                           token_ptr, size)) < 0)
        HGOTO_ERROR(H5E_DATASET, H5E_CANTSET, FAIL, "unable to set dataset extent")

done:
    FUNC_LEAVE_NOAPI(ret_value)
} /* H5D__set_extent_api_common() */

/*-------------------------------------------------------------------------
 * Function:    H5Dset_extent
 *
 * Purpose:     Modifies the dimensions of a dataset.
 *              Can change to a smaller dimension.
 *
 * Return:	    Non-negative on success, negative on failure
 *
 *-------------------------------------------------------------------------
 */
herr_t
H5Dset_extent(hid_t dset_id, const hsize_t size[])
{
    herr_t ret_value = SUCCEED; /* Return value                 */

    FUNC_ENTER_API(FAIL)
    H5TRACE2("e", "i*h", dset_id, size);

    /* Change a datset's dimenions synchronously */
    if ((ret_value = H5D__set_extent_api_common(dset_id, size, NULL, NULL)) < 0)
        HGOTO_ERROR(H5E_DATASET, H5E_CANTSET, FAIL, "unable to synchronously change a dataset's dimensions")

done:
    FUNC_LEAVE_API(ret_value)
} /* end H5Dset_extent() */

/*-------------------------------------------------------------------------
 * Function:    H5Dset_extent_async
 *
 * Purpose:     Asynchronous version of H5Dset_extent
 *
 * Return:	    Non-negative on success, negative on failure
 *
 *-------------------------------------------------------------------------
 */
herr_t
H5Dset_extent_async(const char *app_file, const char *app_func, unsigned app_line, hid_t dset_id,
                    const hsize_t size[], hid_t es_id)
{
    H5VL_object_t *vol_obj   = NULL;            /* Object for loc_id */
    void *         token     = NULL;            /* Request token for async operation        */
    void **        token_ptr = H5_REQUEST_NULL; /* Pointer to request token for async operation        */
    herr_t         ret_value = SUCCEED;         /* Return value */

    FUNC_ENTER_API(FAIL)
    H5TRACE6("e", "*s*sIui*hi", app_file, app_func, app_line, dset_id, size, es_id);

    /* Set up request token pointer for asynchronous operation */
    if (H5ES_NONE != es_id)
        token_ptr = &token; /* Point at token for VOL connector to set up */

    /* Change a datset's dimenions asynchronously */
    if (H5D__set_extent_api_common(dset_id, size, token_ptr, &vol_obj) < 0)
        HGOTO_ERROR(H5E_DATASET, H5E_CANTSET, FAIL, "unable to asynchronously change a dataset's dimensions")

    /* If a token was created, add the token to the event set */
    if (NULL != token)
        if (H5ES_insert(
                es_id, vol_obj->connector, token,
                H5ARG_TRACE6(FUNC, "*s*sIui*hi", app_file, app_func, app_line, dset_id, size, es_id)) < 0)
            HGOTO_ERROR(H5E_DATASET, H5E_CANTINSERT, FAIL, "can't insert token into event set")

done:
    FUNC_LEAVE_API(ret_value)
} /* H5Dset_extent_async() */

/*-------------------------------------------------------------------------
 * Function:    H5Dflush
 *
 * Purpose:     Flushes all buffers associated with a dataset.
 *
 * Return:      Non-negative on success, negative on failure
 *
 *-------------------------------------------------------------------------
 */
herr_t
H5Dflush(hid_t dset_id)
{
    H5VL_object_t *vol_obj;             /* Dataset for this operation   */
    herr_t         ret_value = SUCCEED; /* Return value                 */

    FUNC_ENTER_API(FAIL)
    H5TRACE1("e", "i", dset_id);

    /* Check args */
    if (NULL == (vol_obj = (H5VL_object_t *)H5I_object_verify(dset_id, H5I_DATASET)))
        HGOTO_ERROR(H5E_ARGS, H5E_BADTYPE, FAIL, "dset_id parameter is not a valid dataset identifier")

    /* Set up collective metadata if appropriate */
    if (H5CX_set_loc(dset_id) < 0)
        HGOTO_ERROR(H5E_DATASET, H5E_CANTSET, FAIL, "can't set collective metadata read info")

    /* Flush dataset information cached in memory
     * XXX: Note that we need to pass the ID to the VOL since the H5F_flush_cb_t
     *      callback needs it and that's in the public API.
     */
    if ((ret_value = H5VL_dataset_specific(vol_obj, H5VL_DATASET_FLUSH, H5P_DATASET_XFER_DEFAULT,
                                           H5_REQUEST_NULL, dset_id)) < 0)
        HGOTO_ERROR(H5E_DATASET, H5E_CANTFLUSH, FAIL, "unable to flush dataset")

done:
    FUNC_LEAVE_API(ret_value)
} /* H5Dflush */

/*-------------------------------------------------------------------------
 * Function:    H5Dwait
 *
 * Purpose:     Wait for all operations on a dataset.
 *              Tang: added for async
 *
 * Return:      SUCCEED/FAIL
 *
 *-------------------------------------------------------------------------
 */
herr_t
H5Dwait(hid_t dset_id)
{
    H5VL_object_t *vol_obj;             /* Dataset for this operation */
    herr_t         ret_value = SUCCEED; /* Return value */

    FUNC_ENTER_API(FAIL)
    H5TRACE1("e", "i", dset_id);

    /* Check args */
    if (NULL == (vol_obj = (H5VL_object_t *)H5I_object_verify(dset_id, H5I_DATASET)))
        HGOTO_ERROR(H5E_ARGS, H5E_BADTYPE, FAIL, "dset_id parameter is not a valid dataset identifier")

    /* Set up collective metadata if appropriate */
    if (H5CX_set_loc(dset_id) < 0)
        HGOTO_ERROR(H5E_DATASET, H5E_CANTSET, FAIL, "can't set collective metadata read info")

    if ((ret_value = H5VL_dataset_specific(vol_obj, H5VL_DATASET_WAIT, H5P_DATASET_XFER_DEFAULT,
                                           H5_REQUEST_NULL, dset_id)) < 0)
        HGOTO_ERROR(H5E_DATASET, H5E_CANTOPERATE, FAIL, "unable to wait dataset")

done:
    FUNC_LEAVE_API(ret_value)
} /* H5Dwait*/

/*-------------------------------------------------------------------------
 * Function:    H5Drefresh
 *
 * Purpose:     Refreshes all buffers associated with a dataset.
 *
 * Return:      Non-negative on success, negative on failure
 *
 *-------------------------------------------------------------------------
 */
herr_t
H5Drefresh(hid_t dset_id)
{
    H5VL_object_t *vol_obj;             /* Dataset for this operation   */
    herr_t         ret_value = SUCCEED; /* Return value                 */

    FUNC_ENTER_API(FAIL)
    H5TRACE1("e", "i", dset_id);

    /* Check args */
    if (NULL == (vol_obj = (H5VL_object_t *)H5I_object_verify(dset_id, H5I_DATASET)))
        HGOTO_ERROR(H5E_ARGS, H5E_BADTYPE, FAIL, "dset_id parameter is not a valid dataset identifier")

    /* Set up collective metadata if appropriate */
    if (H5CX_set_loc(dset_id) < 0)
        HGOTO_ERROR(H5E_DATASET, H5E_CANTSET, FAIL, "can't set collective metadata read info")

    /* Refresh the dataset object */
    if ((ret_value = H5VL_dataset_specific(vol_obj, H5VL_DATASET_REFRESH, H5P_DATASET_XFER_DEFAULT,
                                           H5_REQUEST_NULL, dset_id)) < 0)
        HGOTO_ERROR(H5E_DATASET, H5E_CANTLOAD, FAIL, "unable to refresh dataset")

done:
    FUNC_LEAVE_API(ret_value)
} /* end H5Drefresh() */

/*-------------------------------------------------------------------------
 * Function:    H5Dformat_convert (Internal)
 *
 * Purpose:     For chunked:
 *                  Convert the chunk indexing type to version 1 B-tree if not
 *              For compact/contiguous:
 *                  Downgrade layout version to 3 if greater than 3
 *              For virtual:
 *                  No conversion
 *
 * Return:      Non-negative on success, negative on failure
 *
 * Programmer:  Vailin Choi
 *              Feb 2015
 *
 *-------------------------------------------------------------------------
 */
herr_t
H5Dformat_convert(hid_t dset_id)
{
    H5VL_object_t *vol_obj;             /* Dataset for this operation   */
    herr_t         ret_value = SUCCEED; /* Return value                 */

    FUNC_ENTER_API(FAIL)
    H5TRACE1("e", "i", dset_id);

    /* Check args */
    if (NULL == (vol_obj = (H5VL_object_t *)H5I_object_verify(dset_id, H5I_DATASET)))
        HGOTO_ERROR(H5E_ARGS, H5E_BADTYPE, FAIL, "dset_id parameter is not a valid dataset identifier")

    /* Set up collective metadata if appropriate */
    if (H5CX_set_loc(dset_id) < 0)
        HGOTO_ERROR(H5E_DATASET, H5E_CANTSET, FAIL, "can't set collective metadata read info")

    /* Convert the dataset */
    if (H5VL_dataset_optional(vol_obj, H5VL_NATIVE_DATASET_FORMAT_CONVERT, H5P_DATASET_XFER_DEFAULT,
                              H5_REQUEST_NULL) < 0)
        HGOTO_ERROR(H5E_DATASET, H5E_INTERNAL, FAIL, "can't convert dataset format")

done:
    FUNC_LEAVE_API(ret_value)
} /* H5Dformat_convert */

/*-------------------------------------------------------------------------
 * Function:    H5Dget_chunk_index_type (Internal)
 *
 * Purpose:     Retrieve a dataset's chunk indexing type
 *
 * Return:      Non-negative on success, negative on failure
 *
 * Programmer:  Vailin Choi
 *              Feb 2015
 *
 *-------------------------------------------------------------------------
 */
herr_t
H5Dget_chunk_index_type(hid_t dset_id, H5D_chunk_index_t *idx_type /*out*/)
{
    H5VL_object_t *vol_obj;             /* Dataset for this operation   */
    herr_t         ret_value = SUCCEED; /* Return value                 */

    FUNC_ENTER_API(FAIL)
    H5TRACE2("e", "ix", dset_id, idx_type);

    /* Check args */
    if (NULL == (vol_obj = (H5VL_object_t *)H5I_object_verify(dset_id, H5I_DATASET)))
        HGOTO_ERROR(H5E_ARGS, H5E_BADTYPE, FAIL, "dset_id parameter is not a valid dataset identifier")
    if (NULL == idx_type)
        HGOTO_ERROR(H5E_ARGS, H5E_BADVALUE, FAIL, "idx_type parameter cannot be NULL")

    /* Get the chunk indexing type */
    if (H5VL_dataset_optional(vol_obj, H5VL_NATIVE_DATASET_GET_CHUNK_INDEX_TYPE, H5P_DATASET_XFER_DEFAULT,
                              H5_REQUEST_NULL, idx_type) < 0)
        HGOTO_ERROR(H5E_DATASET, H5E_CANTGET, FAIL, "can't get chunk index type")

done:
    FUNC_LEAVE_API(ret_value)
} /* H5Dget_chunk_index_type() */

/*-------------------------------------------------------------------------
 * Function:    H5Dget_chunk_storage_size
 *
 * Purpose:     Returns the size of an allocated chunk.
 *
 *              Intended for use with the H5D(O)read_chunk API call so
 *              the caller can construct an appropriate buffer.
 *
 * Return:	Non-negative on success, negative on failure
 *
 * Programmer:  Matthew Strong (GE Healthcare)
 *              20 October 2016
 *
 *-------------------------------------------------------------------------
 */
herr_t
H5Dget_chunk_storage_size(hid_t dset_id, const hsize_t *offset, hsize_t *chunk_nbytes /*out*/)
{
    H5VL_object_t *vol_obj;             /* Dataset for this operation   */
    herr_t         ret_value = SUCCEED; /* Return value                 */

    FUNC_ENTER_API(FAIL)
    H5TRACE3("e", "i*hx", dset_id, offset, chunk_nbytes);

    /* Check arguments */
    if (NULL == (vol_obj = (H5VL_object_t *)H5I_object_verify(dset_id, H5I_DATASET)))
        HGOTO_ERROR(H5E_ARGS, H5E_BADTYPE, FAIL, "dset_id parameter is not a valid dataset identifier")
    if (NULL == offset)
        HGOTO_ERROR(H5E_ARGS, H5E_BADVALUE, FAIL, "offset parameter cannot be NULL")
    if (NULL == chunk_nbytes)
        HGOTO_ERROR(H5E_ARGS, H5E_BADVALUE, FAIL, "chunk_nbytes parameter cannot be NULL")

    /* Get the dataset creation property list */
    if (H5VL_dataset_optional(vol_obj, H5VL_NATIVE_DATASET_GET_CHUNK_STORAGE_SIZE, H5P_DATASET_XFER_DEFAULT,
                              H5_REQUEST_NULL, offset, chunk_nbytes) < 0)
        HGOTO_ERROR(H5E_DATASET, H5E_CANTGET, FAIL, "can't get storage size of chunk")

done:
    FUNC_LEAVE_API(ret_value);
} /* H5Dget_chunk_storage_size() */

/*-------------------------------------------------------------------------
 * Function:    H5Dget_num_chunks
 *
 * Purpose:     Retrieves the number of chunks that have non-empty intersection
 *              with a specified selection.
 *
 * Note:        Currently, this function only gets the number of all written
 *              chunks, regardless the dataspace.
 *
 * Parameters:
 *              hid_t dset_id;      IN: Chunked dataset ID
 *              hid_t fspace_id;    IN: File dataspace ID
 *              hsize_t *nchunks;   OUT: Number of non-empty chunks
 *
 * Return:      Non-negative on success, negative on failure
 *
 * Programmer:  Binh-Minh Ribler
 *              May 2019 (HDFFV-10677)
 *
 *-------------------------------------------------------------------------
 */
herr_t
H5Dget_num_chunks(hid_t dset_id, hid_t fspace_id, hsize_t *nchunks /*out*/)
{
    H5VL_object_t *vol_obj   = NULL; /* Dataset for this operation */
    herr_t         ret_value = SUCCEED;

    FUNC_ENTER_API(FAIL)
    H5TRACE3("e", "iix", dset_id, fspace_id, nchunks);

    /* Check arguments */
    if (NULL == (vol_obj = (H5VL_object_t *)H5I_object_verify(dset_id, H5I_DATASET)))
        HGOTO_ERROR(H5E_ARGS, H5E_BADTYPE, FAIL, "invalid dataset identifier")
    if (NULL == nchunks)
        HGOTO_ERROR(H5E_ARGS, H5E_BADVALUE, FAIL, "invalid argument (null)")

    /* Get the number of written chunks */
    if (H5VL_dataset_optional(vol_obj, H5VL_NATIVE_DATASET_GET_NUM_CHUNKS, H5P_DATASET_XFER_DEFAULT,
                              H5_REQUEST_NULL, fspace_id, nchunks) < 0)
        HGOTO_ERROR(H5E_DATASET, H5E_CANTGET, FAIL, "Can't get number of chunks")

done:
    FUNC_LEAVE_API(ret_value);
} /* H5Dget_num_chunks() */

/*-------------------------------------------------------------------------
 * Function:    H5Dget_chunk_info
 *
 * Purpose:     Retrieves information about a chunk specified by its index.
 *
 * Parameters:
 *              hid_t dset_id;          IN: Chunked dataset ID
 *              hid_t fspace_id;        IN: File dataspace ID
 *              hsize_t index;          IN: Index of written chunk
 *              hsize_t *offset         OUT: Logical position of the chunk’s
 *                                           first element in the dataspace
 *              unsigned *filter_mask   OUT: Mask for identifying the filters in use
 *              haddr_t *addr           OUT: Address of the chunk
 *              hsize_t *size           OUT: Size of the chunk
 *
 * Return:      Non-negative on success, negative on failure
 *
 * Programmer:  Binh-Minh Ribler
 *              May 2019 (HDFFV-10677)
 *
 *-------------------------------------------------------------------------
 */
herr_t
H5Dget_chunk_info(hid_t dset_id, hid_t fspace_id, hsize_t chk_index, hsize_t *offset /*out*/,
                  unsigned *filter_mask /*out*/, haddr_t *addr /*out*/, hsize_t *size /*out*/)
{
    H5VL_object_t *vol_obj   = NULL; /* Dataset for this operation */
    hsize_t        nchunks   = 0;
    herr_t         ret_value = SUCCEED;

    FUNC_ENTER_API(FAIL)
    H5TRACE7("e", "iihxxxx", dset_id, fspace_id, chk_index, offset, filter_mask, addr, size);

    /* Check arguments */
    if (NULL == offset && NULL == filter_mask && NULL == addr && NULL == size)
        HGOTO_ERROR(H5E_ARGS, H5E_BADVALUE, FAIL,
                    "invalid arguments, must have at least one non-null output argument")
    if (NULL == (vol_obj = (H5VL_object_t *)H5I_object_verify(dset_id, H5I_DATASET)))
        HGOTO_ERROR(H5E_ARGS, H5E_BADTYPE, FAIL, "invalid dataset identifier")

    /* Get the number of written chunks to check range */
    if (H5VL_dataset_optional(vol_obj, H5VL_NATIVE_DATASET_GET_NUM_CHUNKS, H5P_DATASET_XFER_DEFAULT,
                              H5_REQUEST_NULL, fspace_id, &nchunks) < 0)
        HGOTO_ERROR(H5E_DATASET, H5E_CANTGET, FAIL, "Can't get number of chunks")

    /* Check range for chunk index */
    if (chk_index >= nchunks)
        HGOTO_ERROR(H5E_DATASET, H5E_BADRANGE, FAIL, "chunk index is out of range")

    /* Call private function to get the chunk info given the chunk's index */
    if (H5VL_dataset_optional(vol_obj, H5VL_NATIVE_DATASET_GET_CHUNK_INFO_BY_IDX, H5P_DATASET_XFER_DEFAULT,
                              H5_REQUEST_NULL, fspace_id, chk_index, offset, filter_mask, addr, size) < 0)
        HGOTO_ERROR(H5E_DATASET, H5E_CANTGET, FAIL, "Can't get chunk info by index")

done:
    FUNC_LEAVE_API(ret_value);
} /* H5Dget_chunk_info() */

/*-------------------------------------------------------------------------
 * Function:    H5Dget_chunk_info_by_coord
 *
 * Purpose:     Retrieves information about a chunk specified by its logical
 *              coordinates.
 *
 * Parameters:
 *              hid_t dset_id;          IN: Chunked dataset ID
 *              hsize_t *offset         IN: Logical position of the chunk’s
 *                                           first element in the dataspace
 *              unsigned *filter_mask   OUT: Mask for identifying the filters in use
 *              haddr_t *addr           OUT: Address of the chunk
 *              hsize_t *size           OUT: Size of the chunk
 *
 * Return:      Non-negative on success, negative on failure
 *
 * Programmer:  Binh-Minh Ribler
 *              May 2019 (HDFFV-10677)
 *
 *-------------------------------------------------------------------------
 */
herr_t
H5Dget_chunk_info_by_coord(hid_t dset_id, const hsize_t *offset, unsigned *filter_mask /*out*/,
                           haddr_t *addr /*out*/, hsize_t *size /*out*/)
{
    H5VL_object_t *vol_obj   = NULL; /* Dataset for this operation */
    herr_t         ret_value = SUCCEED;

    FUNC_ENTER_API(FAIL)
    H5TRACE5("e", "i*hxxx", dset_id, offset, filter_mask, addr, size);

    /* Check arguments */
    if (NULL == (vol_obj = (H5VL_object_t *)H5I_object_verify(dset_id, H5I_DATASET)))
        HGOTO_ERROR(H5E_ARGS, H5E_BADTYPE, FAIL, "invalid dataset identifier")
    if (NULL == filter_mask && NULL == addr && NULL == size)
        HGOTO_ERROR(H5E_ARGS, H5E_BADVALUE, FAIL,
                    "invalid arguments, must have at least one non-null output argument")
    if (NULL == offset)
        HGOTO_ERROR(H5E_ARGS, H5E_BADVALUE, FAIL, "invalid argument (null)")

    /* Call private function to get the chunk info given the chunk's index */
    if (H5VL_dataset_optional(vol_obj, H5VL_NATIVE_DATASET_GET_CHUNK_INFO_BY_COORD, H5P_DATASET_XFER_DEFAULT,
                              H5_REQUEST_NULL, offset, filter_mask, addr, size) < 0)
        HGOTO_ERROR(H5E_DATASET, H5E_CANTGET, FAIL, "Can't get chunk info by its logical coordinates")

done:
    FUNC_LEAVE_API(ret_value)
} /* end H5Dget_chunk_info_by_coord() */<|MERGE_RESOLUTION|>--- conflicted
+++ resolved
@@ -358,15 +358,9 @@
                                           token_ptr)))
         HGOTO_ERROR(H5E_DATASET, H5E_CANTOPENOBJ, H5I_INVALID_HID, "unable to open dataset")
 
-<<<<<<< HEAD
     /* Register an atom for the dataset */
     if ((ret_value = H5VL_register(H5I_DATASET, dset, (*vol_obj_ptr)->connector, TRUE)) < 0)
-        HGOTO_ERROR(H5E_DATASET, H5E_CANTREGISTER, H5I_INVALID_HID, "can't register dataset atom")
-=======
-    /* Register an ID for the dataset */
-    if ((ret_value = H5VL_register(H5I_DATASET, dset, vol_obj->connector, TRUE)) < 0)
         HGOTO_ERROR(H5E_DATASET, H5E_CANTREGISTER, H5I_INVALID_HID, "can't register dataset ID")
->>>>>>> cadd6db4
 
 done:
     if (H5I_INVALID_HID == ret_value)
@@ -879,7 +873,6 @@
 } /* end H5Dget_offset() */
 
 /*-------------------------------------------------------------------------
-<<<<<<< HEAD
  * Function:    H5D__read_api_common
  *
  * Purpose:     Common helper routine for sync/async dataset read operations.
@@ -925,8 +918,6 @@
 } /* end H5D__read_api_common() */
 
 /*-------------------------------------------------------------------------
-=======
->>>>>>> cadd6db4
  * Function:    H5Dread
  *
  * Purpose:     Reads (part of) a DSET from the file into application
@@ -960,17 +951,11 @@
 H5Dread(hid_t dset_id, hid_t mem_type_id, hid_t mem_space_id, hid_t file_space_id, hid_t dxpl_id,
         void *buf /*out*/)
 {
-<<<<<<< HEAD
     herr_t ret_value = SUCCEED; /* Return value */
-=======
-    H5VL_object_t *vol_obj   = NULL;
-    herr_t         ret_value = SUCCEED; /* Return value */
->>>>>>> cadd6db4
 
     FUNC_ENTER_API(FAIL)
     H5TRACE6("e", "iiiiix", dset_id, mem_type_id, mem_space_id, file_space_id, dxpl_id, buf);
 
-<<<<<<< HEAD
     /* Read the data */
     if (H5D__read_api_common(dset_id, mem_type_id, mem_space_id, file_space_id, dxpl_id, buf, NULL, NULL) < 0)
         HGOTO_ERROR(H5E_DATASET, H5E_READERROR, FAIL, "can't synchronously read data")
@@ -1022,32 +1007,6 @@
 done:
     FUNC_LEAVE_API(ret_value)
 } /* end H5Dread_async() */
-=======
-    /* Check arguments */
-    if (mem_space_id < 0)
-        HGOTO_ERROR(H5E_ARGS, H5E_BADVALUE, FAIL, "invalid memory dataspace ID")
-    if (file_space_id < 0)
-        HGOTO_ERROR(H5E_ARGS, H5E_BADVALUE, FAIL, "invalid file dataspace ID")
-
-    /* Get dataset pointer */
-    if (NULL == (vol_obj = (H5VL_object_t *)H5I_object_verify(dset_id, H5I_DATASET)))
-        HGOTO_ERROR(H5E_ARGS, H5E_BADTYPE, FAIL, "dset_id is not a dataset ID")
-
-    /* Get the default dataset transfer property list if the user didn't provide one */
-    if (H5P_DEFAULT == dxpl_id)
-        dxpl_id = H5P_DATASET_XFER_DEFAULT;
-    else if (TRUE != H5P_isa_class(dxpl_id, H5P_DATASET_XFER))
-        HGOTO_ERROR(H5E_ARGS, H5E_BADTYPE, FAIL, "not xfer parms")
-
-    /* Read the data */
-    if ((ret_value = H5VL_dataset_read(vol_obj, mem_type_id, mem_space_id, file_space_id, dxpl_id, buf,
-                                       H5_REQUEST_NULL)) < 0)
-        HGOTO_ERROR(H5E_DATASET, H5E_READERROR, FAIL, "can't read data")
-
-done:
-    FUNC_LEAVE_API(ret_value)
-} /* end H5Dread() */
->>>>>>> cadd6db4
 
 /*-------------------------------------------------------------------------
  * Function:    H5Dread_chunk
@@ -1096,7 +1055,6 @@
 } /* end H5Dread_chunk() */
 
 /*-------------------------------------------------------------------------
-<<<<<<< HEAD
  * Function:    H5D__write_api_common
  *
  * Purpose:     Common helper routine for sync/async dataset write operations.
@@ -1142,8 +1100,6 @@
 } /* end H5D__write_api_common() */
 
 /*-------------------------------------------------------------------------
-=======
->>>>>>> cadd6db4
  * Function:    H5Dwrite
  *
  * Purpose:     Writes (part of) a DSET from application memory BUF to the
@@ -1178,17 +1134,11 @@
 H5Dwrite(hid_t dset_id, hid_t mem_type_id, hid_t mem_space_id, hid_t file_space_id, hid_t dxpl_id,
          const void *buf)
 {
-<<<<<<< HEAD
     herr_t ret_value = SUCCEED; /* Return value */
-=======
-    H5VL_object_t *vol_obj   = NULL;
-    herr_t         ret_value = SUCCEED; /* Return value */
->>>>>>> cadd6db4
 
     FUNC_ENTER_API(FAIL)
     H5TRACE6("e", "iiiii*x", dset_id, mem_type_id, mem_space_id, file_space_id, dxpl_id, buf);
 
-<<<<<<< HEAD
     /* Write the data */
     if (H5D__write_api_common(dset_id, mem_type_id, mem_space_id, file_space_id, dxpl_id, buf, NULL, NULL) <
         0)
@@ -1242,32 +1192,6 @@
 done:
     FUNC_LEAVE_API(ret_value)
 } /* end H5Dwrite_async() */
-=======
-    /* Check arguments */
-    if (mem_space_id < 0)
-        HGOTO_ERROR(H5E_ARGS, H5E_BADVALUE, FAIL, "invalid memory dataspace ID")
-    if (file_space_id < 0)
-        HGOTO_ERROR(H5E_ARGS, H5E_BADVALUE, FAIL, "invalid file dataspace ID")
-
-    /* Get dataset pointer */
-    if (NULL == (vol_obj = (H5VL_object_t *)H5I_object_verify(dset_id, H5I_DATASET)))
-        HGOTO_ERROR(H5E_ARGS, H5E_BADTYPE, FAIL, "dset_id is not a dataset ID")
-
-    /* Get the default dataset transfer property list if the user didn't provide one */
-    if (H5P_DEFAULT == dxpl_id)
-        dxpl_id = H5P_DATASET_XFER_DEFAULT;
-    else if (TRUE != H5P_isa_class(dxpl_id, H5P_DATASET_XFER))
-        HGOTO_ERROR(H5E_ARGS, H5E_BADTYPE, FAIL, "not xfer parms")
-
-    /* Write the data */
-    if ((ret_value = H5VL_dataset_write(vol_obj, mem_type_id, mem_space_id, file_space_id, dxpl_id, buf,
-                                        H5_REQUEST_NULL)) < 0)
-        HGOTO_ERROR(H5E_DATASET, H5E_WRITEERROR, FAIL, "can't write data")
-
-done:
-    FUNC_LEAVE_API(ret_value)
-} /* end H5Dwrite() */
->>>>>>> cadd6db4
 
 /*-------------------------------------------------------------------------
  * Function:    H5Dwrite_chunk
@@ -1323,8 +1247,6 @@
 } /* end H5Dwrite_chunk() */
 
 /*-------------------------------------------------------------------------
-<<<<<<< HEAD
-=======
  * Function:    H5Dscatter
  *
  * Purpose:     Scatters data provided by the callback op to the
@@ -1572,7 +1494,6 @@
 } /* H5Dfill() */
 
 /*-------------------------------------------------------------------------
->>>>>>> cadd6db4
  * Function:    H5Diterate
  *
  * Purpose: This routine iterates over all the elements selected in a memory
