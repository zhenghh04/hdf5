/* * * * * * * * * * * * * * * * * * * * * * * * * * * * * * * * * * * * * * *
 * Copyright by The HDF Group.                                               *
 * Copyright by the Board of Trustees of the University of Illinois.         *
 * All rights reserved.                                                      *
 *                                                                           *
 * This file is part of HDF5.  The full HDF5 copyright notice, including     *
 * terms governing use, modification, and redistribution, is contained in    *
 * the COPYING file, which can be found at the root of the source code       *
 * distribution tree, or in https://support.hdfgroup.org/ftp/HDF5/releases.  *
 * If you do not have access to either file, you may request a copy from     *
 * help@hdfgroup.org.                                                        *
 * * * * * * * * * * * * * * * * * * * * * * * * * * * * * * * * * * * * * * */

/*
 * This is the main public HDF5 include file.  Put further information in
 * a particular header file and include that here, don't fill this file with
 * lots of gunk...
 */
#ifndef _HDF5_H
#define _HDF5_H

#include "H5public.h"
<<<<<<< HEAD
#include "H5Apublic.h"          /* Attributes                               */
#include "H5ACpublic.h"         /* Metadata cache                           */
#include "H5Dpublic.h"          /* Datasets                                 */
#include "H5Epublic.h"          /* Errors                                   */
#include "H5Fpublic.h"          /* Files                                    */
#include "H5FDpublic.h"         /* File drivers                             */
#include "H5Gpublic.h"          /* Groups                                   */
#include "H5Ipublic.h"          /* ID management                            */
#include "H5Lpublic.h"          /* Links                                    */
#include "H5Mpublic.h"          /* Maps                                     */
#include "H5MMpublic.h"         /* Memory management                        */
#include "H5Opublic.h"          /* Object headers                           */
#include "H5Ppublic.h"          /* Property lists                           */
#include "H5PLpublic.h"         /* Plugins                                  */
#include "H5Rpublic.h"          /* References                               */
#include "H5Spublic.h"          /* Dataspaces                               */
#include "H5Tpublic.h"          /* Datatypes                                */
#include "H5TSpublic.h"         /* Thread-safety                            */
#include "H5VLpublic.h"         /* Virtual Object Layer                     */
#include "H5Zpublic.h"          /* Data filters                             */
=======
#include "H5Apublic.h"  /* Attributes                               */
#include "H5ACpublic.h" /* Metadata cache                           */
#include "H5Dpublic.h"  /* Datasets                                 */
#include "H5Epublic.h"  /* Errors                                   */
#include "H5Fpublic.h"  /* Files                                    */
#include "H5FDpublic.h" /* File drivers                             */
#include "H5Gpublic.h"  /* Groups                                   */
#include "H5Ipublic.h"  /* ID management                            */
#include "H5Lpublic.h"  /* Links                                    */
#include "H5Mpublic.h"  /* Maps                                     */
#include "H5MMpublic.h" /* Memory management                        */
#include "H5Opublic.h"  /* Object headers                           */
#include "H5Ppublic.h"  /* Property lists                           */
#include "H5PLpublic.h" /* Plugins                                  */
#include "H5Rpublic.h"  /* References                               */
#include "H5Spublic.h"  /* Dataspaces                               */
#include "H5Tpublic.h"  /* Datatypes                                */
#include "H5VLpublic.h" /* Virtual Object Layer                     */
#include "H5Zpublic.h"  /* Data filters                             */
>>>>>>> 1a6fba94

/* Predefined file drivers */
#include "H5FDcore.h"     /* Files stored entirely in memory          */
#include "H5FDdirect.h"   /* Linux direct I/O                         */
#include "H5FDfamily.h"   /* File families                            */
#include "H5FDhdfs.h"     /* Hadoop HDFS                              */
#include "H5FDlog.h"      /* sec2 driver with I/O logging (for debugging) */
#include "H5FDmirror.h"   /* Mirror VFD and IPC definitions           */
#include "H5FDmpi.h"      /* MPI-based file drivers                   */
#include "H5FDmulti.h"    /* Usage-partitioned file family            */
#include "H5FDros3.h"     /* R/O S3 "file" I/O                        */
#include "H5FDsec2.h"     /* POSIX unbuffered file I/O                */
#include "H5FDsplitter.h" /* Twin-channel (R/W & R/O) I/O passthrough */
#include "H5FDstdio.h"    /* Standard C buffered I/O                  */
#ifdef H5_HAVE_WINDOWS
#include "H5FDwindows.h" /* Win32 I/O                                */
#endif

/* Virtual object layer (VOL) connectors */
#include "H5VLnative.h"   /* Native VOL connector                     */
#include "H5VLpassthru.h" /* Pass-through VOL connector               */

#endif<|MERGE_RESOLUTION|>--- conflicted
+++ resolved
@@ -20,28 +20,6 @@
 #define _HDF5_H
 
 #include "H5public.h"
-<<<<<<< HEAD
-#include "H5Apublic.h"          /* Attributes                               */
-#include "H5ACpublic.h"         /* Metadata cache                           */
-#include "H5Dpublic.h"          /* Datasets                                 */
-#include "H5Epublic.h"          /* Errors                                   */
-#include "H5Fpublic.h"          /* Files                                    */
-#include "H5FDpublic.h"         /* File drivers                             */
-#include "H5Gpublic.h"          /* Groups                                   */
-#include "H5Ipublic.h"          /* ID management                            */
-#include "H5Lpublic.h"          /* Links                                    */
-#include "H5Mpublic.h"          /* Maps                                     */
-#include "H5MMpublic.h"         /* Memory management                        */
-#include "H5Opublic.h"          /* Object headers                           */
-#include "H5Ppublic.h"          /* Property lists                           */
-#include "H5PLpublic.h"         /* Plugins                                  */
-#include "H5Rpublic.h"          /* References                               */
-#include "H5Spublic.h"          /* Dataspaces                               */
-#include "H5Tpublic.h"          /* Datatypes                                */
-#include "H5TSpublic.h"         /* Thread-safety                            */
-#include "H5VLpublic.h"         /* Virtual Object Layer                     */
-#include "H5Zpublic.h"          /* Data filters                             */
-=======
 #include "H5Apublic.h"  /* Attributes                               */
 #include "H5ACpublic.h" /* Metadata cache                           */
 #include "H5Dpublic.h"  /* Datasets                                 */
@@ -59,9 +37,9 @@
 #include "H5Rpublic.h"  /* References                               */
 #include "H5Spublic.h"  /* Dataspaces                               */
 #include "H5Tpublic.h"  /* Datatypes                                */
+#include "H5TSpublic.h" /* Thread-safety                            */
 #include "H5VLpublic.h" /* Virtual Object Layer                     */
 #include "H5Zpublic.h"  /* Data filters                             */
->>>>>>> 1a6fba94
 
 /* Predefined file drivers */
 #include "H5FDcore.h"     /* Files stored entirely in memory          */
