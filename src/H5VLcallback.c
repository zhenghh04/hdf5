--- conflicted
+++ resolved
@@ -6020,21 +6020,13 @@
  *-------------------------------------------------------------------------
  */
 herr_t
-<<<<<<< HEAD
-H5VLrequest_wait(void *req, hid_t connector_id, uint64_t timeout, H5VL_request_status_t *status)
-=======
-H5VLrequest_wait(void *req, hid_t connector_id, uint64_t timeout, H5ES_status_t *status /*out*/)
->>>>>>> 1bb2bdbc
+H5VLrequest_wait(void *req, hid_t connector_id, uint64_t timeout, H5VL_request_status_t *status /*out*/)
 {
     H5VL_class_t *cls;                 /* VOL connector's class struct */
     herr_t        ret_value = SUCCEED; /* Return value */
 
     FUNC_ENTER_API_NOINIT
-<<<<<<< HEAD
-    H5TRACE4("e", "*xiUL*#", req, connector_id, timeout, status);
-=======
     H5TRACE4("e", "*xiULx", req, connector_id, timeout, status);
->>>>>>> 1bb2bdbc
 
     /* Get class pointer */
     if (NULL == (cls = (H5VL_class_t *)H5I_object_verify(connector_id, H5I_VOL)))
