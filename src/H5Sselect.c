--- conflicted
+++ resolved
@@ -463,19 +463,12 @@
 herr_t
 H5S_select_deserialize(H5S_t **space, const uint8_t **p)
 {
-<<<<<<< HEAD
-    H5S_t *tmp_space;       /* Pointer to actual dataspace to use, either
-                               *space or a newly allocated one */
-    uint32_t sel_type;      /* Pointer to the selection type */
-    uint32_t version;       /* Version number */
-    uint8_t flags = 0;      /* Flags */
-    herr_t ret_value=FAIL;  /* return value */
-=======
     H5S_t *tmp_space = NULL;    /* Pointer to actual dataspace to use, either
                                  *space or a newly allocated one */
     uint32_t sel_type;          /* Pointer to the selection type */
-    herr_t ret_value = FAIL;    /* Return value */
->>>>>>> 8fc9a9ba
+    uint32_t version;           /* Version number */
+    uint8_t flags = 0;          /* Flags */
+    herr_t ret_value = FAIL;    /* return value */
 
     FUNC_ENTER_NOAPI(FAIL)
 
