--- conflicted
+++ resolved
@@ -178,15 +178,6 @@
                                     hid_t dxpl_id, void **req, ...);
 H5_DLL herr_t H5VL_dataset_close(const H5VL_object_t *vol_obj, hid_t dxpl_id, void **req);
 
-/* Datatype functions */
-<<<<<<< HEAD
-H5_DLL void *H5VL_datatype_commit(const H5VL_object_t *vol_obj, const H5VL_loc_params_t *loc_params, const char *name, hid_t type_id, hid_t lcpl_id, hid_t tcpl_id, hid_t tapl_id, hid_t dxpl_id, void **req);
-H5_DLL void *H5VL_datatype_open(const H5VL_object_t *vol_obj, const H5VL_loc_params_t *loc_params, const char *name, hid_t tapl_id, hid_t dxpl_id, void **req);
-H5_DLL herr_t H5VL_datatype_get(const H5VL_object_t *vol_obj, H5VL_datatype_get_t get_type, hid_t dxpl_id, void **req, ...);
-H5_DLL herr_t H5VL_datatype_specific(const H5VL_object_t *vol_obj, H5VL_datatype_specific_t specific_type, hid_t dxpl_id, void **req, ...);
-H5_DLL herr_t H5VL_datatype_optional(const H5VL_object_t *vol_obj, H5VL_datatype_optional_t opt_type, hid_t dxpl_id, void **req, ...);
-H5_DLL herr_t H5VL_datatype_optional_op(const H5VL_object_t *vol_obj, H5VL_datatype_optional_t opt_type, hid_t dxpl_id, void **req, va_list arguments);
-=======
 H5_DLL void * H5VL_datatype_commit(const H5VL_object_t *vol_obj, const H5VL_loc_params_t *loc_params,
                                    const char *name, hid_t type_id, hid_t lcpl_id, hid_t tcpl_id,
                                    hid_t tapl_id, hid_t dxpl_id, void **req);
@@ -198,7 +189,7 @@
                                      hid_t dxpl_id, void **req, ...);
 H5_DLL herr_t H5VL_datatype_optional(const H5VL_object_t *vol_obj, H5VL_datatype_optional_t opt_type,
                                      hid_t dxpl_id, void **req, ...);
->>>>>>> 76af74ee
+H5_DLL herr_t H5VL_datatype_optional_op(const H5VL_object_t *vol_obj, H5VL_datatype_optional_t opt_type, hid_t dxpl_id, void **req, va_list arguments);
 H5_DLL herr_t H5VL_datatype_close(const H5VL_object_t *vol_obj, hid_t dxpl_id, void **req);
 
 /* File functions */
