/* * * * * * * * * * * * * * * * * * * * * * * * * * * * * * * * * * * * * * *
 * Copyright by The HDF Group.                                               *
 * Copyright by the Board of Trustees of the University of Illinois.         *
 * All rights reserved.                                                      *
 *                                                                           *
 * This file is part of HDF5.  The full HDF5 copyright notice, including     *
 * terms governing use, modification, and redistribution, is contained in    *
 * the files COPYING and Copyright.html.  COPYING can be found at the root   *
 * of the source code distribution tree; Copyright.html can be found at the  *
 * root level of an installed copy of the electronic HDF5 document set and   *
 * is linked from the top-level documents page.  It can also be found at     *
 * http://hdfgroup.org/HDF5/doc/Copyright.html.  If you do not have          *
 * access to either file, you may request a copy from help@hdfgroup.org.     *
 * * * * * * * * * * * * * * * * * * * * * * * * * * * * * * * * * * * * * * */

/*
 * This file contains macros & information for file access
 */

#ifndef _H5Fprivate_H
#define _H5Fprivate_H

/* Include package's public header */
#include "H5Fpublic.h"

/* Public headers needed by this file */
#include "H5FDpublic.h"		/* File drivers				*/

/* Private headers needed by this file */
#include "H5VMprivate.h"		/* Vectors and arrays */


/**************************/
/* Library Private Macros */
/**************************/


/*
 * Encode and decode macros for file meta-data.
 * Currently, all file meta-data is little-endian.
 */

#  define INT16ENCODE(p, i) {						      \
   *(p) = (uint8_t)( (unsigned)(i)	 & 0xff); (p)++;		      \
   *(p) = (uint8_t)(((unsigned)(i) >> 8) & 0xff); (p)++;		      \
}

#  define UINT16ENCODE(p, i) {						      \
   *(p) = (uint8_t)( (unsigned)(i)	 & 0xff); (p)++;		      \
   *(p) = (uint8_t)(((unsigned)(i) >> 8) & 0xff); (p)++;		      \
}

#  define INT32ENCODE(p, i) {						      \
   *(p) = (uint8_t)( (uint32_t)(i)	  & 0xff); (p)++;		      \
   *(p) = (uint8_t)(((uint32_t)(i) >>  8) & 0xff); (p)++;		      \
   *(p) = (uint8_t)(((uint32_t)(i) >> 16) & 0xff); (p)++;		      \
   *(p) = (uint8_t)(((uint32_t)(i) >> 24) & 0xff); (p)++;		      \
}

#  define UINT32ENCODE(p, i) {						      \
   *(p) = (uint8_t)( (i)        & 0xff); (p)++;				      \
   *(p) = (uint8_t)(((i) >>  8) & 0xff); (p)++;				      \
   *(p) = (uint8_t)(((i) >> 16) & 0xff); (p)++;				      \
   *(p) = (uint8_t)(((i) >> 24) & 0xff); (p)++;				      \
}

/* Encode an unsigned integer into a variable-sized buffer */
/* (Assumes that the high bits of the integer are zero) */
#  define ENCODE_VAR(p, typ, n, l) {					      \
   typ _n = (n);							      \
   size_t _i;								      \
   uint8_t *_p = (uint8_t*)(p);						      \
									      \
   for(_i = 0; _i < l; _i++, _n >>= 8)					      \
      *_p++ = (uint8_t)(_n & 0xff);					      \
   (p) = (uint8_t*)(p) + l;						      \
}

/* Encode a 32-bit unsigned integer into a variable-sized buffer */
/* (Assumes that the high bits of the integer are zero) */
#  define UINT32ENCODE_VAR(p, n, l)     ENCODE_VAR(p, uint32_t, n, l)

#  define INT64ENCODE(p, n) {						      \
   int64_t _n = (n);							      \
   size_t _i;								      \
   uint8_t *_p = (uint8_t*)(p);						      \
									      \
   for (_i = 0; _i < sizeof(int64_t); _i++, _n >>= 8)			      \
      *_p++ = (uint8_t)(_n & 0xff);					      \
   for (/*void*/; _i < 8; _i++)						      \
      *_p++ = (n) < 0 ? 0xff : 0;					      \
   (p) = (uint8_t*)(p)+8;						      \
}

#  define UINT64ENCODE(p, n) {						      \
   uint64_t _n = (n);							      \
   size_t _i;								      \
   uint8_t *_p = (uint8_t*)(p);						      \
									      \
   for (_i = 0; _i < sizeof(uint64_t); _i++, _n >>= 8)			      \
      *_p++ = (uint8_t)(_n & 0xff);					      \
   for (/*void*/; _i < 8; _i++)						      \
      *_p++ = 0;							      \
   (p) = (uint8_t*)(p) + 8;						      \
}

/* Encode a 64-bit unsigned integer into a variable-sized buffer */
/* (Assumes that the high bits of the integer are zero) */
#  define UINT64ENCODE_VAR(p, n, l)     ENCODE_VAR(p, uint64_t, n, l)

/* Encode a 64-bit unsigned integer and its length into a variable-sized buffer */
/* (Assumes that the high bits of the integer are zero) */
#  define UINT64ENCODE_VARLEN(p, n) {					      \
   uint64_t __n = (uint64_t)(n);							      \
   unsigned _s = H5VM_limit_enc_size(__n);				      \
									      \
   *(p)++ = (uint8_t)_s;						      \
   UINT64ENCODE_VAR(p, __n, _s);						      \
}

#  define H5_ENCODE_UNSIGNED(p, n) {					      \
    HDcompile_assert(sizeof(unsigned) == sizeof(uint32_t));		      \
    UINT32ENCODE(p, n)							      \
}

/* Assumes the endianness of uint64_t is the same as double */
#  define H5_ENCODE_DOUBLE(p, n) {					      \
    uint64_t _n;							      \
    size_t _u;								      \
    uint8_t *_p = (uint8_t*)(p);					      \
									      \
    HDcompile_assert(sizeof(double) == 8);				      \
    HDcompile_assert(sizeof(double) == sizeof(uint64_t));		      \
    HDmemcpy(&_n, &n, sizeof(double));					      \
    for(_u = 0; _u < sizeof(uint64_t); _u++, _n >>= 8)			      \
        *_p++ = (uint8_t)(_n & 0xff);					      \
    (p) = (uint8_t *)(p) + 8;						      \
}

/* DECODE converts little endian bytes pointed by p to integer values and store
 * it in i.  For signed values, need to do sign-extension when converting
 * the last byte which carries the sign bit.
 * The macros does not require i be of a certain byte sizes.  It just requires
 * i be big enough to hold the intended value range.  E.g. INT16DECODE works
 * correctly even if i is actually a 64bit int like in a Cray.
 */

#  define INT16DECODE(p, i) {						      \
   (i)	= (int16_t)((*(p) & 0xff));      (p)++;				      \
   (i) |= (int16_t)(((*(p) & 0xff) << 8) |                                    \
                   ((*(p) & 0x80) ? ~0xffff : 0x0)); (p)++;		      \
}

#  define UINT16DECODE(p, i) {						      \
   (i)	= (uint16_t) (*(p) & 0xff);	  (p)++;			      \
   (i) |= (uint16_t)((*(p) & 0xff) << 8); (p)++;			      \
}

#  define INT32DECODE(p, i) {						      \
   (i)	= ((int32_t)(*(p) & (unsigned)0xff));	  (p)++;		      \
   (i) |= ((int32_t)(*(p) & (unsigned)0xff) <<  8); (p)++;		      \
   (i) |= ((int32_t)(*(p) & (unsigned)0xff) << 16); (p)++;		      \
   (i) |= ((int32_t)(((*(p) & (unsigned)0xff) << 24) |                        \
                   ((*(p) & (unsigned)0x80) ? (unsigned)(~0xffffffff) : (unsigned)0x0))); (p)++; \
}

#  define UINT32DECODE(p, i) {						      \
   (i)	=  (uint32_t)(*(p) & 0xff);	   (p)++;			      \
   (i) |= ((uint32_t)(*(p) & 0xff) <<  8); (p)++;			      \
   (i) |= ((uint32_t)(*(p) & 0xff) << 16); (p)++;			      \
   (i) |= ((uint32_t)(*(p) & 0xff) << 24); (p)++;			      \
}

/* Decode a variable-sized buffer */
/* (Assumes that the high bits of the integer will be zero) */
#  define DECODE_VAR(p, n, l) {						      \
   size_t _i;								      \
									      \
   n = 0;								      \
   (p) += l;								      \
   for (_i = 0; _i < l; _i++)						      \
      n = (n << 8) | *(--p);						      \
   (p) += l;								      \
}

/* Decode a variable-sized buffer into a 32-bit unsigned integer */
/* (Assumes that the high bits of the integer will be zero) */
#  define UINT32DECODE_VAR(p, n, l)     DECODE_VAR(p, n, l)

#  define INT64DECODE(p, n) {						      \
   /* WE DON'T CHECK FOR OVERFLOW! */					      \
   size_t _i;								      \
									      \
   n = 0;								      \
   (p) += 8;								      \
   for (_i = 0; _i < sizeof(int64_t); _i++)					      \
      n = (n << 8) | *(--p);						      \
   (p) += 8;								      \
}

#  define UINT64DECODE(p, n) {						      \
   /* WE DON'T CHECK FOR OVERFLOW! */					      \
   size_t _i;								      \
									      \
   n = 0;								      \
   (p) += 8;								      \
   for (_i = 0; _i < sizeof(uint64_t); _i++)				      \
      n = (n << 8) | *(--p);						      \
   (p) += 8;								      \
}

/* Decode a variable-sized buffer into a 64-bit unsigned integer */
/* (Assumes that the high bits of the integer will be zero) */
#  define UINT64DECODE_VAR(p, n, l)     DECODE_VAR(p, n, l)

/* Decode a 64-bit unsigned integer and its length from a variable-sized buffer */
/* (Assumes that the high bits of the integer will be zero) */
#  define UINT64DECODE_VARLEN(p, n) {					      \
   unsigned _s = *(p)++;						      \
									      \
   UINT64DECODE_VAR(p, n, _s);						      \
}

#  define H5_DECODE_UNSIGNED(p, n) {					      \
    HDcompile_assert(sizeof(unsigned) == sizeof(uint32_t));		      \
    UINT32DECODE(p, n)							      \
}

/* Assumes the endianness of uint64_t is the same as double */
#  define H5_DECODE_DOUBLE(p, n) {					      \
    uint64_t _n;							      \
    size_t _u;								      \
									      \
    HDcompile_assert(sizeof(double) == 8);				      \
    HDcompile_assert(sizeof(double) == sizeof(uint64_t));		      \
    _n = 0;								      \
    (p) += 8;								      \
    for(_u = 0; _u < sizeof(uint64_t); _u++)				      \
        _n = (_n << 8) | *(--p);					      \
    HDmemcpy(&(n), &_n, sizeof(double));					      \
    (p) += 8;								      \
}

/* Address-related macros */
#define H5F_addr_overflow(X,Z)	(HADDR_UNDEF==(X) ||			      \
				 HADDR_UNDEF==(X)+(haddr_t)(Z) ||	      \
				 (X)+(haddr_t)(Z)<(X))
#define H5F_addr_defined(X)	((X)!=HADDR_UNDEF)
/* The H5F_addr_eq() macro guarantees that Y is not HADDR_UNDEF by making
 * certain that X is not HADDR_UNDEF and then checking that X equals Y
 */
#define H5F_addr_eq(X,Y)	((X)!=HADDR_UNDEF &&			      \
				 (X)==(Y))
#define H5F_addr_ne(X,Y)	(!H5F_addr_eq((X),(Y)))
#define H5F_addr_lt(X,Y) 	((X)!=HADDR_UNDEF &&			      \
				 (Y)!=HADDR_UNDEF &&			      \
				 (X)<(Y))
#define H5F_addr_le(X,Y)	((X)!=HADDR_UNDEF &&			      \
				 (Y)!=HADDR_UNDEF &&			      \
				 (X)<=(Y))
#define H5F_addr_gt(X,Y)	((X)!=HADDR_UNDEF &&			      \
				 (Y)!=HADDR_UNDEF &&			      \
				 (X)>(Y))
#define H5F_addr_ge(X,Y)	((X)!=HADDR_UNDEF &&			      \
				 (Y)!=HADDR_UNDEF &&			      \
				 (X)>=(Y))
#define H5F_addr_cmp(X,Y)	(H5F_addr_eq((X), (Y)) ? 0 :		      \
				 (H5F_addr_lt((X), (Y)) ? -1 : 1))
#define H5F_addr_pow2(N)	((haddr_t)1<<(N))
#define H5F_addr_overlap(O1,L1,O2,L2) (((O1) < (O2) && ((O1) + (L1)) > (O2)) || \
                                 ((O1) >= (O2) && (O1) < ((O2) + (L2))))

/* If the module using this macro is allowed access to the private variables, access them directly */
#ifdef H5F_MODULE
#define H5F_INTENT(F)           ((F)->shared->flags)
#define H5F_OPEN_NAME(F)        ((F)->open_name)
#define H5F_ACTUAL_NAME(F)      ((F)->actual_name)
#define H5F_EXTPATH(F)          ((F)->extpath)
#define H5F_SHARED(F)           ((F)->shared)
#define H5F_SAME_SHARED(F1, F2) ((F1)->shared == (F2)->shared))
#define H5F_NOPEN_OBJS(F)       ((F)->nopen_objs)
#define H5F_INCR_NOPEN_OBJS(F)  ((F)->nopen_objs++)
#define H5F_DECR_NOPEN_OBJS(F)  ((F)->nopen_objs--)
#define H5F_FILE_ID(F)          ((F)->id_exists)
#define H5F_PARENT(F)           ((F)->parent)
#define H5F_NMOUNTS(F)          ((F)->nmounts)
#define H5F_DRIVER_ID(F)        ((F)->shared->lf->driver_id)
#define H5F_GET_FILENO(F,FILENUM) ((FILENUM) = (F)->shared->lf->fileno)
#define H5F_HAS_FEATURE(F,FL)   ((F)->shared->lf->feature_flags & (FL))
#define H5F_BASE_ADDR(F)        ((F)->shared->sblock->base_addr)
#define H5F_SYM_LEAF_K(F)       ((F)->shared->sblock->sym_leaf_k)
#define H5F_KVALUE(F,T)         ((F)->shared->sblock->btree_k[(T)->id])
#define H5F_NREFS(F)		((F)->shared->nrefs)
#define H5F_SIZEOF_ADDR(F)      ((F)->shared->sizeof_addr)
#define H5F_SIZEOF_SIZE(F)      ((F)->shared->sizeof_size)
#define H5F_SOHM_ADDR(F)        ((F)->shared->sohm_addr)
#define H5F_SET_SOHM_ADDR(F, A) ((F)->shared->sohm_addr = (A))
#define H5F_SOHM_VERS(F)        ((F)->shared->sohm_vers)
#define H5F_SET_SOHM_VERS(F, V) ((F)->shared->sohm_vers = (V))
#define H5F_SOHM_NINDEXES(F)    ((F)->shared->sohm_nindexes)
#define H5F_SET_SOHM_NINDEXES(F, N) ((F)->shared->sohm_nindexes = (N))
#define H5F_FCPL(F)             ((F)->shared->fcpl_id)
#define H5F_GET_FC_DEGREE(F)    ((F)->shared->fc_degree)
#define H5F_RDCC_NSLOTS(F)      ((F)->shared->rdcc_nslots)
#define H5F_RDCC_NBYTES(F)      ((F)->shared->rdcc_nbytes)
#define H5F_RDCC_W0(F)          ((F)->shared->rdcc_w0)
#define H5F_SIEVE_BUF_SIZE(F)   ((F)->shared->sieve_buf_size)
#define H5F_GC_REF(F)           ((F)->shared->gc_ref)
#define H5F_USE_LATEST_FORMAT(F) ((F)->shared->latest_format)
#define H5F_STORE_MSG_CRT_IDX(F)    ((F)->shared->store_msg_crt_idx)
#define H5F_SET_STORE_MSG_CRT_IDX(F, FL)    ((F)->shared->store_msg_crt_idx = (FL))
#define H5F_GRP_BTREE_SHARED(F) ((F)->shared->grp_btree_shared)
#define H5F_SET_GRP_BTREE_SHARED(F, RC) (((F)->shared->grp_btree_shared = (RC)) ? SUCCEED : FAIL)
#define H5F_USE_TMP_SPACE(F)    ((F)->shared->use_tmp_space)
#define H5F_IS_TMP_ADDR(F, ADDR) (H5F_addr_le((F)->shared->tmp_addr, (ADDR)))
#else /* H5F_MODULE */
#define H5F_INTENT(F)           (H5F_get_intent(F))
#define H5F_OPEN_NAME(F)        (H5F_get_open_name(F))
#define H5F_ACTUAL_NAME(F)      (H5F_get_actual_name(F))
#define H5F_EXTPATH(F)          (H5F_get_extpath(F))
#define H5F_SHARED(F)           (H5F_get_shared(F))
#define H5F_SAME_SHARED(F1, F2) (H5F_same_shared((F1), (F2)))
#define H5F_NOPEN_OBJS(F)       (H5F_get_nopen_objs(F))
#define H5F_INCR_NOPEN_OBJS(F)  (H5F_incr_nopen_objs(F))
#define H5F_DECR_NOPEN_OBJS(F)  (H5F_decr_nopen_objs(F))
#define H5F_FILE_ID(F)          (H5F_file_id_exists(F))
#define H5F_PARENT(F)           (H5F_get_parent(F))
#define H5F_NMOUNTS(F)          (H5F_get_nmounts(F))
#define H5F_DRIVER_ID(F)        (H5F_get_driver_id(F))
#define H5F_GET_FILENO(F,FILENUM) (H5F_get_fileno((F), &(FILENUM)))
#define H5F_HAS_FEATURE(F,FL)   (H5F_has_feature(F,FL))
#define H5F_BASE_ADDR(F)        (H5F_get_base_addr(F))
#define H5F_SYM_LEAF_K(F)       (H5F_sym_leaf_k(F))
#define H5F_KVALUE(F,T)         (H5F_Kvalue(F,T))
#define H5F_NREFS(F)		(H5F_get_nrefs(F))
#define H5F_SIZEOF_ADDR(F)      (H5F_sizeof_addr(F))
#define H5F_SIZEOF_SIZE(F)      (H5F_sizeof_size(F))
#define H5F_SOHM_ADDR(F)        (H5F_get_sohm_addr(F))
#define H5F_SET_SOHM_ADDR(F, A) (H5F_set_sohm_addr((F), (A)))
#define H5F_SOHM_VERS(F)        (H5F_get_sohm_vers(F))
#define H5F_SET_SOHM_VERS(F, V) (H5F_set_sohm_vers((F), (V)))
#define H5F_SOHM_NINDEXES(F)    (H5F_get_sohm_nindexes(F))
#define H5F_SET_SOHM_NINDEXES(F, N) (H5F_set_sohm_nindexes((F), (N)))
#define H5F_FCPL(F)             (H5F_get_fcpl(F))
#define H5F_GET_FC_DEGREE(F)    (H5F_get_fc_degree(F))
#define H5F_RDCC_NSLOTS(F)      (H5F_rdcc_nslots(F))
#define H5F_RDCC_NBYTES(F)      (H5F_rdcc_nbytes(F))
#define H5F_RDCC_W0(F)          (H5F_rdcc_w0(F))
#define H5F_SIEVE_BUF_SIZE(F)   (H5F_sieve_buf_size(F))
#define H5F_GC_REF(F)           (H5F_gc_ref(F))
#define H5F_USE_LATEST_FORMAT(F) (H5F_use_latest_format(F))
#define H5F_STORE_MSG_CRT_IDX(F) (H5F_store_msg_crt_idx(F))
#define H5F_SET_STORE_MSG_CRT_IDX(F, FL)    (H5F_set_store_msg_crt_idx((F), (FL)))
#define H5F_GRP_BTREE_SHARED(F) (H5F_grp_btree_shared(F))
#define H5F_SET_GRP_BTREE_SHARED(F, RC) (H5F_set_grp_btree_shared((F), (RC)))
#define H5F_USE_TMP_SPACE(F)    (H5F_use_tmp_space(F))
#define H5F_IS_TMP_ADDR(F, ADDR) (H5F_is_tmp_addr((F), (ADDR)))
#endif /* H5F_MODULE */


/* Macros to encode/decode offset/length's for storing in the file */
#define H5F_ENCODE_OFFSET(f,p,o) switch(H5F_SIZEOF_ADDR(f)) {		      \
    case 4: UINT32ENCODE(p,o); break;					      \
    case 8: UINT64ENCODE(p,o); break;					      \
    case 2: UINT16ENCODE(p,o); break;					      \
}

#define H5F_DECODE_OFFSET(f,p,o) switch (H5F_SIZEOF_ADDR (f)) {		      \
    case 4: UINT32DECODE(p, o); break;					      \
    case 8: UINT64DECODE(p, o); break;					      \
    case 2: UINT16DECODE(p, o); break;					      \
}

#define H5F_ENCODE_LENGTH_LEN(p,l,s) switch(s) {		      	      \
    case 4: UINT32ENCODE(p,l); break;					      \
    case 8: UINT64ENCODE(p,l); break;					      \
    case 2: UINT16ENCODE(p,l); break;					      \
    default: HDassert("bad sizeof size" && 0);				      \
}

#define H5F_ENCODE_LENGTH(f,p,l) H5F_ENCODE_LENGTH_LEN(p,l,H5F_SIZEOF_SIZE(f))

#define H5F_DECODE_LENGTH_LEN(p,l,s) switch(s) {		              \
    case 4: UINT32DECODE(p,l); break;					      \
    case 8: UINT64DECODE(p,l); break;					      \
    case 2: UINT16DECODE(p,l); break;					      \
    default: HDassert("bad sizeof size" && 0);				      \
}

#define H5F_DECODE_LENGTH(f,p,l) H5F_DECODE_LENGTH_LEN(p,l,H5F_SIZEOF_SIZE(f))

/*
 * Macros that check for overflows.  These are somewhat dangerous to fiddle
 * with.
 */
#if (H5_SIZEOF_SIZE_T >= H5_SIZEOF_OFF_T)
#   define H5F_OVERFLOW_SIZET2OFFT(X)					      \
    ((size_t)(X)>=(size_t)((size_t)1<<(8*sizeof(HDoff_t)-1)))
#else
#   define H5F_OVERFLOW_SIZET2OFFT(X) 0
#endif
#if (H5_SIZEOF_HSIZE_T >= H5_SIZEOF_OFF_T)
#   define H5F_OVERFLOW_HSIZET2OFFT(X)					      \
    ((hsize_t)(X)>=(hsize_t)((hsize_t)1<<(8*sizeof(HDoff_t)-1)))
#else
#   define H5F_OVERFLOW_HSIZET2OFFT(X) 0
#endif

/* Sizes of object addresses & sizes in the file (in bytes) */
#define H5F_OBJ_ADDR_SIZE   sizeof(haddr_t)
#define H5F_OBJ_SIZE_SIZE   sizeof(hsize_t)

/* File-wide default character encoding can not yet be set via the file
 * creation property list and is always ASCII. */
#define H5F_DEFAULT_CSET H5T_CSET_ASCII

/* ========= File Creation properties ============ */
#define H5F_CRT_USER_BLOCK_NAME      "block_size"       /* Size of the file user block in bytes */
#define H5F_CRT_SYM_LEAF_NAME        "symbol_leaf"      /* 1/2 rank for symbol table leaf nodes */
#define H5F_CRT_SYM_LEAF_DEF         4
#define H5F_CRT_BTREE_RANK_NAME      "btree_rank"       /* 1/2 rank for btree internal nodes    */
#define H5F_CRT_ADDR_BYTE_NUM_NAME   "addr_byte_num"    /* Byte number in an address            */
#define H5F_CRT_OBJ_BYTE_NUM_NAME    "obj_byte_num"     /* Byte number for object size          */
#define H5F_CRT_SUPER_VERS_NAME      "super_version"    /* Version number of the superblock     */
#define H5F_CRT_SHMSG_NINDEXES_NAME  "num_shmsg_indexes" /* Number of shared object header message indexes */
#define H5F_CRT_SHMSG_INDEX_TYPES_NAME "shmsg_message_types" /* Types of message in each index */
#define H5F_CRT_SHMSG_INDEX_MINSIZE_NAME "shmsg_message_minsize" /* Minimum size of messages in each index */
#define H5F_CRT_SHMSG_LIST_MAX_NAME  "shmsg_list_max"   /* Shared message list maximum size */
#define H5F_CRT_SHMSG_BTREE_MIN_NAME "shmsg_btree_min"  /* Shared message B-tree minimum size */
#define H5F_CRT_FILE_SPACE_STRATEGY_NAME "file_space_strategy"  /* File space handling strategy */
#define H5F_CRT_FREE_SPACE_THRESHOLD_NAME "free_space_threshold"  /* Free space section threshold */



/* ========= File Access properties ============ */
#define H5F_ACS_META_CACHE_INIT_CONFIG_NAME	"mdc_initCacheCfg" /* Initial metadata cache resize configuration */
#define H5F_ACS_DATA_CACHE_NUM_SLOTS_NAME       "rdcc_nslots"   /* Size of raw data chunk cache(slots) */
#define H5F_ACS_DATA_CACHE_BYTE_SIZE_NAME       "rdcc_nbytes"   /* Size of raw data chunk cache(bytes) */
#define H5F_ACS_PREEMPT_READ_CHUNKS_NAME        "rdcc_w0"       /* Preemption read chunks first */
#define H5F_ACS_ALIGN_THRHD_NAME                "threshold"     /* Threshold for alignment */
#define H5F_ACS_ALIGN_NAME                      "align"         /* Alignment */
#define H5F_ACS_META_BLOCK_SIZE_NAME            "meta_block_size" /* Minimum metadata allocation block size (when aggregating metadata allocations) */
#define H5F_ACS_SIEVE_BUF_SIZE_NAME             "sieve_buf_size" /* Maximum sieve buffer size (when data sieving is allowed by file driver) */
#define H5F_ACS_SDATA_BLOCK_SIZE_NAME           "sdata_block_size" /* Minimum "small data" allocation block size (when aggregating "small" raw data allocations) */
#define H5F_ACS_GARBG_COLCT_REF_NAME            "gc_ref"        /* Garbage-collect references */
<<<<<<< HEAD
#define H5F_ACS_FILE_DRV_ID_NAME                "driver_id"     /* File driver ID */
#define H5F_ACS_FILE_DRV_INFO_NAME              "driver_info"   /* File driver info */
#define H5F_ACS_VOL_ID_NAME                     "vol_id"        /* File VOL ID */
#define H5F_ACS_VOL_INFO_NAME                   "vol_info"      /* FILE VOL info */
=======
#define H5F_ACS_FILE_DRV_NAME                   "driver-id/info" /* File driver ID & info */
>>>>>>> 4dc2218a
#define H5F_ACS_CLOSE_DEGREE_NAME		"close_degree"  /* File close degree */
#define H5F_ACS_FAMILY_OFFSET_NAME              "family_offset" /* Offset position in file for family file driver */
#define H5F_ACS_FAMILY_NEWSIZE_NAME             "family_newsize" /* New member size of family driver.  (private property only used by h5repart) */
#define H5F_ACS_FAMILY_TO_SEC2_NAME             "family_to_sec2" /* Whether to convert family to sec2 driver.  (private property only used by h5repart) */
#define H5F_ACS_MULTI_TYPE_NAME                 "multi_type"    /* Data type in multi file driver */
#define H5F_ACS_LATEST_FORMAT_NAME              "latest_format" /* 'Use latest format version' flag */
#define H5F_ACS_WANT_POSIX_FD_NAME              "want_posix_fd" /* Internal: query the file descriptor from the core VFD, instead of the memory address */
#define H5F_ACS_EFC_SIZE_NAME                   "efc_size"      /* Size of external file cache */
#define H5F_ACS_FILE_IMAGE_INFO_NAME            "file_image_info" /* struct containing initial file image and callback info */
#define H5F_ACS_CORE_WRITE_TRACKING_FLAG_NAME       "core_write_tracking_flag" /* Whether or not core VFD backing store write tracking is enabled */
#define H5F_ACS_CORE_WRITE_TRACKING_PAGE_SIZE_NAME  "core_write_tracking_page_size" /* The page size in kiB when core VFD write tracking is enabled */

/* ======================== File Mount properties ====================*/
#define H5F_MNT_SYM_LOCAL_NAME 		"local"                 /* Whether absolute symlinks local to file. */


#ifdef H5_HAVE_PARALLEL
/* Which process writes metadata */
#define H5_PAR_META_WRITE 0
#endif /* H5_HAVE_PARALLEL */

/* Define the HDF5 file signature */
#define H5F_SIGNATURE	  "\211HDF\r\n\032\n"
#define H5F_SIGNATURE_LEN 8

/* Version #'s of the major components of the file format */
#define HDF5_SUPERBLOCK_VERSION_DEF	0	/* The default super block format	  */
#define HDF5_SUPERBLOCK_VERSION_1	1	/* Version with non-default B-tree 'K' value */
#define HDF5_SUPERBLOCK_VERSION_2	2	/* Revised version with superblock extension and checksum */
#define HDF5_SUPERBLOCK_VERSION_LATEST	HDF5_SUPERBLOCK_VERSION_2	/* The maximum super block format    */
#define HDF5_FREESPACE_VERSION	        0	/* of the Free-Space Info	  */
#define HDF5_OBJECTDIR_VERSION	        0	/* of the Object Directory format */
#define HDF5_SHAREDHEADER_VERSION       0	/* of the Shared-Header Info	  */
#define HDF5_DRIVERINFO_VERSION_0       0	/* of the Driver Information Block*/

/* B-tree internal 'K' values */
#define HDF5_BTREE_SNODE_IK_DEF         16
#define HDF5_BTREE_CHUNK_IK_DEF         32      /* Note! this value is assumed
                                                    to be 32 for version 0
                                                    of the superblock and
                                                    if it is changed, the code
                                                    must compensate. -QAK
                                                 */
#define HDF5_BTREE_IK_MAX_ENTRIES       65536 	/* 2^16 - 2 bytes for storing entries (children) */
						/* See format specification on version 1 B-trees */

/* Default file space handling strategy */
#define H5F_FILE_SPACE_STRATEGY_DEF	        H5F_FILE_SPACE_ALL
/* Default free space section threshold used by free-space managers */
#define H5F_FREE_SPACE_THRESHOLD_DEF	        1

/* Macros to define signatures of all objects in the file */

/* Size of signature information (on disk) */
/* (all on-disk signatures should be this length) */
#define H5_SIZEOF_MAGIC               4

/* v1 B-tree node signature */
#define H5B_MAGIC	                "TREE"

/* v2 B-tree signatures */
#define H5B2_HDR_MAGIC                  "BTHD"          /* Header */
#define H5B2_INT_MAGIC                  "BTIN"          /* Internal node */
#define H5B2_LEAF_MAGIC                 "BTLF"          /* Leaf node */

/* Extensible array signatures */
#define H5EA_HDR_MAGIC                  "EAHD"          /* Header */
#define H5EA_IBLOCK_MAGIC               "EAIB"          /* Index block */
#define H5EA_SBLOCK_MAGIC               "EASB"          /* Super block */
#define H5EA_DBLOCK_MAGIC               "EADB"          /* Data block */

/* Fixed array signatures */
#define H5FA_HDR_MAGIC                  "FAHD"          /* Header */
#define H5FA_DBLOCK_MAGIC               "FADB"          /* Data block */

/* Free space signatures */
#define H5FS_HDR_MAGIC                  "FSHD"          /* Header */
#define H5FS_SINFO_MAGIC                "FSSE"          /* Serialized sections */

/* Symbol table node signature */
#define H5G_NODE_MAGIC                  "SNOD"

/* Fractal heap signatures */
#define H5HF_HDR_MAGIC                  "FRHP"          /* Header */
#define H5HF_IBLOCK_MAGIC               "FHIB"          /* Indirect block */
#define H5HF_DBLOCK_MAGIC               "FHDB"          /* Direct block */

/* Global heap signature */
#define H5HG_MAGIC	                "GCOL"

/* Local heap signature */
#define H5HL_MAGIC                      "HEAP"

/* Object header signatures */
#define H5O_HDR_MAGIC                   "OHDR"          /* Header */
#define H5O_CHK_MAGIC                   "OCHK"          /* Continuation chunk */

/* Shared Message signatures */
#define H5SM_TABLE_MAGIC                "SMTB"          /* Shared Message Table */
#define H5SM_LIST_MAGIC                 "SMLI"          /* Shared Message List */


/****************************/
/* Library Private Typedefs */
/****************************/

/* Forward declarations (for prototypes & type definitions) */
struct H5B_class_t;
struct H5UC_t;
struct H5O_loc_t;
struct H5HG_heap_t;
struct H5VL_class_t;
struct H5P_genplist_t;

/* Forward declarations for anonymous H5F objects */

/* Main file structures */
typedef struct H5F_t H5F_t;
typedef struct H5F_file_t H5F_file_t;

/* Block aggregation structure */
typedef struct H5F_blk_aggr_t H5F_blk_aggr_t;

/* I/O Info for an operation */
typedef struct H5F_io_info_t {
    const H5F_t *f;                     /* File object */
    const struct H5P_genplist_t *dxpl;         /* DXPL object */
} H5F_io_info_t;

/* Concise info about a block of bytes in a file */
typedef struct H5F_block_t {
    haddr_t offset;             /* Offset of the block in the file */
    hsize_t length;             /* Length of the block in the file */
} H5F_block_t;


/*****************************/
/* Library-private Variables */
/*****************************/


/***************************************/
/* Library-private Function Prototypes */
/***************************************/


/* Private functions */
H5_DLL H5F_t *H5F_open(const char *name, unsigned flags, hid_t fcpl_id,
    hid_t fapl_id, hid_t dxpl_id);
H5_DLL herr_t H5F_try_close(H5F_t *f);

/* Functions than retrieve values from the file struct */
H5_DLL unsigned H5F_get_intent(const H5F_t *f);
H5_DLL char *H5F_get_open_name(const H5F_t *f);
H5_DLL char *H5F_get_actual_name(const H5F_t *f);
H5_DLL char *H5F_get_extpath(const H5F_t *f);
H5_DLL H5F_file_t *H5F_get_shared(const H5F_t *f);
H5_DLL hbool_t H5F_same_shared(const H5F_t *f1, const H5F_t *f2);
H5_DLL unsigned H5F_get_nopen_objs(const H5F_t *f);
H5_DLL unsigned H5F_incr_nopen_objs(H5F_t *f);
H5_DLL unsigned H5F_decr_nopen_objs(H5F_t *f);
H5_DLL hbool_t H5F_file_id_exists(const H5F_t *f);
H5_DLL ssize_t H5F_get_file_image(H5F_t *f, void *buf_ptr, size_t buf_len);
H5_DLL H5F_t *H5F_get_parent(const H5F_t *f);
H5_DLL unsigned H5F_get_nmounts(const H5F_t *f);
H5_DLL hid_t H5F_get_access_plist(H5F_t *f, hbool_t app_ref);
H5_DLL hid_t H5F_get_id(H5F_t *file, hbool_t app_ref);
H5_DLL herr_t H5F_get_obj_count(const H5F_t *f, unsigned types, hbool_t app_ref, size_t *obj_id_count_ptr);
H5_DLL herr_t H5F_get_obj_ids(const H5F_t *f, unsigned types, size_t max_objs, hid_t *oid_list, hbool_t app_ref, size_t *obj_id_count_ptr);

/* Functions than retrieve values set/cached from the superblock/FCPL */
H5_DLL haddr_t H5F_get_base_addr(const H5F_t *f);
H5_DLL unsigned H5F_sym_leaf_k(const H5F_t *f);
H5_DLL unsigned H5F_Kvalue(const H5F_t *f, const struct H5B_class_t *type);
H5_DLL unsigned H5F_get_nrefs(const H5F_t *f);
H5_DLL uint8_t H5F_sizeof_addr(const H5F_t *f);
H5_DLL uint8_t H5F_sizeof_size(const H5F_t *f);
H5_DLL haddr_t H5F_get_sohm_addr(const H5F_t *f);
H5_DLL herr_t H5F_set_sohm_addr(H5F_t *f, haddr_t addr);
H5_DLL unsigned H5F_get_sohm_vers(const H5F_t *f);
H5_DLL herr_t H5F_set_sohm_vers(H5F_t *f, unsigned vers);
H5_DLL unsigned H5F_get_sohm_nindexes(const H5F_t *f);
H5_DLL herr_t H5F_set_sohm_nindexes(H5F_t *f, unsigned nindexes);
H5_DLL hid_t H5F_get_fcpl(const H5F_t *f);
H5_DLL H5F_close_degree_t H5F_get_fc_degree(const H5F_t *f);
H5_DLL size_t H5F_rdcc_nbytes(const H5F_t *f);
H5_DLL size_t H5F_rdcc_nslots(const H5F_t *f);
H5_DLL double H5F_rdcc_w0(const H5F_t *f);
H5_DLL size_t H5F_sieve_buf_size(const H5F_t *f);
H5_DLL unsigned H5F_gc_ref(const H5F_t *f);
H5_DLL hbool_t H5F_use_latest_format(const H5F_t *f);
H5_DLL hbool_t H5F_store_msg_crt_idx(const H5F_t *f);
H5_DLL herr_t H5F_set_store_msg_crt_idx(H5F_t *f, hbool_t flag);
H5_DLL struct H5UC_t *H5F_grp_btree_shared(const H5F_t *f);
H5_DLL herr_t H5F_set_grp_btree_shared(H5F_t *f, struct H5UC_t *rc);
H5_DLL hbool_t H5F_use_tmp_space(const H5F_t *f);
H5_DLL hbool_t H5F_is_tmp_addr(const H5F_t *f, haddr_t addr);

/* Functions that retrieve values from VFD layer */
H5_DLL hid_t H5F_get_driver_id(const H5F_t *f);
H5_DLL herr_t H5F_get_fileno(const H5F_t *f, unsigned long *filenum);
H5_DLL hbool_t H5F_has_feature(const H5F_t *f, unsigned feature);
H5_DLL haddr_t H5F_get_eoa(const H5F_t *f, H5FD_mem_t type);
H5_DLL herr_t H5F_get_vfd_handle(const H5F_t *file, hid_t fapl,
    void **file_handle);

/* Functions that check file mounting information */
H5_DLL hbool_t H5F_is_mount(const H5F_t *file);
H5_DLL hbool_t H5F_has_mount(const H5F_t *file);
H5_DLL herr_t H5F_traverse_mount(struct H5O_loc_t *oloc/*in,out*/);
H5_DLL herr_t H5F_flush_mounts(H5F_t *f, hid_t dxpl_id);

/* Functions that operate on blocks of bytes wrt super block */
H5_DLL herr_t H5F_block_read(const H5F_t *f, H5FD_mem_t type, haddr_t addr,
                size_t size, hid_t dxpl_id, void *buf/*out*/);
H5_DLL herr_t H5F_block_write(const H5F_t *f, H5FD_mem_t type, haddr_t addr,
                size_t size, hid_t dxpl_id, const void *buf);

/* Address-related functions */
H5_DLL void H5F_addr_encode(const H5F_t *f, uint8_t **pp, haddr_t addr);
H5_DLL void H5F_addr_encode_len(size_t addr_len, uint8_t **pp, haddr_t addr);
H5_DLL void H5F_addr_decode(const H5F_t *f, const uint8_t **pp, haddr_t *addr_p);
H5_DLL void H5F_addr_decode_len(size_t addr_len, const uint8_t **pp, haddr_t *addr_p);

/* Shared file list related routines */
H5_DLL void H5F_sfile_assert_num(unsigned n);

/* Routines for creating & destroying "fake" file structures */
H5_DLL H5F_t *H5F_fake_alloc(uint8_t sizeof_size);
H5_DLL herr_t H5F_fake_free(H5F_t *f);

/* Superblock related routines */
H5_DLL herr_t H5F_super_dirty(H5F_t *f);

/* Parallel I/O (i.e. MPI) related routines */
#ifdef H5_HAVE_PARALLEL
H5_DLL int H5F_mpi_get_rank(const H5F_t *f);
H5_DLL MPI_Comm H5F_mpi_get_comm(const H5F_t *f);
H5_DLL int H5F_mpi_get_size(const H5F_t *f);
#endif /* H5_HAVE_PARALLEL */

/* External file cache routines */
H5_DLL H5F_t *H5F_efc_open(H5F_t *parent, const char *name, unsigned flags,
    hid_t fcpl_id, hid_t fapl_id, hid_t dxpl_id);
H5_DLL herr_t H5F_efc_close(H5F_t *parent, H5F_t *file);

/* Global heap CWFS routines */
H5_DLL herr_t H5F_cwfs_add(H5F_t *f, struct H5HG_heap_t *heap);
H5_DLL herr_t H5F_cwfs_find_free_heap(H5F_t *f, hid_t dxpl_id, size_t need, haddr_t *addr);
H5_DLL herr_t H5F_cwfs_advance_heap(H5F_t *f, struct H5HG_heap_t *heap,
    hbool_t add_heap);
H5_DLL herr_t H5F_cwfs_remove_heap(H5F_file_t *shared, struct H5HG_heap_t *heap);

/* Debugging functions */
H5_DLL herr_t H5F_debug(H5F_t *f, FILE * stream, int indent, int fwidth);

#endif /* _H5Fprivate_H */
<|MERGE_RESOLUTION|>--- conflicted
+++ resolved
@@ -443,14 +443,8 @@
 #define H5F_ACS_SIEVE_BUF_SIZE_NAME             "sieve_buf_size" /* Maximum sieve buffer size (when data sieving is allowed by file driver) */
 #define H5F_ACS_SDATA_BLOCK_SIZE_NAME           "sdata_block_size" /* Minimum "small data" allocation block size (when aggregating "small" raw data allocations) */
 #define H5F_ACS_GARBG_COLCT_REF_NAME            "gc_ref"        /* Garbage-collect references */
-<<<<<<< HEAD
-#define H5F_ACS_FILE_DRV_ID_NAME                "driver_id"     /* File driver ID */
-#define H5F_ACS_FILE_DRV_INFO_NAME              "driver_info"   /* File driver info */
-#define H5F_ACS_VOL_ID_NAME                     "vol_id"        /* File VOL ID */
-#define H5F_ACS_VOL_INFO_NAME                   "vol_info"      /* FILE VOL info */
-=======
 #define H5F_ACS_FILE_DRV_NAME                   "driver-id/info" /* File driver ID & info */
->>>>>>> 4dc2218a
+#define H5F_ACS_VOL_NAME                        "plugin-id/info" /* VOL plugin ID & info */
 #define H5F_ACS_CLOSE_DEGREE_NAME		"close_degree"  /* File close degree */
 #define H5F_ACS_FAMILY_OFFSET_NAME              "family_offset" /* Offset position in file for family file driver */
 #define H5F_ACS_FAMILY_NEWSIZE_NAME             "family_newsize" /* New member size of family driver.  (private property only used by h5repart) */
