--- conflicted
+++ resolved
@@ -199,13 +199,10 @@
 /* Property value defaults */
 static const H5D_append_flush_t H5D_def_append_flush_g = H5D_ACS_APPEND_FLUSH_DEF;   /* Default setting for append flush */
 static const char *H5D_def_efile_prefix_g = H5D_ACS_EFILE_PREFIX_DEF;                /* Default external file prefix string */
-<<<<<<< HEAD
 #ifdef H5_HAVE_PARALLEL
 static hid_t H5D_def_subfile_selection_id_g = H5D_ACS_SUBFILING_SELECTION_DEF;
 #endif /* H5_HAVE_PARALLEL */
-=======
 static const char *H5D_def_vds_prefix_g = H5D_ACS_VDS_PREFIX_DEF;                    /* Default vds prefix string */
->>>>>>> 92324bac
 
  
@@ -1553,7 +1550,6 @@
     FUNC_LEAVE_API(ret_value)
 } /* end H5Pget_efile_prefix() */
 
-<<<<<<< HEAD
 #ifdef H5_HAVE_PARALLEL
  
@@ -1978,7 +1974,6 @@
     FUNC_LEAVE_API(ret_value)
 } /* end H5Pget_subfiling_selection() */
 #endif /* H5_HAVE_PARALLEL */
-=======
 
 /*-------------------------------------------------------------------------
  * Function:    H5Pset_virtual_prefix
@@ -2070,4 +2065,3 @@
 done:
     FUNC_LEAVE_API(ret_value)
 } /* end H5Pget_virtual_prefix() */
->>>>>>> 92324bac
