--- conflicted
+++ resolved
@@ -1090,11 +1090,7 @@
     if(H5D__layout_set_version(file, &new_dset->shared->layout) < 0)
         HGOTO_ERROR(H5E_DATASET, H5E_CANTSET, NULL, "can't set latest version of layout")
 
-<<<<<<< HEAD
     if(new_dset->shared->layout.version >= H5O_LAYOUT_VERSION_4)
-=======
-    if(new_dset->shared->layout.version >= H5O_LAYOUT_VERSION_4) {
->>>>>>> 1f8cb03e
         /* Use latest indexing type for layout message version >= 4 */
         if(H5D__layout_set_latest_indexing(&new_dset->shared->layout, new_dset->shared->space, &new_dset->shared->dcpl_cache) < 0)
             HGOTO_ERROR(H5E_DATASET, H5E_CANTSET, NULL, "can't set latest indexing")
@@ -1379,11 +1375,14 @@
 
 /*
  *-------------------------------------------------------------------------
- * Function: H5D__flush_append_setup
- *
- * Purpose:  Set the append flush parameters for a dataset
- *
- * Return:   Non-negative on success/Negative on failure
+ * Function:	H5D__flush_append_setup
+ *
+ * Purpose:	Set the append flush parameters for a dataset
+ *
+ * Return:	Non-negative on success/Negative on failure
+ *
+ * Programmer:	Vailin Choi
+ *		Wednesday, January 8, 2014
  *-------------------------------------------------------------------------
  */
 static herr_t
@@ -1454,11 +1453,14 @@
  
 /*-------------------------------------------------------------------------
- * Function: H5D__open_oid
- *
- * Purpose:  Opens a dataset for access.
- *
- * Return:   Dataset pointer on success, NULL on failure
+ * Function:	H5D__open_oid
+ *
+ * Purpose:	Opens a dataset for access.
+ *
+ * Return:	Dataset pointer on success, NULL on failure
+ *
+ * Programmer:	Quincey Koziol
+ *		Monday, October 12, 1998
  *-------------------------------------------------------------------------
  */
 static herr_t
@@ -1631,8 +1633,6 @@
  *           object that was attached to the ID.
  *
  * Return:   Non-negative on success/Negative on failure
-<<<<<<< HEAD
- *
  *-------------------------------------------------------------------------
  */
 static herr_t
@@ -1663,40 +1663,10 @@
  *           dataset object header, and frees all resources used by the
  *           descriptor.
  *
-=======
- *
- *-------------------------------------------------------------------------
- */
-static herr_t
-H5D__close_cb(H5D_t *dataset)
-{
-    herr_t ret_value = SUCCEED;                 /* Return value */
-
-    FUNC_ENTER_STATIC_VOL
-
-    /* check args */
-    HDassert(dataset && dataset->oloc.file && dataset->shared);
-    HDassert(dataset->shared->fo_count > 0);
-
-    /* Call actual dataset close routine */
-    if(H5D_close(dataset) < 0)
-        HGOTO_ERROR(H5E_DATASET, H5E_CANTCLOSEOBJ, FAIL, "can't close dataset");
-
-done:
-    FUNC_LEAVE_NOAPI_VOL(ret_value)
-} /* end H5D__close_cb() */
-
--
-/*-------------------------------------------------------------------------
- * Function: H5D_close
- *
- * Purpose:  Insures that all data has been saved to the file, closes the
- *           dataset object header, and frees all resources used by the
- *           descriptor.
- *
->>>>>>> 1f8cb03e
  * Return:   Non-negative on success/Negative on failure
+ *
+ * Programmer:	Robb Matzke
+ *		Thursday, December  4, 1997
  *-------------------------------------------------------------------------
  */
 herr_t
@@ -1901,6 +1871,9 @@
  *           multiple opens.  (From H5O_refresh_metadata_close())
  *
  * Return:   Non-negative on success/Negative on failure
+ *
+ * Programmer:	Vailin Choi
+ *		12/24/15
  *-------------------------------------------------------------------------
  */
 herr_t
@@ -1980,6 +1953,9 @@
  *           opens.
  *
  * Return:   Non-negative on success/Negative on failure
+ *
+ * Programmer:	Vailin Choi
+ *		12/24/15
  *-------------------------------------------------------------------------
  */
 herr_t
@@ -2028,6 +2004,9 @@
  *
  * Return:   Success:    Ptr to location
  *           Failure:    NULL
+ *
+ * Programmer:	Robb Matzke
+ *              Friday, April 24, 1998
  *-------------------------------------------------------------------------
  */
 H5O_loc_t *
@@ -2048,6 +2027,9 @@
  *
  * Return:   Success:    Ptr to entry
  *           Failure:    NULL
+ *
+ * Programmer:	Quincey Koziol
+ *              Monday, September 12, 2005
  *-------------------------------------------------------------------------
  */
 H5G_name_t *
@@ -2069,6 +2051,9 @@
  *
  * Return:   Success:    Ptr to the dataset's datatype, uncopied.
  *           Failure:    NULL
+ *
+ * Programmer:	Robb Matzke
+ *              Thursday, June  4, 1998
  *-------------------------------------------------------------------------
  */
 H5T_t *
@@ -2092,6 +2077,9 @@
  * Purpose:  Allocate storage for the raw data of a dataset.
  *
  * Return:   Non-negative on success/Negative on failure
+ *
+ * Programmer:	Robb Matzke
+ *              Friday, January 16, 1998
  *-------------------------------------------------------------------------
  */
 herr_t
@@ -2261,6 +2249,9 @@
  *           dataset.
  *
  * Return:   Non-negative on success/Negative on failure
+ *
+ * Programmer:	Robb Matzke
+ *              Monday, October  5, 1998
  *-------------------------------------------------------------------------
  */
 static herr_t
@@ -2333,6 +2324,9 @@
  *           data of a dataset.
  *
  * Return:   Non-negative on success, negative on failure
+ *
+ * Programmer:	Robb Matzke
+ *              Wednesday, April 21, 1999
  *-------------------------------------------------------------------------
  */
 static herr_t
@@ -2465,6 +2459,9 @@
  *           dataspace.
  *
  * Return:   Non-negative on success, negative on failure
+ *
+ * Programmer:	Quincey Koziol
+ *              Tuesday, November 22, 2005
  *-------------------------------------------------------------------------
  */
 herr_t
@@ -2511,6 +2508,9 @@
  *           this data is not actually usable.
  *
  * Return:   Non-negative on success, negative on failure
+ *
+ * Programmer:	Quincey Koziol
+ *              Tuesday, August 17, 1999
  *-------------------------------------------------------------------------
  */
 void *
@@ -2595,6 +2595,9 @@
  * Purpose:  Check if the filters have be initialized for the dataset
  *
  * Return:   Non-negative on success/Negative on failure
+ *
+ * Programmer:	Quincey Koziol
+ *		Thursday, October 11, 2007
  *-------------------------------------------------------------------------
  */
 herr_t
