/* * * * * * * * * * * * * * * * * * * * * * * * * * * * * * * * * * * * * * *
 * Copyright by The HDF Group.                                               *
 * Copyright by the Board of Trustees of the University of Illinois.         *
 * All rights reserved.                                                      *
 *                                                                           *
 * This file is part of HDF5.  The full HDF5 copyright notice, including     *
 * terms governing use, modification, and redistribution, is contained in    *
 * the COPYING file, which can be found at the root of the source code       *
 * distribution tree, or in https://support.hdfgroup.org/ftp/HDF5/releases.  *
 * If you do not have access to either file, you may request a copy from     *
 * help@hdfgroup.org.                                                        *
 * * * * * * * * * * * * * * * * * * * * * * * * * * * * * * * * * * * * * * */

<<<<<<< HEAD
/*
 * Purpose:	This file contains the framework for ensuring that the global
 *		library lock is held when an API routine is called.  This
 *              framework works in concert with the FUNC_ENTER_API / FUNC_LEAVE_API
 *		macros defined in H5private.h.
 *
 * Note:	Because this threadsafety framework operates outside the library,
 *		it does not use the error stack and only uses the "namecheck only"
 *              FUNC_ENTER_* / FUNC_LEAVE_* macros.
 */

/****************/
/* Module Setup */
/****************/


/***********/
/* Headers */
/***********/
#include "H5private.h"          /* Generic Functions                        */
#include "H5Eprivate.h"         /* Error handling                           */
#include "H5MMprivate.h"        /* Memory management                        */
=======
/* private headers */
#include "H5private.h"   /*library                     */
#include "H5Eprivate.h"  /*error handling              */
#include "H5MMprivate.h" /*memory management functions    */
>>>>>>> 1a6fba94

#ifdef H5_HAVE_THREADSAFE

/****************/
/* Local Macros */
/****************/


/******************/
/* Local Typedefs */
/******************/

/* Cancelability structure */
typedef struct H5TS_cancel_struct {
    int          previous_state;
    unsigned int cancel_count;
} H5TS_cancel_t;

/* Function pointer typedef for thread callback function */
typedef void *(*H5TS_thread_cb_t)(void *);


/********************/
/* Local Prototypes */
/********************/
static void H5TS__key_destructor(void *key_val);
static herr_t H5TS__mutex_acquire(H5TS_mutex_t *mutex, hbool_t *acquired);


/*********************/
/* Package Variables */
/*********************/


/*****************************/
/* Library Private Variables */
/*****************************/

/* Global variable definitions */
#ifdef H5_HAVE_WIN_THREADS
H5TS_once_t H5TS_first_init_g;
#else  /* H5_HAVE_WIN_THREADS */
H5TS_once_t H5TS_first_init_g = PTHREAD_ONCE_INIT;
#endif /* H5_HAVE_WIN_THREADS */

/* Thread-local keys, used by other interfaces */
H5TS_key_t H5TS_errstk_key_g;           /* Error stack */
#ifdef H5_HAVE_CODESTACK
H5TS_key_t H5TS_funcstk_key_g;          /* Function stack */
#endif /* H5_HAVE_CODESTACK */
H5TS_key_t H5TS_apictx_key_g;           /* API context */


/*******************/
/* Local Variables */
/*******************/

/* Thread-local keys, used in this module */
static H5TS_key_t H5TS_cancel_key_s;    /* Thread cancellation state */


#ifndef H5_HAVE_WIN_THREADS

/* An H5TS_tid_t is a record of a thread identifier that is
 * available for reuse.
 */
struct _tid;
typedef struct _tid H5TS_tid_t;

struct _tid {
    H5TS_tid_t *next;
    uint64_t    id;
};

/* Pointer to first free thread ID record or NULL. */
static H5TS_tid_t *H5TS_tid_next_free = NULL;
static uint64_t    H5TS_tid_next_id   = 0;

/* Mutual exclusion for access to H5TS_tid_next_free and H5TS_tid_next_id. */
static pthread_mutex_t H5TS_tid_mtx;

/* Key for thread-local storage of the thread ID. */
static H5TS_key_t H5TS_tid_key;

#endif /* H5_HAVE_WIN_THREADS */

/*--------------------------------------------------------------------------
 * NAME
 *    H5TS__key_destructor
 *
 * USAGE
 *    H5TS__key_destructor()
 *
 * RETURNS
 *   None
 *
 * DESCRIPTION
 *   Frees the memory for a key.  Called by each thread as it exits.
 *   Currently all the thread-specific information for all keys are simple
 *   structures allocated with malloc, so we can free them all uniformly.
 *
 * PROGRAMMER: Quincey Koziol
 *             February 7, 2003
 *
 *--------------------------------------------------------------------------
 */
static void
H5TS__key_destructor(void *key_val)
{
    FUNC_ENTER_STATIC_NAMECHECK_ONLY

    /* Use HDfree here instead of H5MM_xfree(), to avoid calling the H5CS routines */
    if (key_val != NULL)
        HDfree(key_val);

<<<<<<< HEAD
    FUNC_LEAVE_NOAPI_VOID_NAMECHECK_ONLY
} /* end H5TS__key_destructor() */
=======
#ifndef H5_HAVE_WIN_THREADS
>>>>>>> 1a6fba94

/*--------------------------------------------------------------------------
 * NAME
 *    H5TS_tid_destructor
 *
 * USAGE
 *    H5TS_tid_destructor()
 *
 * RETURNS
 *
 * DESCRIPTION
 *   When a thread shuts down, put its ID record on the free list.
 *
 *--------------------------------------------------------------------------
 */
static void
H5TS_tid_destructor(void *_v)
{
    H5TS_tid_t *tid = _v;

    if (tid == NULL)
        return;

    /* TBD use an atomic CAS */
    pthread_mutex_lock(&H5TS_tid_mtx);
    tid->next          = H5TS_tid_next_free;
    H5TS_tid_next_free = tid;
    pthread_mutex_unlock(&H5TS_tid_mtx);
}

/*--------------------------------------------------------------------------
 * NAME
 *    H5TS_tid_init
 *
 * USAGE
 *    H5TS_tid_init()
 *
 * RETURNS
 *
 * DESCRIPTION
 *   Initialize for integer thread identifiers.
 *
 *--------------------------------------------------------------------------
 */
static void
H5TS_tid_init(void)
{
    pthread_mutex_init(&H5TS_tid_mtx, NULL);
    pthread_key_create(&H5TS_tid_key, H5TS_tid_destructor);
}

/*--------------------------------------------------------------------------
 * NAME
 *    H5TS_thread_id
 *
 * USAGE
 *    uint64_t id = H5TS_thread_id()
 *
 * RETURNS
 *   Return an integer identifier, ID, for the current thread.
 *
 * DESCRIPTION
 *   The ID satisfies the following properties:
 *
 *   1 1 <= ID <= UINT64_MAX
 *   2 ID is constant over the thread's lifetime.
 *   3 No two threads share an ID during their lifetimes.
 *   4 A thread's ID is available for reuse as soon as it is joined.
 *
 *   ID 0 is reserved.  H5TS_thread_id() returns 0 if the library was not
 *   built with thread safety or if an error prevents it from assigning an
 *   ID.
 *
 *--------------------------------------------------------------------------
 */
uint64_t
H5TS_thread_id(void)
{
    H5TS_tid_t *tid = pthread_getspecific(H5TS_tid_key);
    H5TS_tid_t  proto_tid;

    /* An ID is already assigned. */
    if (tid != NULL)
        return tid->id;

    /* An ID is *not* already assigned: reuse an ID that's on the
     * free list, or else generate a new ID.
     *
     * Allocating memory while holding a mutex is bad form, so
     * point `tid` at `proto_tid` if we need to allocate some
     * memory.
     */
    pthread_mutex_lock(&H5TS_tid_mtx);
    if ((tid = H5TS_tid_next_free) != NULL)
        H5TS_tid_next_free = tid->next;
    else if (H5TS_tid_next_id != UINT64_MAX) {
        tid     = &proto_tid;
        tid->id = ++H5TS_tid_next_id;
    }
    pthread_mutex_unlock(&H5TS_tid_mtx);

    /* If a prototype ID record was established, copy it to the heap. */
    if (tid == &proto_tid) {
        if ((tid = HDmalloc(sizeof(*tid))) != NULL)
            *tid = proto_tid;
    }

    if (tid == NULL)
        return 0;

    /* Finish initializing the ID record and set a thread-local pointer
     * to it.
     */
    tid->next = NULL;
    if (pthread_setspecific(H5TS_tid_key, tid) != 0) {
        H5TS_tid_destructor(tid);
        return 0;
    }

    return tid->id;
}

/*--------------------------------------------------------------------------
 * NAME
 *    H5TS_pthread_first_thread_init
 *
 * USAGE
 *    H5TS_pthread_first_thread_init()
 *
 * RETURNS
 *
 * DESCRIPTION
 *   Initialization of global API lock, keys for per-thread error stacks and
 *   cancallability information. Called by the first thread that enters the
 *   library.
 *
 * PROGRAMMER: Chee Wai LEE
 *             May 2, 2000
 *
 *--------------------------------------------------------------------------
 */
#ifndef H5_HAVE_WIN_THREADS
void
H5TS_pthread_first_thread_init(void)
{
    H5_g.H5_libinit_g = FALSE; /* Library hasn't been initialized */
    H5_g.H5_libterm_g = FALSE; /* Library isn't being shutdown */

    FUNC_ENTER_NOAPI_NAMECHECK_ONLY

#ifdef H5_HAVE_WIN32_API
#ifdef PTW32_STATIC_LIB
    pthread_win32_process_attach_np();
#endif
#endif

    /* initialize global API mutex lock */
    HDpthread_mutex_init(&H5_g.init_lock.atomic_lock, NULL);
    HDpthread_cond_init(&H5_g.init_lock.cond_var, NULL);
    H5_g.init_lock.lock_count = 0;

    HDpthread_mutex_init(&H5_g.init_lock.atomic_lock2, NULL);
    H5_g.init_lock.attempt_lock_count = 0;

    /* Initialize integer thread identifiers. */
    H5TS_tid_init();

    /* initialize key for thread-specific error stacks */
    HDpthread_key_create(&H5TS_errstk_key_g, H5TS__key_destructor);

#ifdef H5_HAVE_CODESTACK
    /* initialize key for thread-specific function stacks */
    HDpthread_key_create(&H5TS_funcstk_key_g, H5TS__key_destructor);
#endif /* H5_HAVE_CODESTACK */

    /* initialize key for thread-specific API contexts */
    HDpthread_key_create(&H5TS_apictx_key_g, H5TS__key_destructor);

    /* initialize key for thread cancellability mechanism */
    HDpthread_key_create(&H5TS_cancel_key_s, H5TS__key_destructor);

    FUNC_LEAVE_NOAPI_VOID_NAMECHECK_ONLY
} /* end H5TS_pthread_first_thread_init() */
#endif /* H5_HAVE_WIN_THREADS */

/*--------------------------------------------------------------------------
 * Function:    H5TS__mutex_acquire
 *
 * Purpose:     Attempts to acquire a mutex lock, without blocking
 *
 * Note:	On success, the 'acquired' flag indicates if the HDF5 library
 *		global lock was acquired.
 *
 * Note:	The Windows threads code is very likely bogus.
 *
 * Return:      Non-negative on success / Negative on failure
 *
 * Programmer:  Quincey Koziol
 *              Februrary 27, 2019
 *
 *--------------------------------------------------------------------------
 */
static herr_t
H5TS__mutex_acquire(H5TS_mutex_t *mutex, hbool_t *acquired)
{
    herr_t ret_value = 0;

    FUNC_ENTER_STATIC_NAMECHECK_ONLY

#ifdef  H5_HAVE_WIN_THREADS
    EnterCriticalSection(&mutex->CriticalSection);
    *acquired = TRUE;
#else /* H5_HAVE_WIN_THREADS */
    /* Attempt to acquire the mutex lock */
    if(0 == HDpthread_mutex_lock(&mutex->atomic_lock)) {
        pthread_t my_thread_id = HDpthread_self();

        /* Check if locked already */
        if(mutex->lock_count) {
             /* Check for this thread already owning the lock */
             if(HDpthread_equal(my_thread_id, mutex->owner_thread)) {
                /* Already owned by self - increment count */
                mutex->lock_count++;
                *acquired = TRUE;
            } /* end if */
            else
                *acquired = FALSE;
        } /* end if */
        else {
            /* Take ownership of the mutex */
            mutex->owner_thread = my_thread_id;
            mutex->lock_count = 1;
            *acquired = TRUE;
        } /* end else */

        if(0 != HDpthread_mutex_unlock(&mutex->atomic_lock))
            ret_value = -1;
    } /* end if */
    else
        ret_value = -1;
#endif /* H5_HAVE_WIN_THREADS */

    FUNC_LEAVE_NOAPI_NAMECHECK_ONLY(ret_value)
} /* end H5TS__mutex_acquire() */


/*--------------------------------------------------------------------------
 * Function:    H5TSmutex_acquire
 *
 * Purpose:     Attempts to acquire the HDF5 library global lock
 *
 * Note:	On success, the 'acquired' flag indicates if the HDF5 library
 *		global lock was acquired.
 *
 * Return:      Non-negative on success / Negative on failure
 *
 * Programmer:  Quincey Koziol
 *              Februrary 27, 2019
 *
 *--------------------------------------------------------------------------
 */
herr_t
H5TSmutex_acquire(hbool_t *acquired)
{
    FUNC_ENTER_API_NAMECHECK_ONLY
    /*NO TRACE*/
    FUNC_LEAVE_API_NAMECHECK_ONLY(H5TS__mutex_acquire(&H5_g.init_lock, acquired))
} /* end H5TSmutex_acquire() */


/*--------------------------------------------------------------------------
 * NAME
 *    H5TS_mutex_lock
 *
 * USAGE
 *    H5TS_mutex_lock(&mutex_var)
 *
 * RETURNS
 *    0 on success and non-zero on error.
 *
 * DESCRIPTION
 *    Recursive lock semantics for HDF5 (locking) -
 *    Multiple acquisition of a lock by a thread is permitted with a
 *    corresponding unlock operation required.
 *
 * PROGRAMMER: Chee Wai LEE
 *             May 2, 2000
 *
 *--------------------------------------------------------------------------
 */
herr_t
H5TS_mutex_lock(H5TS_mutex_t *mutex)
{
<<<<<<< HEAD
    herr_t ret_value = 0;

    FUNC_ENTER_NOAPI_NAMECHECK_ONLY

#ifdef  H5_HAVE_WIN_THREADS
    EnterCriticalSection(&mutex->CriticalSection);
#else /* H5_HAVE_WIN_THREADS */
    /* Acquire the "attempt" lock, increment the attempt lock count, release the lock */
    ret_value = HDpthread_mutex_lock(&mutex->atomic_lock2);
    if(ret_value)
        HGOTO_DONE(ret_value);
    mutex->attempt_lock_count++;
    ret_value = HDpthread_mutex_unlock(&mutex->atomic_lock2);
    if(ret_value)
        HGOTO_DONE(ret_value);
=======
#ifdef H5_HAVE_WIN_THREADS
    EnterCriticalSection(&mutex->CriticalSection);
    return 0;
#else  /* H5_HAVE_WIN_THREADS */
    herr_t ret_value = pthread_mutex_lock(&mutex->atomic_lock);
>>>>>>> 1a6fba94

    /* Acquire the library lock */
    ret_value = HDpthread_mutex_lock(&mutex->atomic_lock);
    if(ret_value)
        HGOTO_DONE(ret_value);

<<<<<<< HEAD
    /* Check if this thread already owns the lock */
    if(mutex->lock_count && HDpthread_equal(HDpthread_self(), mutex->owner_thread))
        /* already owned by self - increment count */
        mutex->lock_count++;
    else {
        /* Wait until the lock is released by current owner thread */
        while(mutex->lock_count)
            HDpthread_cond_wait(&mutex->cond_var, &mutex->atomic_lock);

        /* After we've received the signal, take ownership of the mutex */
        mutex->owner_thread = HDpthread_self();
        mutex->lock_count = 1;
    } /* end else */
=======
    if (mutex->lock_count && pthread_equal(pthread_self(), mutex->owner_thread)) {
        /* already owned by self - increment count */
        mutex->lock_count++;
    }
    else {
        /* if owned by other thread, wait for condition signal */
        while (mutex->lock_count)
            pthread_cond_wait(&mutex->cond_var, &mutex->atomic_lock);

        /* After we've received the signal, take ownership of the mutex */
        mutex->owner_thread = pthread_self();
        mutex->lock_count   = 1;
    }
>>>>>>> 1a6fba94

    /* Release the library lock */
    ret_value = HDpthread_mutex_unlock(&mutex->atomic_lock);
#endif /* H5_HAVE_WIN_THREADS */

done:
    FUNC_LEAVE_NOAPI_NAMECHECK_ONLY(ret_value)
} /* end H5TS_mutex_lock() */

/*--------------------------------------------------------------------------
 * NAME
 *    H5TS_mutex_unlock
 *
 * USAGE
 *    H5TS_mutex_unlock(&mutex_var)
 *
 * RETURNS
 *    0 on success and non-zero on error.
 *
 * DESCRIPTION
 *    Recursive lock semantics for HDF5 (unlocking) -
 *    Multiple acquisition of a lock by a thread is permitted with a
 *    corresponding unlock operation required.
 *
 * PROGRAMMER: Chee Wai LEE
 *             May 2, 2000
 *
 *--------------------------------------------------------------------------
 */
herr_t
H5TS_mutex_unlock(H5TS_mutex_t *mutex)
{
<<<<<<< HEAD
    herr_t ret_value = 0;

    FUNC_ENTER_NOAPI_NAMECHECK_ONLY

#ifdef  H5_HAVE_WIN_THREADS
=======
#ifdef H5_HAVE_WIN_THREADS
>>>>>>> 1a6fba94
    /* Releases ownership of the specified critical section object. */
    LeaveCriticalSection(&mutex->CriticalSection);
#else  /* H5_HAVE_WIN_THREADS */

<<<<<<< HEAD
    /* Decrement the lock count for this thread */
    ret_value = HDpthread_mutex_lock(&mutex->atomic_lock);
    if(ret_value)
        HGOTO_DONE(ret_value);
=======
    if (ret_value)
        return ret_value;

>>>>>>> 1a6fba94
    mutex->lock_count--;
    ret_value = HDpthread_mutex_unlock(&mutex->atomic_lock);

<<<<<<< HEAD
    /* If the lock count drops to zero, signal the condition variable, to
     * wake another thread.
     */
    if(mutex->lock_count == 0) {
        int err;

        err = HDpthread_cond_signal(&mutex->cond_var);
        if(err != 0)
=======
    ret_value = pthread_mutex_unlock(&mutex->atomic_lock);

    if (mutex->lock_count == 0) {
        int err;

        err = pthread_cond_signal(&mutex->cond_var);
        if (err != 0)
>>>>>>> 1a6fba94
            ret_value = err;
    } /* end if */
#endif  /* H5_HAVE_WIN_THREADS */

done:
    FUNC_LEAVE_NOAPI_NAMECHECK_ONLY(ret_value)
} /* H5TS_mutex_unlock */

/*--------------------------------------------------------------------------
 * Function:    H5TSmutex_get_attempt_count
 *
 * Purpose:     Get the current count of the global lock attempt
 *
 * Return:      Non-negative on success / Negative on failure
 *
 * Programmer:  Houjun Tang
 *              June 24, 2019
 *
 *--------------------------------------------------------------------------
 */
herr_t
H5TSmutex_get_attempt_count(unsigned int *count)
{
    herr_t ret_value = 0;

    FUNC_ENTER_API_NAMECHECK_ONLY
    /*NO TRACE*/

    ret_value = HDpthread_mutex_lock(&H5_g.init_lock.atomic_lock2);
    if(ret_value)
        HGOTO_DONE(ret_value);

    *count = H5_g.init_lock.attempt_lock_count;

    ret_value = HDpthread_mutex_unlock(&H5_g.init_lock.atomic_lock2);
    if(ret_value)
        HGOTO_DONE(ret_value);

done:
    FUNC_LEAVE_API_NAMECHECK_ONLY(ret_value)
} /* end H5TSmutex_get_attempt_count() */


/*--------------------------------------------------------------------------
 * Function:    H5TSmutex_release
 *
 * Purpose:     Releases the HDF5 library global lock
 *
 * Return:      Non-negative on success / Negative on failure
 *
 * Programmer:  Quincey Koziol
 *              Februrary 27, 2019
 *
 *--------------------------------------------------------------------------
 */
herr_t
H5TSmutex_release(void)
{
    herr_t ret_value = 0;

    FUNC_ENTER_API_NAMECHECK_ONLY
    /*NO TRACE*/

    if(0 != H5TS_mutex_unlock(&H5_g.init_lock))
        ret_value = -1;

    FUNC_LEAVE_API_NAMECHECK_ONLY(ret_value)
} /* end H5TSmutex_release() */


/*--------------------------------------------------------------------------
 * NAME
 *    H5TS_cancel_count_inc
 *
 * USAGE
 *    H5TS_cancel_count_inc()
 *
 * RETURNS
 *    0 on success non-zero error code on error.
 *
 * DESCRIPTION
 *    Creates a cancellation counter for a thread if it is the first time
 *    the thread is entering the library.
 *
 *    if counter value is zero, then set cancelability type of the thread
 *    to PTHREAD_CANCEL_DISABLE as thread is entering the library and store
 *    the previous cancelability type into cancellation counter.
 *    Increase the counter value by 1.
 *
 * PROGRAMMER: Chee Wai LEE
 *            May 2, 2000
 *
 *--------------------------------------------------------------------------
 */
herr_t
H5TS_cancel_count_inc(void)
{
<<<<<<< HEAD
#ifndef  H5_HAVE_WIN_THREADS
    H5TS_cancel_t *cancel_counter;
#endif /* H5_HAVE_WIN_THREADS */
    herr_t ret_value = SUCCEED;
=======
#ifdef H5_HAVE_WIN_THREADS
    /* unsupported; just return 0 */
    return SUCCEED;
#else  /* H5_HAVE_WIN_THREADS */
    H5TS_cancel_t *cancel_counter;
    herr_t         ret_value = SUCCEED;
>>>>>>> 1a6fba94

    FUNC_ENTER_NOAPI_NAMECHECK_ONLY

#ifdef  H5_HAVE_WIN_THREADS
    /* unsupported */
#else /* H5_HAVE_WIN_THREADS */
    /* Acquire the thread's cancellation counter */
    cancel_counter = (H5TS_cancel_t *)H5TS_get_thread_local_value(H5TS_cancel_key_s); 

    /* Check if it's created yet */
    if(!cancel_counter) {
        /*
         * First time thread calls library - create new counter and associate
         * with key.
         *
         * Don't use H5MM calls here since the destructor has to use HDfree in
         * order to avoid codestack calls.
         */
        cancel_counter = (H5TS_cancel_t *)HDcalloc(1, sizeof(H5TS_cancel_t));
        if(NULL == cancel_counter)
            HGOTO_DONE(FAIL);

        /* Set the thread's cancellation counter with the new object */
        ret_value = HDpthread_setspecific(H5TS_cancel_key_s, (void *)cancel_counter);
        if(ret_value) {
            HDfree(cancel_counter);
            HGOTO_DONE(FAIL);
        } /* end if */
    } /* end if */

<<<<<<< HEAD
    /* Check if thread entering library */
    if(cancel_counter->cancel_count == 0)
        /* Set cancellation state to 'disable', and remember previous state */
        ret_value = HDpthread_setcancelstate(PTHREAD_CANCEL_DISABLE, &cancel_counter->previous_state);
=======
        if (!cancel_counter) {
            HERROR(H5E_RESOURCE, H5E_NOSPACE, "memory allocation failed");
            return FAIL;
        }

        ret_value = pthread_setspecific(H5TS_cancel_key_g, (void *)cancel_counter);
    }

    if (cancel_counter->cancel_count == 0)
        /* thread entering library */
        ret_value = pthread_setcancelstate(PTHREAD_CANCEL_DISABLE, &cancel_counter->previous_state);
>>>>>>> 1a6fba94

    /* Increment # of times the library API was re-entered, to avoid resetting
     * previous cancellation state until the final API routine is returning.
     */
    ++cancel_counter->cancel_count;
#endif /* H5_HAVE_WIN_THREADS */

done:
    FUNC_LEAVE_NOAPI_NAMECHECK_ONLY(ret_value)
} /* end H5TS_cancel_count_inc() */

/*--------------------------------------------------------------------------
 * NAME
 *    H5TS_cancel_count_dec
 *
 * USAGE
 *    H5TS_cancel_count_dec()
 *
 * RETURNS
 *    0 on success and a non-zero error code on error.
 *
 * DESCRIPTION
 *    If counter value is one, then set cancelability type of the thread
 *    to the previous cancelability type stored in the cancellation counter.
 *    (the thread is leaving the library).
 *
 *    Decrement the counter value by 1.
 *
 * PROGRAMMER: Chee Wai LEE
 *             May 2, 2000
 *
 *--------------------------------------------------------------------------
 */
herr_t
H5TS_cancel_count_dec(void)
{
<<<<<<< HEAD
#ifndef  H5_HAVE_WIN_THREADS
    H5TS_cancel_t *cancel_counter;
#endif /* H5_HAVE_WIN_THREADS */
    herr_t ret_value = SUCCEED;
=======
#ifdef H5_HAVE_WIN_THREADS
    /* unsupported; will just return 0 */
    return SUCCEED;
#else  /* H5_HAVE_WIN_THREADS */
    register H5TS_cancel_t *cancel_counter;
    herr_t                  ret_value = SUCCEED;
>>>>>>> 1a6fba94

    FUNC_ENTER_NOAPI_NAMECHECK_ONLY

#ifdef  H5_HAVE_WIN_THREADS
    /* unsupported */
#else /* H5_HAVE_WIN_THREADS */
    /* Acquire the thread's cancellation counter */
    cancel_counter = (H5TS_cancel_t *)H5TS_get_thread_local_value(H5TS_cancel_key_s); 

    /* Check for leaving last API routine */
    if(cancel_counter->cancel_count == 1)
        /* Reset to previous thread cancellation state, if last API */
        ret_value = HDpthread_setcancelstate(cancel_counter->previous_state, NULL);

    /* Decrement cancellation counter */
    --cancel_counter->cancel_count;
#endif /* H5_HAVE_WIN_THREADS */

<<<<<<< HEAD
    FUNC_LEAVE_NOAPI_NAMECHECK_ONLY(ret_value)
} /* end H5TS_cancel_count_dec() */

=======
>>>>>>> 1a6fba94
#ifdef H5_HAVE_WIN_THREADS

/*--------------------------------------------------------------------------
 * NAME
 *    H5TS_win32_process_enter
 *
 * RETURNS
 *    SUCCEED/FAIL
 *
 * DESCRIPTION
 *    Per-process setup on Windows when using Win32 threads.
 *
 *--------------------------------------------------------------------------
 */
H5_DLL BOOL CALLBACK
H5TS_win32_process_enter(PINIT_ONCE InitOnce, PVOID Parameter, PVOID *lpContex)
{
    BOOL ret_value = TRUE;

    FUNC_ENTER_NOAPI_NAMECHECK_ONLY

    /* Initialize the critical section (can't fail) */
    InitializeCriticalSection(&H5_g.init_lock.CriticalSection);

    /* Set up thread local storage */
    if (TLS_OUT_OF_INDEXES == (H5TS_errstk_key_g = TlsAlloc()))
        ret_value = FALSE;

#ifdef H5_HAVE_CODESTACK
    if (TLS_OUT_OF_INDEXES == (H5TS_funcstk_key_g = TlsAlloc()))
        ret_value = FALSE;
#endif /* H5_HAVE_CODESTACK */

    if (TLS_OUT_OF_INDEXES == (H5TS_apictx_key_g = TlsAlloc()))
        ret_value = FALSE;

    FUNC_LEAVE_NOAPI_NAMECHECK_ONLY(ret_value)
} /* H5TS_win32_process_enter() */

<<<<<<< HEAD

=======
#ifdef H5_HAVE_WIN_THREADS
>>>>>>> 1a6fba94
/*--------------------------------------------------------------------------
 * NAME
 *    H5TS_win32_thread_enter
 *
 * RETURNS
 *    SUCCEED/FAIL
 *
 * DESCRIPTION
 *    Per-thread setup on Windows when using Win32 threads.
 *
 *--------------------------------------------------------------------------
 */
herr_t
H5TS_win32_thread_enter(void)
{
    herr_t ret_value = SUCCEED;

    FUNC_ENTER_NOAPI_NAMECHECK_ONLY

    /* Currently a placeholder function.  TLS setup is performed
     * elsewhere in the library.
     *
     * WARNING: Do NOT use C standard library functions here.
     * CRT functions are not allowed in DllMain, which is where this code
     * is used.
     */

    FUNC_LEAVE_NOAPI_NAMECHECK_ONLY(ret_value)
} /* H5TS_win32_thread_enter() */

<<<<<<< HEAD

=======
#ifdef H5_HAVE_WIN_THREADS
>>>>>>> 1a6fba94
/*--------------------------------------------------------------------------
 * NAME
 *    H5TS_win32_process_exit
 *
 * RETURNS
 *    SUCCEED/FAIL
 *
 * DESCRIPTION
 *    Per-process cleanup on Windows when using Win32 threads.
 *
 *--------------------------------------------------------------------------
 */
void
H5TS_win32_process_exit(void)
{
    FUNC_ENTER_NOAPI_NAMECHECK_ONLY

    /* Windows uses a different thread local storage mechanism which does
     * not support auto-freeing like pthreads' keys.
     *
     * This function is currently registered via atexit() and is called
     * AFTER H5_term_library().
     */

    /* Clean up critical section resources (can't fail) */
    DeleteCriticalSection(&H5_g.init_lock.CriticalSection);

    /* Clean up per-process thread local storage */
    TlsFree(H5TS_errstk_key_g);
#ifdef H5_HAVE_CODESTACK
    TlsFree(H5TS_funcstk_key_g);
#endif /* H5_HAVE_CODESTACK */
    TlsFree(H5TS_apictx_key_g);

    FUNC_LEAVE_NOAPI_VOID_NAMECHECK_ONLY
} /* H5TS_win32_process_exit() */

<<<<<<< HEAD

=======
#ifdef H5_HAVE_WIN_THREADS
>>>>>>> 1a6fba94
/*--------------------------------------------------------------------------
 * NAME
 *    H5TS_win32_thread_exit
 *
 * RETURNS
 *    SUCCEED/FAIL
 *
 * DESCRIPTION
 *    Per-thread cleanup on Windows when using Win32 threads.
 *
 *--------------------------------------------------------------------------
 */
herr_t
H5TS_win32_thread_exit(void)
{
    LPVOID lpvData;
    herr_t ret_value = SUCCEED;

    FUNC_ENTER_NOAPI_NAMECHECK_ONLY

    /* Windows uses a different thread local storage mechanism which does
     * not support auto-freeing like pthreads' keys.
     *
     * WARNING: Do NOT use C standard library functions here.
     * CRT functions are not allowed in DllMain, which is where this code
     * is used.
     */

    /* Clean up per-thread thread local storage */
    lpvData = TlsGetValue(H5TS_errstk_key_g);
    if (lpvData)
        LocalFree((HLOCAL)lpvData);

#ifdef H5_HAVE_CODESTACK
    lpvData = TlsGetValue(H5TS_funcstk_key_g);
    if (lpvData)
        LocalFree((HLOCAL)lpvData);
#endif /* H5_HAVE_CODESTACK */

    lpvData = TlsGetValue(H5TS_apictx_key_g);
    if (lpvData)
        LocalFree((HLOCAL)lpvData);

    FUNC_LEAVE_NOAPI_NAMECHECK_ONLY(ret_value)
} /* H5TS_win32_thread_exit() */
#endif /* H5_HAVE_WIN_THREADS */

/*--------------------------------------------------------------------------
 * NAME
 *    H5TS_create_thread
 *
 * RETURNS
 *    Thread identifier.
 *
 * DESCRIPTION
 *    Spawn off a new thread calling function 'func' with input 'udata'.
 *
 * PROGRAMMER: Mike McGreevy
 *             August 31, 2010
 *
 *--------------------------------------------------------------------------
 */
H5TS_thread_t
H5TS_create_thread(H5TS_thread_cb_t func, H5TS_attr_t *attr, void *udata)
{
    H5TS_thread_t ret_value;

<<<<<<< HEAD
    FUNC_ENTER_NOAPI_NAMECHECK_ONLY
=======
#ifdef H5_HAVE_WIN_THREADS
>>>>>>> 1a6fba94

#ifdef  H5_HAVE_WIN_THREADS
    /* When calling C runtime functions, you should use _beginthread or
     * _beginthreadex instead of CreateThread.  Threads created with
     * CreateThread risk being killed in low-memory situations. Since we
     * only create threads in our test code, this is unlikely to be an issue
     * and we'll use the easier-to-deal-with CreateThread for now.
     *
     * NOTE: _beginthread() auto-recycles its handle when execution completes
     *       so you can't wait on it, making it unsuitable for the existing
     *       test code.
     */
    ret_value = CreateThread(NULL, 0, (LPTHREAD_START_ROUTINE)func, udata, 0, NULL);

#else /* H5_HAVE_WIN_THREADS */

<<<<<<< HEAD
    HDpthread_create(&ret_value, attr, (void * (*)(void *))func, udata);
=======
    pthread_create(&ret_value, attr, (void *(*)(void *))func, udata);
>>>>>>> 1a6fba94

#endif /* H5_HAVE_WIN_THREADS */

    FUNC_LEAVE_NOAPI_NAMECHECK_ONLY(ret_value)
} /* H5TS_create_thread */

#endif /* H5_HAVE_THREADSAFE */<|MERGE_RESOLUTION|>--- conflicted
+++ resolved
@@ -11,7 +11,6 @@
  * help@hdfgroup.org.                                                        *
  * * * * * * * * * * * * * * * * * * * * * * * * * * * * * * * * * * * * * * */
 
-<<<<<<< HEAD
 /*
  * Purpose:	This file contains the framework for ensuring that the global
  *		library lock is held when an API routine is called.  This
@@ -27,26 +26,18 @@
 /* Module Setup */
 /****************/
 
-
 /***********/
 /* Headers */
 /***********/
-#include "H5private.h"          /* Generic Functions                        */
-#include "H5Eprivate.h"         /* Error handling                           */
-#include "H5MMprivate.h"        /* Memory management                        */
-=======
-/* private headers */
-#include "H5private.h"   /*library                     */
-#include "H5Eprivate.h"  /*error handling              */
-#include "H5MMprivate.h" /*memory management functions    */
->>>>>>> 1a6fba94
+#include "H5private.h"   /* Generic Functions                        */
+#include "H5Eprivate.h"  /* Error handling                           */
+#include "H5MMprivate.h" /* Memory management                        */
 
 #ifdef H5_HAVE_THREADSAFE
 
 /****************/
 /* Local Macros */
 /****************/
-
 
 /******************/
 /* Local Typedefs */
@@ -61,18 +52,15 @@
 /* Function pointer typedef for thread callback function */
 typedef void *(*H5TS_thread_cb_t)(void *);
 
-
 /********************/
 /* Local Prototypes */
 /********************/
-static void H5TS__key_destructor(void *key_val);
+static void   H5TS__key_destructor(void *key_val);
 static herr_t H5TS__mutex_acquire(H5TS_mutex_t *mutex, hbool_t *acquired);
-
 
 /*********************/
 /* Package Variables */
 /*********************/
-
 
 /*****************************/
 /* Library Private Variables */
@@ -86,20 +74,18 @@
 #endif /* H5_HAVE_WIN_THREADS */
 
 /* Thread-local keys, used by other interfaces */
-H5TS_key_t H5TS_errstk_key_g;           /* Error stack */
+H5TS_key_t H5TS_errstk_key_g; /* Error stack */
 #ifdef H5_HAVE_CODESTACK
-H5TS_key_t H5TS_funcstk_key_g;          /* Function stack */
-#endif /* H5_HAVE_CODESTACK */
-H5TS_key_t H5TS_apictx_key_g;           /* API context */
-
+H5TS_key_t H5TS_funcstk_key_g; /* Function stack */
+#endif                         /* H5_HAVE_CODESTACK */
+H5TS_key_t H5TS_apictx_key_g;  /* API context */
 
 /*******************/
 /* Local Variables */
 /*******************/
 
 /* Thread-local keys, used in this module */
-static H5TS_key_t H5TS_cancel_key_s;    /* Thread cancellation state */
-
+static H5TS_key_t H5TS_cancel_key_s; /* Thread cancellation state */
 
 #ifndef H5_HAVE_WIN_THREADS
 
@@ -155,12 +141,10 @@
     if (key_val != NULL)
         HDfree(key_val);
 
-<<<<<<< HEAD
     FUNC_LEAVE_NOAPI_VOID_NAMECHECK_ONLY
 } /* end H5TS__key_destructor() */
-=======
+
 #ifndef H5_HAVE_WIN_THREADS
->>>>>>> 1a6fba94
 
 /*--------------------------------------------------------------------------
  * NAME
@@ -370,18 +354,18 @@
 
     FUNC_ENTER_STATIC_NAMECHECK_ONLY
 
-#ifdef  H5_HAVE_WIN_THREADS
+#ifdef H5_HAVE_WIN_THREADS
     EnterCriticalSection(&mutex->CriticalSection);
     *acquired = TRUE;
-#else /* H5_HAVE_WIN_THREADS */
+#else  /* H5_HAVE_WIN_THREADS */
     /* Attempt to acquire the mutex lock */
-    if(0 == HDpthread_mutex_lock(&mutex->atomic_lock)) {
+    if (0 == HDpthread_mutex_lock(&mutex->atomic_lock)) {
         pthread_t my_thread_id = HDpthread_self();
 
         /* Check if locked already */
-        if(mutex->lock_count) {
-             /* Check for this thread already owning the lock */
-             if(HDpthread_equal(my_thread_id, mutex->owner_thread)) {
+        if (mutex->lock_count) {
+            /* Check for this thread already owning the lock */
+            if (HDpthread_equal(my_thread_id, mutex->owner_thread)) {
                 /* Already owned by self - increment count */
                 mutex->lock_count++;
                 *acquired = TRUE;
@@ -392,11 +376,11 @@
         else {
             /* Take ownership of the mutex */
             mutex->owner_thread = my_thread_id;
-            mutex->lock_count = 1;
-            *acquired = TRUE;
+            mutex->lock_count   = 1;
+            *acquired           = TRUE;
         } /* end else */
 
-        if(0 != HDpthread_mutex_unlock(&mutex->atomic_lock))
+        if (0 != HDpthread_mutex_unlock(&mutex->atomic_lock))
             ret_value = -1;
     } /* end if */
     else
@@ -406,8 +390,6 @@
     FUNC_LEAVE_NOAPI_NAMECHECK_ONLY(ret_value)
 } /* end H5TS__mutex_acquire() */
 
--
 /*--------------------------------------------------------------------------
  * Function:    H5TSmutex_acquire
  *
@@ -428,10 +410,9 @@
 {
     FUNC_ENTER_API_NAMECHECK_ONLY
     /*NO TRACE*/
+
     FUNC_LEAVE_API_NAMECHECK_ONLY(H5TS__mutex_acquire(&H5_g.init_lock, acquired))
 } /* end H5TSmutex_acquire() */
-
- 
 /*--------------------------------------------------------------------------
  * NAME
@@ -453,67 +434,42 @@
  *
  *--------------------------------------------------------------------------
  */
-herr_t
-H5TS_mutex_lock(H5TS_mutex_t *mutex)
-{
-<<<<<<< HEAD
+herr_t H5TS_mutex_lock(H5TS_mutex_t *mutex)
+{
     herr_t ret_value = 0;
 
     FUNC_ENTER_NOAPI_NAMECHECK_ONLY
 
-#ifdef  H5_HAVE_WIN_THREADS
+#ifdef H5_HAVE_WIN_THREADS
     EnterCriticalSection(&mutex->CriticalSection);
-#else /* H5_HAVE_WIN_THREADS */
+#else  /* H5_HAVE_WIN_THREADS */
     /* Acquire the "attempt" lock, increment the attempt lock count, release the lock */
     ret_value = HDpthread_mutex_lock(&mutex->atomic_lock2);
-    if(ret_value)
+    if (ret_value)
         HGOTO_DONE(ret_value);
     mutex->attempt_lock_count++;
     ret_value = HDpthread_mutex_unlock(&mutex->atomic_lock2);
-    if(ret_value)
+    if (ret_value)
         HGOTO_DONE(ret_value);
-=======
-#ifdef H5_HAVE_WIN_THREADS
-    EnterCriticalSection(&mutex->CriticalSection);
-    return 0;
-#else  /* H5_HAVE_WIN_THREADS */
-    herr_t ret_value = pthread_mutex_lock(&mutex->atomic_lock);
->>>>>>> 1a6fba94
 
     /* Acquire the library lock */
     ret_value = HDpthread_mutex_lock(&mutex->atomic_lock);
-    if(ret_value)
+    if (ret_value)
         HGOTO_DONE(ret_value);
 
-<<<<<<< HEAD
     /* Check if this thread already owns the lock */
-    if(mutex->lock_count && HDpthread_equal(HDpthread_self(), mutex->owner_thread))
+    if (mutex->lock_count && HDpthread_equal(HDpthread_self(), mutex->owner_thread))
         /* already owned by self - increment count */
         mutex->lock_count++;
     else {
         /* Wait until the lock is released by current owner thread */
-        while(mutex->lock_count)
+        while (mutex->lock_count)
             HDpthread_cond_wait(&mutex->cond_var, &mutex->atomic_lock);
 
         /* After we've received the signal, take ownership of the mutex */
         mutex->owner_thread = HDpthread_self();
-        mutex->lock_count = 1;
+        mutex->lock_count   = 1;
     } /* end else */
-=======
-    if (mutex->lock_count && pthread_equal(pthread_self(), mutex->owner_thread)) {
-        /* already owned by self - increment count */
-        mutex->lock_count++;
-    }
-    else {
-        /* if owned by other thread, wait for condition signal */
-        while (mutex->lock_count)
-            pthread_cond_wait(&mutex->cond_var, &mutex->atomic_lock);
-
-        /* After we've received the signal, take ownership of the mutex */
-        mutex->owner_thread = pthread_self();
-        mutex->lock_count   = 1;
-    }
->>>>>>> 1a6fba94
 
     /* Release the library lock */
     ret_value = HDpthread_mutex_unlock(&mutex->atomic_lock);
@@ -546,53 +502,33 @@
 herr_t
 H5TS_mutex_unlock(H5TS_mutex_t *mutex)
 {
-<<<<<<< HEAD
     herr_t ret_value = 0;
 
     FUNC_ENTER_NOAPI_NAMECHECK_ONLY
 
-#ifdef  H5_HAVE_WIN_THREADS
-=======
 #ifdef H5_HAVE_WIN_THREADS
->>>>>>> 1a6fba94
     /* Releases ownership of the specified critical section object. */
     LeaveCriticalSection(&mutex->CriticalSection);
 #else  /* H5_HAVE_WIN_THREADS */
 
-<<<<<<< HEAD
     /* Decrement the lock count for this thread */
     ret_value = HDpthread_mutex_lock(&mutex->atomic_lock);
-    if(ret_value)
+    if (ret_value)
         HGOTO_DONE(ret_value);
-=======
-    if (ret_value)
-        return ret_value;
-
->>>>>>> 1a6fba94
     mutex->lock_count--;
     ret_value = HDpthread_mutex_unlock(&mutex->atomic_lock);
 
-<<<<<<< HEAD
     /* If the lock count drops to zero, signal the condition variable, to
      * wake another thread.
      */
-    if(mutex->lock_count == 0) {
-        int err;
-
-        err = HDpthread_cond_signal(&mutex->cond_var);
-        if(err != 0)
-=======
-    ret_value = pthread_mutex_unlock(&mutex->atomic_lock);
-
     if (mutex->lock_count == 0) {
         int err;
 
-        err = pthread_cond_signal(&mutex->cond_var);
+        err = HDpthread_cond_signal(&mutex->cond_var);
         if (err != 0)
->>>>>>> 1a6fba94
             ret_value = err;
     } /* end if */
-#endif  /* H5_HAVE_WIN_THREADS */
+#endif /* H5_HAVE_WIN_THREADS */
 
 done:
     FUNC_LEAVE_NOAPI_NAMECHECK_ONLY(ret_value)
@@ -619,21 +555,19 @@
     /*NO TRACE*/
 
     ret_value = HDpthread_mutex_lock(&H5_g.init_lock.atomic_lock2);
-    if(ret_value)
+    if (ret_value)
         HGOTO_DONE(ret_value);
 
     *count = H5_g.init_lock.attempt_lock_count;
 
     ret_value = HDpthread_mutex_unlock(&H5_g.init_lock.atomic_lock2);
-    if(ret_value)
+    if (ret_value)
         HGOTO_DONE(ret_value);
 
 done:
     FUNC_LEAVE_API_NAMECHECK_ONLY(ret_value)
 } /* end H5TSmutex_get_attempt_count() */
 
--
 /*--------------------------------------------------------------------------
  * Function:    H5TSmutex_release
  *
@@ -654,13 +588,11 @@
     FUNC_ENTER_API_NAMECHECK_ONLY
     /*NO TRACE*/
 
-    if(0 != H5TS_mutex_unlock(&H5_g.init_lock))
+    if (0 != H5TS_mutex_unlock(&H5_g.init_lock))
         ret_value = -1;
 
     FUNC_LEAVE_API_NAMECHECK_ONLY(ret_value)
 } /* end H5TSmutex_release() */
-
- 
 /*--------------------------------------------------------------------------
  * NAME
@@ -689,30 +621,21 @@
 herr_t
 H5TS_cancel_count_inc(void)
 {
-<<<<<<< HEAD
-#ifndef  H5_HAVE_WIN_THREADS
+#ifndef H5_HAVE_WIN_THREADS
     H5TS_cancel_t *cancel_counter;
 #endif /* H5_HAVE_WIN_THREADS */
     herr_t ret_value = SUCCEED;
-=======
+
+    FUNC_ENTER_NOAPI_NAMECHECK_ONLY
+
 #ifdef H5_HAVE_WIN_THREADS
-    /* unsupported; just return 0 */
-    return SUCCEED;
+    /* unsupported */
 #else  /* H5_HAVE_WIN_THREADS */
-    H5TS_cancel_t *cancel_counter;
-    herr_t         ret_value = SUCCEED;
->>>>>>> 1a6fba94
-
-    FUNC_ENTER_NOAPI_NAMECHECK_ONLY
-
-#ifdef  H5_HAVE_WIN_THREADS
-    /* unsupported */
-#else /* H5_HAVE_WIN_THREADS */
     /* Acquire the thread's cancellation counter */
-    cancel_counter = (H5TS_cancel_t *)H5TS_get_thread_local_value(H5TS_cancel_key_s); 
+    cancel_counter = (H5TS_cancel_t *)H5TS_get_thread_local_value(H5TS_cancel_key_s);
 
     /* Check if it's created yet */
-    if(!cancel_counter) {
+    if (!cancel_counter) {
         /*
          * First time thread calls library - create new counter and associate
          * with key.
@@ -721,35 +644,21 @@
          * order to avoid codestack calls.
          */
         cancel_counter = (H5TS_cancel_t *)HDcalloc(1, sizeof(H5TS_cancel_t));
-        if(NULL == cancel_counter)
+        if (NULL == cancel_counter)
             HGOTO_DONE(FAIL);
 
         /* Set the thread's cancellation counter with the new object */
         ret_value = HDpthread_setspecific(H5TS_cancel_key_s, (void *)cancel_counter);
-        if(ret_value) {
+        if (ret_value) {
             HDfree(cancel_counter);
             HGOTO_DONE(FAIL);
         } /* end if */
-    } /* end if */
-
-<<<<<<< HEAD
+    }     /* end if */
+
     /* Check if thread entering library */
-    if(cancel_counter->cancel_count == 0)
+    if (cancel_counter->cancel_count == 0)
         /* Set cancellation state to 'disable', and remember previous state */
         ret_value = HDpthread_setcancelstate(PTHREAD_CANCEL_DISABLE, &cancel_counter->previous_state);
-=======
-        if (!cancel_counter) {
-            HERROR(H5E_RESOURCE, H5E_NOSPACE, "memory allocation failed");
-            return FAIL;
-        }
-
-        ret_value = pthread_setspecific(H5TS_cancel_key_g, (void *)cancel_counter);
-    }
-
-    if (cancel_counter->cancel_count == 0)
-        /* thread entering library */
-        ret_value = pthread_setcancelstate(PTHREAD_CANCEL_DISABLE, &cancel_counter->previous_state);
->>>>>>> 1a6fba94
 
     /* Increment # of times the library API was re-entered, to avoid resetting
      * previous cancellation state until the final API routine is returning.
@@ -786,30 +695,21 @@
 herr_t
 H5TS_cancel_count_dec(void)
 {
-<<<<<<< HEAD
-#ifndef  H5_HAVE_WIN_THREADS
+#ifndef H5_HAVE_WIN_THREADS
     H5TS_cancel_t *cancel_counter;
 #endif /* H5_HAVE_WIN_THREADS */
     herr_t ret_value = SUCCEED;
-=======
+
+    FUNC_ENTER_NOAPI_NAMECHECK_ONLY
+
 #ifdef H5_HAVE_WIN_THREADS
-    /* unsupported; will just return 0 */
-    return SUCCEED;
+    /* unsupported */
 #else  /* H5_HAVE_WIN_THREADS */
-    register H5TS_cancel_t *cancel_counter;
-    herr_t                  ret_value = SUCCEED;
->>>>>>> 1a6fba94
-
-    FUNC_ENTER_NOAPI_NAMECHECK_ONLY
-
-#ifdef  H5_HAVE_WIN_THREADS
-    /* unsupported */
-#else /* H5_HAVE_WIN_THREADS */
     /* Acquire the thread's cancellation counter */
-    cancel_counter = (H5TS_cancel_t *)H5TS_get_thread_local_value(H5TS_cancel_key_s); 
+    cancel_counter = (H5TS_cancel_t *)H5TS_get_thread_local_value(H5TS_cancel_key_s);
 
     /* Check for leaving last API routine */
-    if(cancel_counter->cancel_count == 1)
+    if (cancel_counter->cancel_count == 1)
         /* Reset to previous thread cancellation state, if last API */
         ret_value = HDpthread_setcancelstate(cancel_counter->previous_state, NULL);
 
@@ -817,14 +717,10 @@
     --cancel_counter->cancel_count;
 #endif /* H5_HAVE_WIN_THREADS */
 
-<<<<<<< HEAD
     FUNC_LEAVE_NOAPI_NAMECHECK_ONLY(ret_value)
 } /* end H5TS_cancel_count_dec() */
 
-=======
->>>>>>> 1a6fba94
 #ifdef H5_HAVE_WIN_THREADS
- 
 /*--------------------------------------------------------------------------
  * NAME
@@ -863,12 +759,6 @@
     FUNC_LEAVE_NOAPI_NAMECHECK_ONLY(ret_value)
 } /* H5TS_win32_process_enter() */
 
-<<<<<<< HEAD
--
-=======
-#ifdef H5_HAVE_WIN_THREADS
->>>>>>> 1a6fba94
 /*--------------------------------------------------------------------------
  * NAME
  *    H5TS_win32_thread_enter
@@ -899,12 +789,6 @@
     FUNC_LEAVE_NOAPI_NAMECHECK_ONLY(ret_value)
 } /* H5TS_win32_thread_enter() */
 
-<<<<<<< HEAD
--
-=======
-#ifdef H5_HAVE_WIN_THREADS
->>>>>>> 1a6fba94
 /*--------------------------------------------------------------------------
  * NAME
  *    H5TS_win32_process_exit
@@ -942,12 +826,6 @@
     FUNC_LEAVE_NOAPI_VOID_NAMECHECK_ONLY
 } /* H5TS_win32_process_exit() */
 
-<<<<<<< HEAD
--
-=======
-#ifdef H5_HAVE_WIN_THREADS
->>>>>>> 1a6fba94
 /*--------------------------------------------------------------------------
  * NAME
  *    H5TS_win32_thread_exit
@@ -1015,13 +893,9 @@
 {
     H5TS_thread_t ret_value;
 
-<<<<<<< HEAD
     FUNC_ENTER_NOAPI_NAMECHECK_ONLY
-=======
+
 #ifdef H5_HAVE_WIN_THREADS
->>>>>>> 1a6fba94
-
-#ifdef  H5_HAVE_WIN_THREADS
     /* When calling C runtime functions, you should use _beginthread or
      * _beginthreadex instead of CreateThread.  Threads created with
      * CreateThread risk being killed in low-memory situations. Since we
@@ -1036,11 +910,7 @@
 
 #else /* H5_HAVE_WIN_THREADS */
 
-<<<<<<< HEAD
-    HDpthread_create(&ret_value, attr, (void * (*)(void *))func, udata);
-=======
-    pthread_create(&ret_value, attr, (void *(*)(void *))func, udata);
->>>>>>> 1a6fba94
+    HDpthread_create(&ret_value, attr, (void *(*)(void *))func, udata);
 
 #endif /* H5_HAVE_WIN_THREADS */
 
