--- conflicted
+++ resolved
@@ -1167,321 +1167,6 @@
 	/* flush each ring, starting from the outermost ring and 
          * working inward.
          */
-<<<<<<< HEAD
-        cache_ptr->slist_change_in_pre_serialize = FALSE;
-        cache_ptr->slist_change_in_serialize = FALSE;
-
-        while ( ( passes < H5C__MAX_PASSES_ON_FLUSH ) &&
-		( cache_ptr->slist_len != 0 ) &&
-		( protected_entries == 0 ) &&
-		( flushed_entries_last_pass ) )
-	{
-            unsigned curr_flush_dep_height = 0;
-            unsigned flush_dep_passes = 0;
-
-	    flushed_entries_last_pass = FALSE;
-
-            /* Loop over all flush dependency heights of entries */
-            while((curr_flush_dep_height <= H5C__NUM_FLUSH_DEP_HEIGHTS) &&
-                    (cache_ptr->slist_len != 0) &&
-                    (flush_dep_passes < H5C__MAX_PASSES_ON_FLUSH) )
-            {
-                hbool_t flushed_during_dep_loop = FALSE;
-
-#if H5C_DO_SANITY_CHECKS
-                /* For sanity checking, try to verify that the skip list has
-                 * the expected size and number of entries at the end of each
-                 * internal while loop (see below).
-                 *
-                 * Doing this get a bit tricky, as depending on flags, we may
-                 * or may not flush all the entries in the slist.
-                 *
-                 * To make things more entertaining, with the advent of the
-                 * fractal heap, the entry serialize callback can cause entries
-                 * to be dirtied, resized, and/or moved.  Also, the 
-                 * pre_serialize callback can result in an entry being 
-                 * removed from the cache via the take ownership flag.
-                 *
-                 * To deal with this, we first make note of the initial
-                 * skip list length and size:
-                 */
-                initial_slist_len = cache_ptr->slist_len;
-                initial_slist_size = cache_ptr->slist_size;
-
-                /* We then zero counters that we use to track the number
-                 * and total size of entries flushed:
-                 */
-                flushed_entries_count = 0;
-                flushed_entries_size = 0;
-
-                /* As mentioned above, there is the possibility that
-                 * entries will be dirtied, resized, flushed, or removed
-                 * from the cache via the take ownership flag  during
-                 * our pass through the skip list.  To capture the number
-                 * of entries added, and the skip list size delta,
-                 * zero the slist_len_increase and slist_size_increase of
-                 * the cache's instance of H5C_t.  These fields will be
-                 * updated elsewhere to account for slist insertions and/or
-                 * dirty entry size changes.
-                 */
-                cache_ptr->slist_len_increase = 0;
-                cache_ptr->slist_size_increase = 0;
-
-                /* at the end of the loop, use these values to compute the
-                 * expected slist length and size and compare this with the
-                 * value recorded in the cache's instance of H5C_t.
-                 */
-#endif /* H5C_DO_SANITY_CHECKS */
-
-                restart_slist_scan = TRUE;
-
-                while ( ( restart_slist_scan ) || ( node_ptr != NULL ) )
-                {
-                    if ( restart_slist_scan )
-                    {
-                        restart_slist_scan = FALSE;
-
-                        /* Start at beginning of skip list */
-                        node_ptr = H5SL_first(cache_ptr->slist_ptr);
-
-                        if ( node_ptr == NULL )
-                        {
-                            /* the slist is empty -- break out of inner loop */
-			    break;
-                        }
-                        HDassert( node_ptr != NULL );
-
-                        /* Get cache entry for this node */
-                        next_entry_ptr = 
-                            (H5C_cache_entry_t *)H5SL_item(node_ptr);
-
-                        if(NULL == next_entry_ptr)
-                            HGOTO_ERROR(H5E_CACHE, H5E_SYSTEM, FAIL, \
-                                        "next_entry_ptr == NULL ?!?!")
-
-                        HDassert( next_entry_ptr->magic == \
-                                  H5C__H5C_CACHE_ENTRY_T_MAGIC );
-                        HDassert( next_entry_ptr->is_dirty );
-                        HDassert( next_entry_ptr->in_slist );
-                    }
-                    
-                    entry_ptr = next_entry_ptr;
-
-                    /* With the advent of the fractal heap, the free space
-                     * manager, and the version 3 cache, it is possible
-                     * that the pre-serialize or serialize callback will 
-                     * dirty, resize, or take ownership of other entries 
-                     * in the cache.  
-                     *
-                     * To deal with this, I have inserted code to detect any
-                     * change in the skip list not directly under the control
-                     * of this function.  If such modifications are detected,
-                     * we must re-start the scan of the skip list to avoid 
-                     * the possibility that the target of the next_entry_ptr
-                     * may have been flushed or deleted from the cache.
-                     *
-                     * To verify that all such possibilities have been dealt
-                     * with, we do a bit of extra sanity checking on 
-                     * entry_ptr.
-                     */
-                    HDassert(entry_ptr->magic == H5C__H5C_CACHE_ENTRY_T_MAGIC);
-                    HDassert(entry_ptr->in_slist);
-                    HDassert(entry_ptr->is_dirty);
-
-                    /* increment node pointer now, before we delete its target
-                     * from the slist.
-                     */
-                    node_ptr = H5SL_next(node_ptr);
-
-                    if ( node_ptr != NULL ) {
-                        next_entry_ptr = (H5C_cache_entry_t *)H5SL_item(node_ptr);
-                        if ( NULL == next_entry_ptr )
-                            HGOTO_ERROR(H5E_CACHE, H5E_SYSTEM, FAIL, "next_entry_ptr == NULL ?!?!")
-                        HDassert( next_entry_ptr->magic == H5C__H5C_CACHE_ENTRY_T_MAGIC );
-                        HDassert( next_entry_ptr->is_dirty );
-                        HDassert( next_entry_ptr->in_slist );
-                        HDassert( entry_ptr != next_entry_ptr );
-                    } else {
-                        next_entry_ptr = NULL;
-		    }
-
-                    HDassert( entry_ptr != NULL );
-                    HDassert( entry_ptr->in_slist );
-
-                    if ( ( ( ! flush_marked_entries ) ||
-                           ( entry_ptr->flush_marker ) ) &&
-                         ( ( ! entry_ptr->flush_me_last ) ||
-                           ( ( entry_ptr->flush_me_last ) &&
-                             ( cache_ptr->num_last_entries >=
-                               cache_ptr->slist_len ) ) ) ) {
-
-                        if ( entry_ptr->is_protected ) {
-
-                            /* we probably have major problems -- but lets 
-                             * flush everything we can before we decide 
-                             * whether to flag an error.
-                             */
-                            tried_to_flush_protected_entry = TRUE;
-                            protected_entries++;
-
-                        } else if ( entry_ptr->is_pinned ) {
-                            /* Test to see if we are can flush the entry now.
-                             * If we can, go ahead and flush.  Note that we
-                             * aren't trying to do a destroy here, so that
-                             * is not an issue.
-                             */
-                            if(entry_ptr->flush_dep_height == curr_flush_dep_height ) {
-#if H5C_DO_SANITY_CHECKS
-                                flushed_entries_count++;
-                                flushed_entries_size += (int64_t)entry_ptr->size;
-                                entry_size_change = 0;
-#endif /* H5C_DO_SANITY_CHECKS */
-                                if(H5C__flush_single_entry(f, dxpl_id, entry_ptr, flags, entry_size_change_ptr, NULL) < 0 )
-                                    HGOTO_ERROR(H5E_CACHE, H5E_CANTFLUSH, FAIL, "dirty pinned entry flush failed.")
-
-#if H5C_DO_SANITY_CHECKS
-                                /* it is possible that the entry size changed
-                                 * during flush -- update flushed_entries_size
-                                 * to account for this.
-                                 */
-                                flushed_entries_size += entry_size_change;
-#endif /* H5C_DO_SANITY_CHECKS */
-
-                                flushed_during_dep_loop = TRUE;
-
-                                if ((cache_ptr->slist_change_in_serialize) ||
-                                    (cache_ptr->slist_change_in_pre_serialize))
-                                {
-                                    /* The slist has been modified by something
-                                     * other than the simple removal of the 
-                                     * of the flushed entry after the flush.
-                                     * 
-                                     * This has the potential to corrupt the
-                                     * scan through the slist, so restart it.
-                                     */
-                                    restart_slist_scan = TRUE;
-                                    cache_ptr->slist_change_in_pre_serialize 
-                                        = FALSE;
-                                    cache_ptr->slist_change_in_serialize 
-                                        = FALSE;
-
-				    H5C__UPDATE_STATS_FOR_SLIST_SCAN_RESTART(cache_ptr)
-                                }
-                            } /* end if */
-                            else if(entry_ptr->flush_dep_height < curr_flush_dep_height)
-                                /* This shouldn't happen -- if it does, just scream and die.  */
-                                HGOTO_ERROR(H5E_CACHE, H5E_CANTFLUSH, FAIL,  "dirty entry below current flush dep. height.")
-                        } /* end if */
-                        else {
-                            /* Test to see if we are can flush the entry now.
-                             * If we can, go ahead and flush.  Note that we
-                             * aren't trying to do a destroy here, so that
-                             * is not an issue.
-                             */
-                            if(entry_ptr->flush_dep_height == curr_flush_dep_height ) {
-#if H5C_DO_SANITY_CHECKS
-                                flushed_entries_count++;
-                                flushed_entries_size += (int64_t)entry_ptr->size;
-                                entry_size_change = 0;
-#endif /* H5C_DO_SANITY_CHECKS */
-                                if(H5C__flush_single_entry(f, dxpl_id, entry_ptr, flags, entry_size_change_ptr, NULL) < 0)
-                                    HGOTO_ERROR(H5E_CACHE, H5E_CANTFLUSH, FAIL, "Can't flush entry.")
-
-#if H5C_DO_SANITY_CHECKS
-                                /* it is possible that the entry size changed
-                                 * during flush -- update flushed_entries_size
-                                 * to account for this.
-                                 */
-                                flushed_entries_size += entry_size_change;
-#endif /* H5C_DO_SANITY_CHECKS */
-
-                                flushed_during_dep_loop = TRUE;
-
-                                if ((cache_ptr->slist_change_in_serialize) ||
-                                    (cache_ptr->slist_change_in_pre_serialize))
-                                {
-                                    /* The slist has been modified by something
-                                     * other than the simple removal of the 
-                                     * of the flushed entry after the flush.
-                                     * 
-                                     * This has the potential to corrupt the
-                                     * scan through the slist, so restart it.
-                                     */
-                                    restart_slist_scan = TRUE;
-                                    cache_ptr->slist_change_in_pre_serialize 
-                                        = FALSE;
-                                    cache_ptr->slist_change_in_serialize 
-                                        = FALSE;
-
-                                    H5C__UPDATE_STATS_FOR_SLIST_SCAN_RESTART(cache_ptr)
-                                }
-                            } /* end if */
-                            else if(entry_ptr->flush_dep_height < curr_flush_dep_height)
-                                /* This shouldn't happen -- if it does, just scream and die.  */
-                                HGOTO_ERROR(H5E_CACHE, H5E_CANTFLUSH, FAIL,  "dirty entry below current flush dep. height.")
-                        } /* end else */
-                    } /* end if */
-                } /* while ( ( restart_slist_scan ) || ( node_ptr != NULL ) ) */
-
-                /* Check for incrementing flush dependency height */
-                if(flushed_during_dep_loop) {
-                    /* If we flushed an entry at this flush dependency height
-                     *  start over at the bottom level of the flush dependencies
-                     */
-                    curr_flush_dep_height = 0;
-
-                    /* Make certain we don't get stuck in an infinite loop */
-                    flush_dep_passes++;
-
-                    /* Set flag for outer loop */
-                    flushed_entries_last_pass = TRUE;
-                } /* end if */
-                else
-                    curr_flush_dep_height++;
-
-            } /* while ( curr_flush_dep_height <= H5C__NUM_FLUSH_DEP_HEIGHTS) */
-
-            passes++;
-
-#if H5C_DO_SANITY_CHECKS
-            /* Verify that the slist size and length are as expected. */
-
-	    HDassert( (initial_slist_len + cache_ptr->slist_len_increase -
-                       flushed_entries_count) == cache_ptr->slist_len );
-	    HDassert( (size_t)((int64_t)initial_slist_size + 
-                       cache_ptr->slist_size_increase -
-		       flushed_entries_size) == cache_ptr->slist_size );
-#endif /* H5C_DO_SANITY_CHECKS */
-
-	} /* while */
-
-        HDassert( protected_entries <= cache_ptr->pl_len );
-
-        if ( ( ( cache_ptr->pl_len > 0 ) && ( !ignore_protected ) )
-             ||
-             ( tried_to_flush_protected_entry ) ) {
-
-            HGOTO_ERROR(H5E_CACHE, H5E_CANTFLUSH, FAIL, \
-		        "cache has protected items")
-        }
-
-	if ( ( cache_ptr->slist_len != 0 ) &&
-	     ( passes >= H5C__MAX_PASSES_ON_FLUSH ) ) {
-
-            HGOTO_ERROR(H5E_CACHE, H5E_CANTFLUSH, FAIL, \
-		        "flush pass limit exceeded.")
-	}
-
-#if H5C_DO_SANITY_CHECKS
-        if ( ! flush_marked_entries ) {
-
-            HDassert( cache_ptr->slist_len == 0 );
-            HDassert( cache_ptr->slist_size == 0 );
-        }
-#endif /* H5C_DO_SANITY_CHECKS */
-
-    }
-=======
         ring = H5C_RING_USER;
 	while(ring < H5C_RING_NTYPES) {
 	    if(H5C_flush_ring(f, dxpl_id, ring, flags) < 0)
@@ -1489,7 +1174,6 @@
             ring++;
         } /* end while */
     } /* end else */
->>>>>>> 4dc2218a
 
 done:
     cache_ptr->flush_in_progress = FALSE;
@@ -2111,7 +1795,7 @@
                  void *		     thing,
                  unsigned int        flags)
 {
-    H5C_t *             cache_ptr;
+    H5C_t               *cache_ptr;
     H5P_genplist_t      *dxpl;
     H5AC_ring_t         ring = H5C_RING_UNDEFINED;
     hbool_t		insert_pinned;
@@ -2119,13 +1803,12 @@
 #ifdef H5_HAVE_PARALLEL
     hbool_t             coll_access = FALSE; /* whether access to the cache entry is done collectively */
     hbool_t             flush_collectively;
-    H5P_genplist_t    * dxpl;    /* dataset transfer property list */
 #endif /* H5_HAVE_PARALLEL */
     hbool_t             set_flush_marker;
     hbool_t		write_permitted = TRUE;
     size_t		empty_space;
-    H5C_cache_entry_t *	entry_ptr;
-    H5C_cache_entry_t *	test_entry_ptr;
+    H5C_cache_entry_t  *entry_ptr;
+    H5C_cache_entry_t  *test_entry_ptr;
     unsigned            u;                      /* Local index variable */
     herr_t		ret_value = SUCCEED;    /* Return value */
 
@@ -3010,7 +2693,6 @@
 	    unsigned		flags)
 {
     H5C_t *		cache_ptr;
-    H5P_genplist_t      *dxpl;
     H5AC_ring_t         ring = H5C_RING_UNDEFINED;
     hbool_t		hit;
     hbool_t		have_write_permitted = FALSE;
@@ -3024,12 +2706,8 @@
     size_t		empty_space;
     void *		thing;
     H5C_cache_entry_t *	entry_ptr;
-<<<<<<< HEAD
     H5P_genplist_t    * dxpl;    /* dataset transfer property list */
-    void *		ret_value;      /* Return value */
-=======
     void *		ret_value = NULL;       /* Return value */
->>>>>>> 4dc2218a
 
     FUNC_ENTER_NOAPI(NULL)
 
@@ -3061,9 +2739,12 @@
 #endif /* H5_HAVE_PARALLEL */
 
     /* Get the dataset transfer property list */
-<<<<<<< HEAD
-    if(NULL == (dxpl = (H5P_genplist_t *)H5I_object(dxpl_id)))
-        HGOTO_ERROR(H5E_ARGS, H5E_BADTYPE, NULL, "not a property list");
+    if(NULL == (dxpl = (H5P_genplist_t *)H5I_object_verify(dxpl_id, H5I_GENPROP_LST)))
+        HGOTO_ERROR(H5E_CACHE, H5E_BADTYPE, NULL, "not a property list")
+
+    /* Get the ring type from the DXPL */
+    if((H5P_get(dxpl, H5AC_RING_NAME, &ring)) < 0)
+        HGOTO_ERROR(H5E_CACHE, H5E_CANTGET, NULL, "unable to query ring value")
 
 #ifdef H5_HAVE_PARALLEL
     if(H5F_HAS_FEATURE(f, H5FD_FEAT_HAS_MPI)) {
@@ -3081,25 +2762,14 @@
         //fprintf(stderr, "COLLACCESS = %d.. FILE property = %d\n", coll_access, f->coll_md_read);
     }
 #endif /* H5_HAVE_PARALLEL */
-=======
-    if(NULL == (dxpl = (H5P_genplist_t *)H5I_object_verify(dxpl_id, H5I_GENPROP_LST)))
-        HGOTO_ERROR(H5E_CACHE, H5E_BADTYPE, NULL, "not a property list")
-
-    /* Get the ring type from the DXPL */
-    if((H5P_get(dxpl, H5AC_RING_NAME, &ring)) < 0)
-        HGOTO_ERROR(H5E_CACHE, H5E_CANTGET, NULL, "unable to query ring value")
->>>>>>> 4dc2218a
 
     /* first check to see if the target is in cache */
     H5C__SEARCH_INDEX(cache_ptr, addr, entry_ptr, NULL)
 
     if ( entry_ptr != NULL ) {
-<<<<<<< HEAD
-=======
         if(entry_ptr->ring != ring)
             HGOTO_ERROR(H5E_CACHE, H5E_SYSTEM, NULL, "ring type mismatch occured for cache entry\n");
 
->>>>>>> 4dc2218a
         /* Check for trying to load the wrong type of entry from an address */
         if(entry_ptr->type != type)
             HGOTO_ERROR(H5E_CACHE, H5E_BADTYPE, NULL, "incorrect cache entry type")
@@ -3213,8 +2883,7 @@
         }
 
         entry_ptr = (H5C_cache_entry_t *)thing;
-
-<<<<<<< HEAD
+        entry_ptr->ring  = ring;
 #ifdef H5_HAVE_PARALLEL
         if(H5F_HAS_FEATURE(f, H5FD_FEAT_HAS_MPI)) {
             if(entry_ptr->coll_access) {
@@ -3224,9 +2893,6 @@
         }
         //fprintf(stderr, "LOADED (%llu, %s) - %d\n", addr, entry_ptr->type->name, coll_access);
 #endif /* H5_HAVE_PARALLEL */
-=======
-        entry_ptr->ring  = ring;
->>>>>>> 4dc2218a
 
         /* Apply tag to newly protected entry */
         if(H5C_tag_entry(cache_ptr, entry_ptr, dxpl_id) < 0)
@@ -7516,13 +7182,9 @@
 		            entry_size_change = 0;
 #endif /* H5C_DO_SANITY_CHECKS */
 
-<<<<<<< HEAD
-                            if(H5C__flush_single_entry(f, dxpl_id, entry_ptr, (cooked_flags | H5C__FLUSH_INVALIDATE_FLAG | H5C__DEL_FROM_SLIST_ON_DESTROY_FLAG), entry_size_change_ptr, NULL) < 0)
-=======
-                            if(H5C__flush_single_entry(f, dxpl_id, entry_ptr,
+                            if(H5C__flush_single_entry(f, dxpl_id, entry_ptr, 
                                         (cooked_flags | H5C__FLUSH_INVALIDATE_FLAG | H5C__DEL_FROM_SLIST_ON_DESTROY_FLAG), 
-                                        entry_size_change_ptr) < 0)
->>>>>>> 4dc2218a
+                                        entry_size_change_ptr, NULL) < 0)
                                 HGOTO_ERROR(H5E_CACHE, H5E_CANTFLUSH, FAIL, "dirty entry flush destroy failed.")
 #if H5C_DO_SANITY_CHECKS
                             /* entry size may have changed during the flush.
@@ -7642,13 +7304,9 @@
 
                                 entry_was_dirty = entry_ptr->is_dirty;
 
-<<<<<<< HEAD
-                                if(H5C__flush_single_entry(f, dxpl_id, entry_ptr, (cooked_flags | H5C__FLUSH_INVALIDATE_FLAG | H5C__DEL_FROM_SLIST_ON_DESTROY_FLAG), NULL, NULL) < 0)
-=======
                                 if(H5C__flush_single_entry(f, dxpl_id, entry_ptr, 
-                                        (cooked_flags | H5C__FLUSH_INVALIDATE_FLAG | H5C__DEL_FROM_SLIST_ON_DESTROY_FLAG),
-                                        NULL) < 0)
->>>>>>> 4dc2218a
+                                        (cooked_flags | H5C__FLUSH_INVALIDATE_FLAG | H5C__DEL_FROM_SLIST_ON_DESTROY_FLAG), 
+                                        NULL, NULL) < 0)
                                     HGOTO_ERROR(H5E_CACHE, H5E_CANTFLUSH, FAIL, "Entry flush destroy failed.")
 
 				if(entry_was_dirty) {
@@ -8019,7 +7677,7 @@
                             entry_size_change = 0;
 #endif /* H5C_DO_SANITY_CHECKS */
 
-                            if(H5C__flush_single_entry(f, dxpl_id, entry_ptr, flags, entry_size_change_ptr) < 0)
+                            if(H5C__flush_single_entry(f, dxpl_id, entry_ptr, flags, entry_size_change_ptr, NULL) < 0)
                                 HGOTO_ERROR(H5E_CACHE, H5E_CANTFLUSH, FAIL, "dirty pinned entry flush failed.")
 
 #if H5C_DO_SANITY_CHECKS
@@ -8064,7 +7722,7 @@
                             flushed_entries_size += (int64_t)entry_ptr->size;
                             entry_size_change = 0;
 #endif /* H5C_DO_SANITY_CHECKS */
-                            if(H5C__flush_single_entry(f, dxpl_id, entry_ptr, flags, entry_size_change_ptr) < 0)
+                            if(H5C__flush_single_entry(f, dxpl_id, entry_ptr, flags, entry_size_change_ptr, NULL) < 0)
                                 HGOTO_ERROR(H5E_CACHE, H5E_CANTFLUSH, FAIL, "Can't flush entry.")
 
 #if H5C_DO_SANITY_CHECKS
@@ -8913,16 +8571,12 @@
     H5C_cache_entry_t *	entry;          /* Alias for thing loaded, as cache entry */
     size_t              len;            /* Size of image in file */
     unsigned            u;              /* Local index variable */
-<<<<<<< HEAD
 #ifdef H5_HAVE_PARALLEL
     int                 mpi_rank;       /* MPI process rank */
     MPI_Comm            comm;           /* File MPI Communicator */
     int                 mpi_code;       /* MPI error code */
 #endif /* H5_HAVE_PARALLEL */
-    void *		ret_value;      /* Return value */
-=======
     void *		ret_value = NULL;       /* Return value */
->>>>>>> 4dc2218a
 
     FUNC_ENTER_NOAPI_NOINIT
 
@@ -10731,7 +10385,51 @@
     FUNC_LEAVE_NOAPI_VOID
 } /* H5C_retag_copied_metadata */
 
-<<<<<<< HEAD
++
+/*-------------------------------------------------------------------------
+ * Function:    H5C_get_entry_ring
+ *
+ * Purpose:     Given a file address, retrieve the ring for an entry at that
+ *              address.
+ *
+ * 		On error, the value of *ring is not modified.
+ *
+ * Return:      Non-negative on success/Negative on failure
+ *
+ * Programmer:  Quincey Koziol
+ *              9/8/15
+ *
+ *-------------------------------------------------------------------------
+ */
+herr_t
+H5C_get_entry_ring(const H5F_t *f, haddr_t addr, H5C_ring_t *ring)
+{
+    H5C_t *cache_ptr;                   /* Pointer to cache */
+    H5C_cache_entry_t *entry_ptr;       /* Pointer to cache entry at address */
+    herr_t ret_value = SUCCEED;         /* Return value */
+
+    FUNC_ENTER_NOAPI(FAIL)
+
+    /* Sanity checks */
+    HDassert(f);
+    HDassert(f->shared);
+    cache_ptr = f->shared->cache;
+    HDassert(cache_ptr);
+    HDassert(cache_ptr->magic == H5C__H5C_T_MAGIC);
+    HDassert(H5F_addr_defined(addr));
+
+    /* Locate the entry at the address */
+    H5C__SEARCH_INDEX(cache_ptr, addr, entry_ptr, FAIL)
+    HDassert(entry_ptr);
+
+    /* Return the ring value */
+    *ring = entry_ptr->ring;
+
+done:
+    FUNC_LEAVE_NOAPI(ret_value)
+} /* H5C_get_entry_ring() */
+
 static herr_t
 H5C__generate_image(H5F_t *f, H5C_t * cache_ptr, H5C_cache_entry_t *entry_ptr, 
                     hid_t dxpl_id, int64_t *entry_size_change_ptr)
@@ -10974,50 +10672,4 @@
 
 done:
     FUNC_LEAVE_NOAPI(ret_value)
-} /* H5C__generate_image */
-=======
--
-/*-------------------------------------------------------------------------
- * Function:    H5C_get_entry_ring
- *
- * Purpose:     Given a file address, retrieve the ring for an entry at that
- *              address.
- *
- * 		On error, the value of *ring is not modified.
- *
- * Return:      Non-negative on success/Negative on failure
- *
- * Programmer:  Quincey Koziol
- *              9/8/15
- *
- *-------------------------------------------------------------------------
- */
-herr_t
-H5C_get_entry_ring(const H5F_t *f, haddr_t addr, H5C_ring_t *ring)
-{
-    H5C_t *cache_ptr;                   /* Pointer to cache */
-    H5C_cache_entry_t *entry_ptr;       /* Pointer to cache entry at address */
-    herr_t ret_value = SUCCEED;         /* Return value */
-
-    FUNC_ENTER_NOAPI(FAIL)
-
-    /* Sanity checks */
-    HDassert(f);
-    HDassert(f->shared);
-    cache_ptr = f->shared->cache;
-    HDassert(cache_ptr);
-    HDassert(cache_ptr->magic == H5C__H5C_T_MAGIC);
-    HDassert(H5F_addr_defined(addr));
-
-    /* Locate the entry at the address */
-    H5C__SEARCH_INDEX(cache_ptr, addr, entry_ptr, FAIL)
-    HDassert(entry_ptr);
-
-    /* Return the ring value */
-    *ring = entry_ptr->ring;
-
-done:
-    FUNC_LEAVE_NOAPI(ret_value)
-} /* H5C_get_entry_ring() */
->>>>>>> 4dc2218a
+} /* H5C__generate_image */