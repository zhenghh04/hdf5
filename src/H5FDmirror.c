/* * * * * * * * * * * * * * * * * * * * * * * * * * * * * * * * * * * * * * *
 * Copyright by The HDF Group.                                               *
 * All rights reserved.                                                      *
 *                                                                           *
 * This file is part of HDF5.  The full HDF5 copyright notice, including     *
 * terms governing use, modification, and redistribution, is contained in    *
 * the COPYING file, which can be found at the root of the source code       *
 * distribution tree, or in https://support.hdfgroup.org/ftp/HDF5/releases.  *
 * If you do not have access to either file, you may request a copy from     *
 * help@hdfgroup.org.                                                        *
 * * * * * * * * * * * * * * * * * * * * * * * * * * * * * * * * * * * * * * */

/*
 * Purpose: Transmit write-only operations to a receiver/writer process on
 *          a remote host.
 */

#include "H5FDdrvr_module.h" /* This source code file is part of the H5FD driver module */

#include "H5private.h" /* Generic Functions        */

#ifdef H5_HAVE_MIRROR_VFD

#include "H5Eprivate.h"      /* Error handling           */
#include "H5Fprivate.h"      /* File access              */
#include "H5FDprivate.h"     /* File drivers             */
#include "H5FDmirror.h"      /* "Mirror" definitions     */
#include "H5FDmirror_priv.h" /* Private header for the mirror VFD */
#include "H5FLprivate.h"     /* Free Lists               */
#include "H5Iprivate.h"      /* IDs                      */
#include "H5MMprivate.h"     /* Memory management        */
#include "H5Pprivate.h"      /* Property lists           */

/* The driver identification number, initialized at runtime */
static hid_t H5FD_MIRROR_g = 0;

/* Virtual file structure for a Mirror Driver */
typedef struct H5FD_mirror_t {
    H5FD_t             pub;     /* Public stuff, must be first            */
    H5FD_mirror_fapl_t fa;      /* Configuration structure                */
    haddr_t            eoa;     /* End of allocated region                */
    haddr_t            eof;     /* End of file; current file size         */
    int                sock_fd; /* Handle of socket to remote operator    */
    H5FD_mirror_xmit_t xmit;    /* Primary communication header           */
    uint32_t           xmit_i;  /* Counter of transmission sent and rec'd */
} H5FD_mirror_t;

/*
 * These macros check for overflow of various quantities.  These macros
 * assume that HDoff_t is signed and haddr_t and size_t are unsigned.
 *
 * ADDR_OVERFLOW:   Checks whether a file address of type `haddr_t'
 *                  is too large to be represented by the second argument
 *                  of the file seek function.
 *
 * SIZE_OVERFLOW:   Checks whether a buffer size of type `hsize_t' is too
 *                  large to be represented by the `size_t' type.
 *
 * REGION_OVERFLOW: Checks whether an address and size pair describe data
 *                  which can be addressed entirely by the second
 *                  argument of the file seek function.
 */
#define MAXADDR          (((haddr_t)1 << (8 * sizeof(HDoff_t) - 1)) - 1)
#define ADDR_OVERFLOW(A) (HADDR_UNDEF == (A) || ((A) & ~(haddr_t)MAXADDR))

#ifndef BSWAP_64
#define BSWAP_64(X)                                                                                          \
    (uint64_t)((((X)&0x00000000000000FF) << 56) | (((X)&0x000000000000FF00) << 40) |                         \
               (((X)&0x0000000000FF0000) << 24) | (((X)&0x00000000FF000000) << 8) |                          \
               (((X)&0x000000FF00000000) >> 8) | (((X)&0x0000FF0000000000) >> 24) |                          \
               (((X)&0x00FF000000000000) >> 40) | (((X)&0xFF00000000000000) >> 56))
#endif /* BSWAP_64 */

/* Debugging flabs for verbose tracing -- nonzero to enable */
#define MIRROR_DEBUG_OP_CALLS   0
#define MIRROR_DEBUG_XMIT_BYTES 0

#if MIRROR_DEBUG_XMIT_BYTES
#define LOG_XMIT_BYTES(label, buf, len)                                                                      \
    do {                                                                                                     \
        ssize_t              bytes_written = 0;                                                              \
        const unsigned char *b             = NULL;                                                           \
                                                                                                             \
        HDfprintf(stdout, "%s bytes:\n```\n", (label));                                                      \
                                                                                                             \
        /* print whole lines */                                                                              \
        while ((len - bytes_written) >= 32) {                                                                \
            b = (const unsigned char *)(buf) + bytes_written;                                                \
            HDfprintf(stdout,                                                                                \
                      "%04zX  %02X%02X%02X%02X %02X%02X%02X%02X"                                             \
                      " %02X%02X%02X%02X %02X%02X%02X%02X"                                                   \
                      " %02X%02X%02X%02X %02X%02X%02X%02X"                                                   \
                      " %02X%02X%02X%02X %02X%02X%02X%02X\n",                                                \
                      bytes_written, b[0], b[1], b[2], b[3], b[4], b[5], b[6], b[7], b[8], b[9], b[10],      \
                      b[11], b[12], b[13], b[14], b[15], b[16], b[17], b[18], b[19], b[20], b[21], b[22],    \
                      b[23], b[24], b[25], b[26], b[27], b[28], b[29], b[30], b[31]);                        \
            bytes_written += 32;                                                                             \
        }                                                                                                    \
                                                                                                             \
        /* start partial line */                                                                             \
        if (len > bytes_written) {                                                                           \
            HDfprintf(stdout, "%04zX ", bytes_written);                                                      \
        }                                                                                                    \
                                                                                                             \
        /* partial line blocks */                                                                            \
        while ((len - bytes_written) >= 4) {                                                                 \
            HDfprintf(stdout, " %02X%02X%02X%02X", (buf)[bytes_written], (buf)[bytes_written + 1],           \
                      (buf)[bytes_written + 2], (buf)[bytes_written + 3]);                                   \
            bytes_written += 4;                                                                              \
        }                                                                                                    \
                                                                                                             \
        /* block separator before partial block */                                                           \
        if (len > bytes_written) {                                                                           \
            HDfprintf(stdout, " ");                                                                          \
        }                                                                                                    \
                                                                                                             \
        /* partial block individual bytes */                                                                 \
        while (len > bytes_written) {                                                                        \
            HDfprintf(stdout, "%02X", (buf)[bytes_written++]);                                               \
        }                                                                                                    \
                                                                                                             \
        /* end partial line */                                                                               \
        HDfprintf(stdout, "\n");                                                                             \
        HDfprintf(stdout, "```\n");                                                                          \
        HDfflush(stdout);                                                                                    \
    } while (0)
#else
#define LOG_XMIT_BYTES(label, buf, len) /* no-op */
#endif                                  /* MIRROR_DEBUG_XMIT_BYTE */

#if MIRROR_DEBUG_OP_CALLS
#define LOG_OP_CALL(name)                                                                                    \
    do {                                                                                                     \
        HDprintf("called %s()\n", (name));                                                                   \
        HDfflush(stdout);                                                                                    \
    } while (0)
#else
#define LOG_OP_CALL(name) /* no-op */
#endif                    /* MIRROR_DEBUG_OP_CALLS */

/* Prototypes */
static herr_t  H5FD__mirror_term(void);
static void *  H5FD__mirror_fapl_get(H5FD_t *_file);
static void *  H5FD__mirror_fapl_copy(const void *_old_fa);
static herr_t  H5FD__mirror_fapl_free(void *_fa);
static haddr_t H5FD__mirror_get_eoa(const H5FD_t *_file, H5FD_mem_t type);
static herr_t  H5FD__mirror_set_eoa(H5FD_t *_file, H5FD_mem_t type, haddr_t addr);
static haddr_t H5FD__mirror_get_eof(const H5FD_t *_file, H5FD_mem_t type);
static H5FD_t *H5FD__mirror_open(const char *name, unsigned flags, hid_t fapl_id, haddr_t maxaddr);
static herr_t  H5FD__mirror_close(H5FD_t *_file);
static herr_t  H5FD__mirror_query(const H5FD_t *_file, unsigned long *flags);
static herr_t  H5FD__mirror_write(H5FD_t *_file, H5FD_mem_t type, hid_t fapl_id, haddr_t addr, size_t size,
                                  const void *buf);
static herr_t  H5FD__mirror_read(H5FD_t *_file, H5FD_mem_t type, hid_t fapl_id, haddr_t addr, size_t size,
                                 void *buf);
static herr_t  H5FD__mirror_truncate(H5FD_t *_file, hid_t dxpl_id, hbool_t closing);
static herr_t  H5FD__mirror_lock(H5FD_t *_file, hbool_t rw);
static herr_t  H5FD__mirror_unlock(H5FD_t *_file);

static herr_t H5FD__mirror_verify_reply(H5FD_mirror_t *file);

static const H5FD_class_t H5FD_mirror_g = {
    "mirror",               /* name                 */
    MAXADDR,                /* maxaddr              */
    H5F_CLOSE_WEAK,         /* fc_degree            */
    H5FD__mirror_term,      /* terminate            */
    NULL,                   /* sb_size              */
    NULL,                   /* sb_encode            */
    NULL,                   /* sb_decode            */
    0,                      /* fapl_size            */
    H5FD__mirror_fapl_get,  /* fapl_get             */
    H5FD__mirror_fapl_copy, /* fapl_copy            */
    H5FD__mirror_fapl_free, /* fapl_free            */
    0,                      /* dxpl_size            */
    NULL,                   /* dxpl_copy            */
    NULL,                   /* dxpl_free            */
    H5FD__mirror_open,      /* open                 */
    H5FD__mirror_close,     /* close                */
    NULL,                   /* cmp                  */
    H5FD__mirror_query,     /* query                */
    NULL,                   /* get_type_map         */
    NULL,                   /* alloc                */
    NULL,                   /* free                 */
    H5FD__mirror_get_eoa,   /* get_eoa              */
    H5FD__mirror_set_eoa,   /* set_eoa              */
    H5FD__mirror_get_eof,   /* get_eof              */
    NULL,                   /* get_handle           */
    H5FD__mirror_read,      /* read                 */
    H5FD__mirror_write,     /* write                */
    NULL,                   /* flush                */
    H5FD__mirror_truncate,  /* truncate             */
    H5FD__mirror_lock,      /* lock                 */
    H5FD__mirror_unlock,    /* unlock               */
    H5FD_FLMAP_DICHOTOMY    /* fl_map               */
};

/* Declare a free list to manage the transmission buffers */
H5FL_BLK_DEFINE_STATIC(xmit);

/* Declare a free list to manage the H5FD_mirror_t struct */
H5FL_DEFINE_STATIC(H5FD_mirror_t);

/* Declare a free list to manage the H5FD_mirror_xmit_open_t struct */
H5FL_DEFINE_STATIC(H5FD_mirror_xmit_open_t);

/*-------------------------------------------------------------------------
 * Function:    H5FD__init_package
 *
 * Purpose:     Initializes any interface-specific data or routines.
 *
 * Return:      Non-negative on success/Negative on failure
 *-------------------------------------------------------------------------
 */
static herr_t
H5FD__init_package(void)
{
    herr_t ret_value = SUCCEED;

    FUNC_ENTER_STATIC

    LOG_OP_CALL(FUNC);

    if (H5FD_mirror_init() < 0)
        HGOTO_ERROR(H5E_VFL, H5E_CANTINIT, FAIL, "unable to initialize mirror VFD");

done:
    FUNC_LEAVE_NOAPI(ret_value)
} /* H5FD__init_package() */

/* -------------------------------------------------------------------------
 * Function:    H5FD_mirror_init
 *
 * Purpose:     Initialize this driver by registering the driver with the
 *              library.
 *
 * Return:      Success:    The driver ID for the mirror driver.
 *              Failure:    Negative
 * -------------------------------------------------------------------------
 */
hid_t
H5FD_mirror_init(void)
{
    hid_t ret_value = H5I_INVALID_HID;

    FUNC_ENTER_NOAPI(FAIL)

    LOG_OP_CALL(FUNC);

    if (H5I_VFL != H5I_get_type(H5FD_MIRROR_g))
        H5FD_MIRROR_g = H5FD_register(&H5FD_mirror_g, sizeof(H5FD_class_t), FALSE);

    ret_value = H5FD_MIRROR_g;

done:
    FUNC_LEAVE_NOAPI(ret_value)
} /* end H5FD_mirror_init() */

/* ---------------------------------------------------------------------------
 * Function:    H5FD__mirror_term
 *
 * Purpose:     Shut down the VFD
 *
 * Returns:     SUCCEED (Can't fail)
 * ---------------------------------------------------------------------------
 */
static herr_t
H5FD__mirror_term(void)
{
    FUNC_ENTER_STATIC_NOERR

    /* Reset VFL ID */
    H5FD_MIRROR_g = 0;

    LOG_OP_CALL(FUNC);

    FUNC_LEAVE_NOAPI(SUCCEED)
} /* end H5FD__mirror_term() */

/* ---------------------------------------------------------------------------
 * Function:    H5FD__mirror_xmit_decode_uint16
 *
 * Purpose:     Extract a 16-bit integer in "network" (Big-Endian) word order
 *              from the byte-buffer and return it with the local word order at
 *              the destination pointer.
 *
 *              The programmer must ensure that the received buffer holds
 *              at least the expected size of data.
 *
 * Return:      The number of bytes read from the buffer (2).
 * ---------------------------------------------------------------------------
 */
size_t
H5FD__mirror_xmit_decode_uint16(uint16_t *out, const unsigned char *_buf)
{
    uint16_t n = 0;

    LOG_OP_CALL(__func__);

    HDassert(_buf && out);

    HDmemcpy(&n, _buf, sizeof(n));
    *out = (uint16_t)HDntohs(n);

    return 2; /* number of bytes eaten */
} /* end H5FD__mirror_xmit_decode_uint16() */

/* ---------------------------------------------------------------------------
 * Function:    H5FD__mirror_xmit_decode_uint32
 *
 * Purpose:     Extract a 32-bit integer in "network" (Big-Endian) word order
 *              from the byte-buffer and return it with the local word order at
 *              the destination pointer.
 *
 *              The programmer must ensure that the received buffer holds
 *              at least the expected size of data.
 *
 * Return:      The number of bytes read from the buffer (4).
 * ---------------------------------------------------------------------------
 */
size_t
H5FD__mirror_xmit_decode_uint32(uint32_t *out, const unsigned char *_buf)
{
    uint32_t n = 0;

    LOG_OP_CALL(__func__);

    HDassert(_buf && out);

    HDmemcpy(&n, _buf, sizeof(n));
    *out = (uint32_t)HDntohl(n);

    return 4; /* number of bytes eaten */
} /* end H5FD__mirror_xmit_decode_uint32() */

/* ---------------------------------------------------------------------------
 * Function:    is_host_little_endian
 *
 * Purpose:     Determine whether the host machine is is little-endian.
 *
 *              Store an intger with a known value, re-map the memory to a
 *              character array, and inspect the array's contents.
 *
 * Return:      The number of bytes written to the buffer (8).
 *
 * Programmer:  Jacob Smith
 *              2020-03-05
 * ---------------------------------------------------------------------------
 */
static hbool_t
is_host_little_endian(void)
{
    union {
        uint32_t u32;
        uint8_t  u8[4];
    } echeck;
    echeck.u32 = 0xA1B2C3D4;

    if (echeck.u8[0] == 0xD4)
        return TRUE;
    else
        return FALSE;
} /* end is_host_little_endian() */

/* ---------------------------------------------------------------------------
 * Function:    H5FD__mirror_xmit_decode_uint64
 *
 * Purpose:     Extract a 64-bit integer in "network" (Big-Endian) word order
 *              from the byte-buffer and return it with the local word order.
 *
 *              The programmer must ensure that the received buffer holds
 *              at least the expected size of data.
 *
 *              WARNING: Does not accommodate other forms of endianness,
 *              e.g. "middle-endian".
 *
 * Return:      The number of bytes written to the buffer (8).
 * ---------------------------------------------------------------------------
 */
size_t
H5FD__mirror_xmit_decode_uint64(uint64_t *out, const unsigned char *_buf)
{
    uint64_t n = 0;

    LOG_OP_CALL(__func__);

    HDassert(_buf && out);

    HDmemcpy(&n, _buf, sizeof(n));
    if (TRUE == is_host_little_endian())
        *out = BSWAP_64(n);
    else
        *out = n;

    return 8;
} /* end H5FD__mirror_xmit_decode_uint64() */

/* ---------------------------------------------------------------------------
 * Function:    H5FD__mirror_xmit_decode_uint8
 *
 * Purpose:     Extract a 8-bit integer in "network" (Big-Endian) word order
 *              from the byte-buffer and return it with the local word order at
 *              the destination pointer.
 *              (yes, it's one byte).
 *
 * Return:      The number of bytes read from the buffer (1).
 * ---------------------------------------------------------------------------
 */
size_t
H5FD__mirror_xmit_decode_uint8(uint8_t *out, const unsigned char *_buf)
{
    LOG_OP_CALL(__func__);

    HDassert(_buf && out);

    HDmemcpy(out, _buf, sizeof(uint8_t));

    return 1; /* number of bytes eaten */
} /* end H5FD__mirror_xmit_decode_uint8() */

/* ---------------------------------------------------------------------------
 * Function:    H5FD__mirror_xmit_encode_uint16
 *
 * Purpose:     Encode a 16-bit integer in "network" (Big-Endian) word order
 *              in place in the destination bytes-buffer.
 *
 *              The programmer must ensure that the destination buffer is
 *              large enough to hold the expected data.
 *
 * Return:      The number of bytes written to the buffer (2).
 * ---------------------------------------------------------------------------
 */
size_t
H5FD__mirror_xmit_encode_uint16(unsigned char *_dest, uint16_t v)
{
    uint16_t n = 0;

    LOG_OP_CALL(__func__);

    HDassert(_dest);

    n = (uint16_t)HDhtons(v);
    HDmemcpy(_dest, &n, sizeof(n));

    return 2;
} /* end H5FD__mirror_xmit_encode_uint16() */

/* ---------------------------------------------------------------------------
 * Function:    H5FD__mirror_xmit_encode_uint32
 *
 * Purpose:     Encode a 32-bit integer in "network" (Big-Endian) word order
 *              in place in the destination bytes-buffer.
 *
 *              The programmer must ensure that the destination buffer is
 *              large enough to hold the expected data.
 *
 * Return:      The number of bytes written to the buffer (4).
 * ---------------------------------------------------------------------------
 */
size_t
H5FD__mirror_xmit_encode_uint32(unsigned char *_dest, uint32_t v)
{
    uint32_t n = 0;

    LOG_OP_CALL(__func__);

    HDassert(_dest);

    n = (uint32_t)HDhtonl(v);
    HDmemcpy(_dest, &n, sizeof(n));

    return 4;
} /* end H5FD__mirror_xmit_encode_uint32() */

/* ---------------------------------------------------------------------------
 * Function:    H5FD__mirror_xmit_encode_uint64
 *
 * Purpose:     Encode a 64-bit integer in "network" (Big-Endian) word order
 *              in place in the destination bytes-buffer.
 *
 *              The programmer must ensure that the destination buffer is
 *              large enough to hold the expected data.
 *
 * Return:      The number of bytes written to the buffer (8).
 * ---------------------------------------------------------------------------
 */
size_t
H5FD__mirror_xmit_encode_uint64(unsigned char *_dest, uint64_t v)
{
    uint64_t n = v;

    LOG_OP_CALL(__func__);

    HDassert(_dest);

    if (TRUE == is_host_little_endian())
        n = BSWAP_64(v);
    HDmemcpy(_dest, &n, sizeof(n));

    return 8;
} /* H5FD__mirror_xmit_encode_uint64() */

/* ---------------------------------------------------------------------------
 * Function:    H5FD__mirror_xmit_encode_uint8
 *
 * Purpose:     Encode a 8-bit integer in "network" (Big-Endian) word order
 *              in place in the destination bytes-buffer.
 *              (yes, it's one byte).
 *
 *              The programmer must ensure that the destination buffer is
 *              large enough to hold the expected data.
 *
 * Return:      The number of bytes read from the buffer (1).
 * ---------------------------------------------------------------------------
 */
size_t
H5FD__mirror_xmit_encode_uint8(unsigned char *dest, uint8_t v)
{
    LOG_OP_CALL(__func__);

    HDassert(dest);

    HDmemcpy(dest, &v, sizeof(v));

    return 1;
} /* end H5FD__mirror_xmit_encode_uint8() */

/* ---------------------------------------------------------------------------
 * Function:    H5FD_mirror_xmit_decode_header
 *
 * Purpose:     Extract a mirror_xmit_t "header" from the bytes-buffer.
 *
 *              Fields will be lifted from the buffer and stored in the
 *              target structure, using in the correct location (different
 *              systems may insert different padding between components) and
 *              word order (Big- vs Little-Endian).
 *
 *              The resulting structure should be sanity-checked with
 *              H5FD_mirror_xmit_is_xmit() before use.
 *
 *              The programmer must ensure that the received buffer holds
 *              at least the expected size of data.
 *
 * Return:      The number of bytes consumed from the buffer.
 * ---------------------------------------------------------------------------
 */
size_t
H5FD_mirror_xmit_decode_header(H5FD_mirror_xmit_t *out, const unsigned char *buf)
{
    size_t n_eaten = 0;

    LOG_OP_CALL(__func__);

    HDassert(out && buf);

    n_eaten += H5FD__mirror_xmit_decode_uint32(&(out->magic), &buf[n_eaten]);
    n_eaten += H5FD__mirror_xmit_decode_uint8(&(out->version), &buf[n_eaten]);
    n_eaten += H5FD__mirror_xmit_decode_uint32(&(out->session_token), &buf[n_eaten]);
    n_eaten += H5FD__mirror_xmit_decode_uint32(&(out->xmit_count), &buf[n_eaten]);
    n_eaten += H5FD__mirror_xmit_decode_uint8(&(out->op), &buf[n_eaten]);
    HDassert(n_eaten == H5FD_MIRROR_XMIT_HEADER_SIZE);

    return n_eaten;
} /* end H5FD_mirror_xmit_decode_header() */

/* ---------------------------------------------------------------------------
 * Function:    H5FD_mirror_xmit_decode_lock
 *
 * Purpose:     Extract a mirror_xmit_lock_t from the bytes-buffer.
 *
 *              Fields will be lifted from the buffer and stored in the
 *              target structure, using in the correct location (different
 *              systems may insert different padding between components) and
 *              word order (Big- vs Little-Endian).
 *
 *              The programmer must ensure that the received buffer holds
 *              at least the expected size of data.
 *
 *              The resulting structure should be sanity-checked with
 *              H5FD_mirror_xmit_is_lock() before use.
 *
 * Return:      The number of bytes consumed from the buffer.
 * ---------------------------------------------------------------------------
 */
size_t
H5FD_mirror_xmit_decode_lock(H5FD_mirror_xmit_lock_t *out, const unsigned char *buf)
{
    size_t n_eaten = 0;

    LOG_OP_CALL(__func__);

    HDassert(out && buf);

    n_eaten += H5FD_mirror_xmit_decode_header(&(out->pub), buf);
    n_eaten += H5FD__mirror_xmit_decode_uint64(&(out->rw), &buf[n_eaten]);
    HDassert(n_eaten == H5FD_MIRROR_XMIT_LOCK_SIZE);

    return n_eaten;
} /* end H5FD_mirror_xmit_decode_lock() */

/* ---------------------------------------------------------------------------
 * Function:    H5FD_mirror_xmit_decode_open
 *
 * Purpose:     Extract a mirror_xmit_open_t from the bytes-buffer.
 *
 *              Fields will be lifted from the buffer and stored in the
 *              target structure, using in the correct location (different
 *              systems may insert different padding between components) and
 *              word order (Big- vs Little-Endian).
 *
 *              The programmer must ensure that the received buffer holds
 *              at least the expected size of data.
 *
 *              The resulting structure should be sanity-checked with
 *              H5FD_mirror_xmit_is_open() before use.
 *
 * Return:      The maximum number of bytes that this decoding operation might
 *              have consumed from the buffer.
 * ---------------------------------------------------------------------------
 */
size_t
H5FD_mirror_xmit_decode_open(H5FD_mirror_xmit_open_t *out, const unsigned char *buf)
{
    size_t n_eaten = 0;

    LOG_OP_CALL(__func__);

    HDassert(out && buf);

    n_eaten += H5FD_mirror_xmit_decode_header(&(out->pub), buf);
    n_eaten += H5FD__mirror_xmit_decode_uint32(&(out->flags), &buf[n_eaten]);
    n_eaten += H5FD__mirror_xmit_decode_uint64(&(out->maxaddr), &buf[n_eaten]);
    n_eaten += H5FD__mirror_xmit_decode_uint64(&(out->size_t_blob), &buf[n_eaten]);
    HDassert((H5FD_MIRROR_XMIT_OPEN_SIZE - H5FD_MIRROR_XMIT_FILEPATH_MAX) == n_eaten);
    HDstrncpy(out->filename, (const char *)&buf[n_eaten], H5FD_MIRROR_XMIT_FILEPATH_MAX - 1);
    out->filename[H5FD_MIRROR_XMIT_FILEPATH_MAX - 1] = 0; /* force final NULL */

    return H5FD_MIRROR_XMIT_OPEN_SIZE;
} /* end H5FD_mirror_xmit_decode_open() */

/* ---------------------------------------------------------------------------
 * Function:    H5FD_mirror_xmit_decode_reply
 *
 * Purpose:     Extract a mirror_xmit_reply_t from the bytes-buffer.
 *
 *              Fields will be lifted from the buffer and stored in the
 *              target structure, using in the correct location (different
 *              systems may insert different padding between components) and
 *              word order (Big- vs Little-Endian).
 *
 *              The programmer must ensure that the received buffer holds
 *              at least the expected size of data.
 *
 *              The resulting structure should be sanity-checked with
 *              H5FD_mirror_xmit_is_reply() before use.
 *
 * Return:      The maximum number of bytes that this decoding operation might
 *              have consumed from the buffer.
 * ---------------------------------------------------------------------------
 */
size_t
H5FD_mirror_xmit_decode_reply(H5FD_mirror_xmit_reply_t *out, const unsigned char *buf)
{
    size_t n_eaten = 0;

    LOG_OP_CALL(__func__);

    HDassert(out && buf);

    n_eaten += H5FD_mirror_xmit_decode_header(&(out->pub), buf);
    n_eaten += H5FD__mirror_xmit_decode_uint32(&(out->status), &buf[n_eaten]);
    HDassert((H5FD_MIRROR_XMIT_REPLY_SIZE - H5FD_MIRROR_STATUS_MESSAGE_MAX) == n_eaten);
    HDstrncpy(out->message, (const char *)&buf[n_eaten], H5FD_MIRROR_STATUS_MESSAGE_MAX - 1);
    out->message[H5FD_MIRROR_STATUS_MESSAGE_MAX - 1] = 0; /* force NULL term */

    return H5FD_MIRROR_XMIT_REPLY_SIZE;
} /* end H5FD_mirror_xmit_decode_reply() */

/* ---------------------------------------------------------------------------
 * Function:    H5FD_mirror_xmit_decode_set_eoa
 *
 * Purpose:     Extract a mirror_xmit_eoa_t from the bytes-buffer.
 *
 *              Fields will be lifted from the buffer and stored in the
 *              target structure, using in the correct location (different
 *              systems may insert different padding between components) and
 *              word order (Big- vs Little-Endian).
 *
 *              The programmer must ensure that the received buffer holds
 *              at least the expected size of data.
 *
 *              The resulting structure should be sanity-checked with
 *              H5FD_mirror_xmit_is_set_eoa() before use.
 *
 * Return:      The number of bytes consumed from the buffer.
 * ---------------------------------------------------------------------------
 */
size_t
H5FD_mirror_xmit_decode_set_eoa(H5FD_mirror_xmit_eoa_t *out, const unsigned char *buf)
{
    size_t n_eaten = 0;

    LOG_OP_CALL(__func__);

    HDassert(out && buf);

    n_eaten += H5FD_mirror_xmit_decode_header(&(out->pub), buf);
    n_eaten += H5FD__mirror_xmit_decode_uint8(&(out->type), &buf[n_eaten]);
    n_eaten += H5FD__mirror_xmit_decode_uint64(&(out->eoa_addr), &buf[n_eaten]);
    HDassert(n_eaten == H5FD_MIRROR_XMIT_EOA_SIZE);

    return n_eaten;
} /* end H5FD_mirror_xmit_decode_set_eoa() */

/* ---------------------------------------------------------------------------
 * Function:    H5FD_mirror_xmit_decode_write
 *
 * Purpose:     Extract a mirror_xmit_write_t from the bytes-buffer.
 *
 *              Fields will be lifted from the buffer and stored in the
 *              target structure, using in the correct location (different
 *              systems may insert different padding between components) and
 *              word order (Big- vs Little-Endian).
 *
 *              The programmer must ensure that the received buffer holds
 *              at least the expected size of data.
 *
 *              The resulting structure should be sanity-checked with
 *              H5FD_mirror_xmit_is_write() before use.
 *
 * Return:      The number of bytes consumed from the buffer.
 * ---------------------------------------------------------------------------
 */
size_t
H5FD_mirror_xmit_decode_write(H5FD_mirror_xmit_write_t *out, const unsigned char *buf)
{
    size_t n_eaten = 0;

    LOG_OP_CALL(__func__);

    HDassert(out && buf);

    n_eaten += H5FD_mirror_xmit_decode_header(&(out->pub), buf);
    n_eaten += H5FD__mirror_xmit_decode_uint8(&(out->type), &buf[n_eaten]);
    n_eaten += H5FD__mirror_xmit_decode_uint64(&(out->offset), &buf[n_eaten]);
    n_eaten += H5FD__mirror_xmit_decode_uint64(&(out->size), &buf[n_eaten]);
    HDassert(n_eaten == H5FD_MIRROR_XMIT_WRITE_SIZE);

    return n_eaten;
} /* end H5FD_mirror_xmit_decode_write() */

/* ---------------------------------------------------------------------------
 * Function:    H5FD_mirror_xmit_encode_header
 *
 * Purpose:     Encode a mirror_xmit_t "header" to the bytes-buffer.
 *
 *              Fields will be packed into the buffer in a predictable manner,
 *              any numbers stored in "network" (Big-Endian) word order.
 *
 *              The programmer must ensure that the destination buffer is
 *              large enough to hold the expected data.
 *
 * Return:      The number of bytes written to the buffer.
 * ---------------------------------------------------------------------------
 */
size_t
H5FD_mirror_xmit_encode_header(unsigned char *dest, const H5FD_mirror_xmit_t *x)
{
    size_t n_writ = 0;

    LOG_OP_CALL(__func__);

    HDassert(dest && x);

    n_writ += H5FD__mirror_xmit_encode_uint32((dest + n_writ), x->magic);
    n_writ += H5FD__mirror_xmit_encode_uint8((dest + n_writ), x->version);
    n_writ += H5FD__mirror_xmit_encode_uint32((dest + n_writ), x->session_token);
    n_writ += H5FD__mirror_xmit_encode_uint32((dest + n_writ), x->xmit_count);
    n_writ += H5FD__mirror_xmit_encode_uint8((dest + n_writ), x->op);
    HDassert(n_writ == H5FD_MIRROR_XMIT_HEADER_SIZE);

    return n_writ;
} /* end H5FD_mirror_xmit_encode_header() */

/* ---------------------------------------------------------------------------
 * Function:    H5FD_mirror_xmit_encode_lock
 *
 * Purpose:     Encode a mirror_xmit_lock_t to the bytes-buffer.
 *              Fields will be packed into the buffer in a predictable manner,
 *              any numbers stored in "network" (Big-Endian) word order.
 *
 *              The programmer must ensure that the destination buffer is
 *              large enough to hold the expected data.
 *
 * Return:      The number of bytes written to the buffer.
 * ---------------------------------------------------------------------------
 */
size_t
H5FD_mirror_xmit_encode_lock(unsigned char *dest, const H5FD_mirror_xmit_lock_t *x)
{
    size_t n_writ = 0;

    LOG_OP_CALL(__func__);

    HDassert(dest && x);

    n_writ += H5FD_mirror_xmit_encode_header(dest, (const H5FD_mirror_xmit_t *)&(x->pub));
    n_writ += H5FD__mirror_xmit_encode_uint64(&dest[n_writ], x->rw);
    HDassert(n_writ == H5FD_MIRROR_XMIT_LOCK_SIZE);

    return n_writ;
} /* end H5FD_mirror_xmit_encode_lock() */

/* ---------------------------------------------------------------------------
 * Function:    H5FD_mirror_xmit_encode_open
 *
 * Purpose:     Encode a mirror_xmit_open_t to the bytes-buffer.
 *              Fields will be packed into the buffer in a predictable manner,
 *              any numbers stored in "network" (Big-Endian) word order.
 *
 *              The programmer must ensure that the destination buffer is
 *              large enough to hold the expected data.
 *
 * Return:      The maximum number of bytes that this decoding operation might
 *              have written into the buffer.
 * ---------------------------------------------------------------------------
 */
size_t
H5FD_mirror_xmit_encode_open(unsigned char *dest, const H5FD_mirror_xmit_open_t *x)
{
    size_t n_writ = 0;

    LOG_OP_CALL(__func__);

    HDassert(dest && x);

    /* clear entire structure, but especially its filepath string area */
    HDmemset(dest, 0, H5FD_MIRROR_XMIT_OPEN_SIZE);

    n_writ += H5FD_mirror_xmit_encode_header(dest, (const H5FD_mirror_xmit_t *)&(x->pub));
    n_writ += H5FD__mirror_xmit_encode_uint32(&dest[n_writ], x->flags);
    n_writ += H5FD__mirror_xmit_encode_uint64(&dest[n_writ], x->maxaddr);
    n_writ += H5FD__mirror_xmit_encode_uint64(&dest[n_writ], x->size_t_blob);
    HDassert((H5FD_MIRROR_XMIT_OPEN_SIZE - H5FD_MIRROR_XMIT_FILEPATH_MAX) == n_writ);
    HDstrncpy((char *)&dest[n_writ], x->filename, H5FD_MIRROR_XMIT_FILEPATH_MAX);

    return H5FD_MIRROR_XMIT_OPEN_SIZE;
} /* end H5FD_mirror_xmit_encode_open() */

/* ---------------------------------------------------------------------------
 * Function:    H5FD_mirror_xmit_encode_reply
 *
 * Purpose:     Encode a mirror_xmit_reply_t to the bytes-buffer.
 *
 *              Fields will be packed into the buffer in a predictable manner,
 *              any numbers stored in "network" (Big-Endian) word order.
 *
 *              The programmer must ensure that the destination buffer is
 *              large enough to hold the expected data.
 *
 * Return:      The maximum number of bytes that this decoding operation might
 *              have written into the buffer.
 * ---------------------------------------------------------------------------
 */
size_t
H5FD_mirror_xmit_encode_reply(unsigned char *dest, const H5FD_mirror_xmit_reply_t *x)
{
    size_t n_writ = 0;

    LOG_OP_CALL(__func__);

    HDassert(dest && x);

    /* clear entire structure, but especially its message string area */
    HDmemset(dest, 0, H5FD_MIRROR_XMIT_REPLY_SIZE);

    n_writ += H5FD_mirror_xmit_encode_header(dest, (const H5FD_mirror_xmit_t *)&(x->pub));
    n_writ += H5FD__mirror_xmit_encode_uint32(&dest[n_writ], x->status);
    HDassert((H5FD_MIRROR_XMIT_REPLY_SIZE - H5FD_MIRROR_STATUS_MESSAGE_MAX) == n_writ);
    HDstrncpy((char *)&dest[n_writ], x->message, H5FD_MIRROR_STATUS_MESSAGE_MAX);

    return H5FD_MIRROR_XMIT_REPLY_SIZE;
} /* end H5FD_mirror_xmit_encode_reply() */

/* ---------------------------------------------------------------------------
 * Function:    H5FD_mirror_xmit_encode_set_eoa
 *
 * Purpose:     Encode a mirror_xmit_eoa_t to the bytes-buffer.
 *
 *              Fields will be packed into the buffer in a predictable manner,
 *              any numbers stored in "network" (Big-Endian) word order.
 *
 *              The programmer must ensure that the destination buffer is
 *              large enough to hold the expected data.
 *
 * Return:      The number of bytes written to the buffer.
 * ---------------------------------------------------------------------------
 */
size_t
H5FD_mirror_xmit_encode_set_eoa(unsigned char *dest, const H5FD_mirror_xmit_eoa_t *x)
{
    size_t n_writ = 0;

    LOG_OP_CALL(__func__);

    HDassert(dest && x);

    n_writ += H5FD_mirror_xmit_encode_header(dest, (const H5FD_mirror_xmit_t *)&(x->pub));
    n_writ += H5FD__mirror_xmit_encode_uint8(&dest[n_writ], x->type);
    n_writ += H5FD__mirror_xmit_encode_uint64(&dest[n_writ], x->eoa_addr);
    HDassert(n_writ == H5FD_MIRROR_XMIT_EOA_SIZE);

    return n_writ;
} /* end H5FD_mirror_xmit_encode_set_eoa() */

/* ---------------------------------------------------------------------------
 * Function:    H5FD_mirror_xmit_encode_write
 *
 * Purpose:     Encode a mirror_xmit_write_t to the bytes-buffer.
 *
 *              Fields will be packed into the buffer in a predictable manner,
 *              any numbers stored in "network" (Big-Endian) word order.
 *
 *              The programmer must ensure that the destination buffer is
 *              large enough to hold the expected data.
 *
 * Return:      The number of bytes written to the buffer.
 * ---------------------------------------------------------------------------
 */
size_t
H5FD_mirror_xmit_encode_write(unsigned char *dest, const H5FD_mirror_xmit_write_t *x)
{
    size_t n_writ = 0;

    LOG_OP_CALL(__func__);

    HDassert(dest && x);

    n_writ += H5FD_mirror_xmit_encode_header(dest, (const H5FD_mirror_xmit_t *)&(x->pub));
    n_writ += H5FD__mirror_xmit_encode_uint8(&dest[n_writ], x->type);
    n_writ += H5FD__mirror_xmit_encode_uint64(&dest[n_writ], x->offset);
    n_writ += H5FD__mirror_xmit_encode_uint64(&dest[n_writ], x->size);
    HDassert(n_writ == H5FD_MIRROR_XMIT_WRITE_SIZE);

    return n_writ;
} /* end H5FD_mirror_xmit_encode_write() */

/* ---------------------------------------------------------------------------
 * Function:    H5FD_mirror_xmit_is_close
 *
 * Purpose:     Verify that a mirror_xmit_t is a valid CLOSE xmit.
 *
 *              Checks header validity and op code.
 *
 * Return:      TRUE if valid; else FALSE.
 * ---------------------------------------------------------------------------
 */
H5_ATTR_PURE hbool_t
H5FD_mirror_xmit_is_close(const H5FD_mirror_xmit_t *xmit)
{
    LOG_OP_CALL(__func__);

    HDassert(xmit);

    if ((TRUE == H5FD_mirror_xmit_is_xmit(xmit)) && (H5FD_MIRROR_OP_CLOSE == xmit->op))
        return TRUE;

    return FALSE;
} /* end H5FD_mirror_xmit_is_close() */

/* ---------------------------------------------------------------------------
 * Function:    H5FD_mirror_xmit_is_lock
 *
 * Purpose:     Verify that a mirror_xmit_lock_t is a valid LOCK xmit.
 *
 *              Checks header validity and op code.
 *
 * Return:      TRUE if valid; else FALSE.
 * ---------------------------------------------------------------------------
 */
H5_ATTR_PURE hbool_t
H5FD_mirror_xmit_is_lock(const H5FD_mirror_xmit_lock_t *xmit)
{
    LOG_OP_CALL(__func__);

    HDassert(xmit);

    if ((TRUE == H5FD_mirror_xmit_is_xmit(&(xmit->pub))) && (H5FD_MIRROR_OP_LOCK == xmit->pub.op))
        return TRUE;

    return FALSE;
} /* end H5FD_mirror_xmit_is_lock() */

/* ---------------------------------------------------------------------------
 * Function:    H5FD_mirror_xmit_is_open
 *
 * Purpose:     Verify that a mirror_xmit_open_t is a valid OPEN xmit.
 *
 *              Checks header validity and op code.
 *
 * Return:      TRUE if valid; else FALSE.
 * ---------------------------------------------------------------------------
 */
H5_ATTR_PURE hbool_t
H5FD_mirror_xmit_is_open(const H5FD_mirror_xmit_open_t *xmit)
{
    LOG_OP_CALL(__func__);

    HDassert(xmit);

    if ((TRUE == H5FD_mirror_xmit_is_xmit(&(xmit->pub))) && (H5FD_MIRROR_OP_OPEN == xmit->pub.op))

        return TRUE;

    return FALSE;
} /* end H5FD_mirror_xmit_is_open() */

/* ---------------------------------------------------------------------------
 * Function:    H5FD_mirror_xmit_is_eoa
 *
 * Purpose:     Verify that a mirror_xmit_eoa_t is a valid SET-EOA xmit.
 *
 *              Checks header validity and op code.
 *
 * Return:      TRUE if valid; else FALSE.
 * ---------------------------------------------------------------------------
 */
H5_ATTR_PURE hbool_t
H5FD_mirror_xmit_is_set_eoa(const H5FD_mirror_xmit_eoa_t *xmit)
{
    LOG_OP_CALL(__func__);

    HDassert(xmit);

    if ((TRUE == H5FD_mirror_xmit_is_xmit(&(xmit->pub))) && (H5FD_MIRROR_OP_SET_EOA == xmit->pub.op))
        return TRUE;

    return FALSE;
} /* end H5FD_mirror_xmit_is_eoa() */

/* ---------------------------------------------------------------------------
 * Function:    H5FD_mirror_xmit_is_reply
 *
 * Purpose:     Verify that a mirror_xmit_reply_t is a valid REPLY xmit.
 *
 *              Checks header validity and op code.
 *
 * Return:      TRUE if valid; else FALSE.
 * ---------------------------------------------------------------------------
 */
H5_ATTR_PURE hbool_t
H5FD_mirror_xmit_is_reply(const H5FD_mirror_xmit_reply_t *xmit)
{
    LOG_OP_CALL(__func__);

    HDassert(xmit);

    if ((TRUE == H5FD_mirror_xmit_is_xmit(&(xmit->pub))) && (H5FD_MIRROR_OP_REPLY == xmit->pub.op))
        return TRUE;

    return FALSE;
} /* end H5FD_mirror_xmit_is_reply() */

/* ---------------------------------------------------------------------------
 * Function:    H5FD_mirror_xmit_is_write
 *
 * Purpose:     Verify that a mirror_xmit_write_t is a valid WRITE xmit.
 *
 *              Checks header validity and op code.
 *
 * Return:      TRUE if valid; else FALSE.
 * ---------------------------------------------------------------------------
 */
H5_ATTR_PURE hbool_t
H5FD_mirror_xmit_is_write(const H5FD_mirror_xmit_write_t *xmit)
{
    LOG_OP_CALL(__func__);

    HDassert(xmit);

    if ((TRUE == H5FD_mirror_xmit_is_xmit(&(xmit->pub))) && (H5FD_MIRROR_OP_WRITE == xmit->pub.op))
        return TRUE;

    return FALSE;
} /* end H5FD_mirror_xmit_is_write() */

/* ---------------------------------------------------------------------------
 * Function:    H5FD_mirror_xmit_is_xmit
 *
 * Purpose:     Verify that a mirror_xmit_t is well-formed.
 *
 *              Checks magic number and structure version.
 *
 * Return:      TRUE if valid; else FALSE.
 * ---------------------------------------------------------------------------
 */
H5_ATTR_PURE hbool_t
H5FD_mirror_xmit_is_xmit(const H5FD_mirror_xmit_t *xmit)
{
    LOG_OP_CALL(__func__);

    HDassert(xmit);

    if ((H5FD_MIRROR_XMIT_MAGIC != xmit->magic) || (H5FD_MIRROR_XMIT_CURR_VERSION != xmit->version))
        return FALSE;

    return TRUE;
} /* end H5FD_mirror_xmit_is_xmit() */

/* ----------------------------------------------------------------------------
 * Function:    H5FD__mirror_verify_reply
 *
 * Purpose:     Wait for and read reply data from remote processes.
 *              Sanity-check that a reply is well-formed and valid.
 *              If all checks pass, inspect the reply contents and handle
 *              reported error, if not an OK reply.
 *
 * Return:      SUCCEED if ok, else FAIL.
 * ----------------------------------------------------------------------------
 */
static herr_t
H5FD__mirror_verify_reply(H5FD_mirror_t *file)
{
    unsigned char *                 xmit_buf = NULL;
    struct H5FD_mirror_xmit_reply_t reply;
    ssize_t                         read_ret  = 0;
    herr_t                          ret_value = SUCCEED;

    FUNC_ENTER_STATIC

    LOG_OP_CALL(FUNC);

    HDassert(file && file->sock_fd);

    xmit_buf = H5FL_BLK_MALLOC(xmit, H5FD_MIRROR_XMIT_BUFFER_MAX);
    if (NULL == xmit_buf)
        HGOTO_ERROR(H5E_VFL, H5E_CANTALLOC, FAIL, "unable to allocate xmit buffer");

    read_ret = HDread(file->sock_fd, xmit_buf, H5FD_MIRROR_XMIT_REPLY_SIZE);
    if (read_ret < 0)
        HGOTO_ERROR(H5E_VFL, H5E_READERROR, FAIL, "unable to read reply");
    if (read_ret != H5FD_MIRROR_XMIT_REPLY_SIZE)
        HGOTO_ERROR(H5E_VFL, H5E_READERROR, FAIL, "unexpected read size");

    LOG_XMIT_BYTES("reply", xmit_buf, read_ret);

    if (H5FD_mirror_xmit_decode_reply(&reply, xmit_buf) != H5FD_MIRROR_XMIT_REPLY_SIZE)
        HGOTO_ERROR(H5E_VFL, H5E_BADVALUE, FAIL, "unable to decode reply xmit");

    if (H5FD_mirror_xmit_is_reply(&reply) != TRUE)
        HGOTO_ERROR(H5E_VFL, H5E_BADVALUE, FAIL, "xmit op code was not REPLY");

    if (reply.pub.session_token != file->xmit.session_token)
        HGOTO_ERROR(H5E_ARGS, H5E_BADVALUE, FAIL, "wrong session");
    if (reply.pub.xmit_count != (file->xmit_i)++)
        HGOTO_ERROR(H5E_ARGS, H5E_BADVALUE, FAIL, "xmit out of sync");
    if (reply.status != H5FD_MIRROR_STATUS_OK)
        HGOTO_ERROR(H5E_VFL, H5E_BADVALUE, FAIL, "%s", (const char *)(reply.message));

done:
    if (xmit_buf)
        xmit_buf = H5FL_BLK_FREE(xmit, xmit_buf);

    FUNC_LEAVE_NOAPI(ret_value);
} /* end H5FD__mirror_verify_reply() */

/* -------------------------------------------------------------------------
 * Function:    H5FD__mirror_fapl_get
 *
 * Purpose:     Get the file access propety list which could be used to create
 *              an identical file.
 *
 * Return:      Success: pointer to the new file access property list value.
 *              Failure: NULL
 * -------------------------------------------------------------------------
 */
static void *
H5FD__mirror_fapl_get(H5FD_t *_file)
{
    H5FD_mirror_t *     file      = (H5FD_mirror_t *)_file;
    H5FD_mirror_fapl_t *fa        = NULL;
    void *              ret_value = NULL;

    FUNC_ENTER_STATIC

    LOG_OP_CALL(FUNC);

    fa = (H5FD_mirror_fapl_t *)H5MM_calloc(sizeof(H5FD_mirror_fapl_t));
    if (NULL == fa)
        HGOTO_ERROR(H5E_VFL, H5E_CANTALLOC, NULL, "calloc failed");

    HDmemcpy(fa, &(file->fa), sizeof(H5FD_mirror_fapl_t));

    ret_value = fa;

done:
    if (ret_value == NULL)
        if (fa != NULL)
            H5MM_xfree(fa);

    FUNC_LEAVE_NOAPI(ret_value)
} /* end H5FD__mirror_fapl_get() */

/* -------------------------------------------------------------------------
 * Function:    H5FD__mirror_fapl_copy
 *
 * Purpose:     Copies the mirror vfd-specific file access properties.
 *
 * Return:      Success:        Pointer to a new property list
 *              Failure:        NULL
 * -------------------------------------------------------------------------
 */
static void *
H5FD__mirror_fapl_copy(const void *_old_fa)
{
    const H5FD_mirror_fapl_t *old_fa    = (const H5FD_mirror_fapl_t *)_old_fa;
    H5FD_mirror_fapl_t *      new_fa    = NULL;
    void *                    ret_value = NULL;

    FUNC_ENTER_STATIC

    LOG_OP_CALL(FUNC);

    new_fa = (H5FD_mirror_fapl_t *)H5MM_malloc(sizeof(H5FD_mirror_fapl_t));
    if (new_fa == NULL)
        HGOTO_ERROR(H5E_VFL, H5E_CANTALLOC, NULL, "memory allocation failed");

    HDmemcpy(new_fa, old_fa, sizeof(H5FD_mirror_fapl_t));
    ret_value = new_fa;

done:
    if (ret_value == NULL)
        if (new_fa != NULL)
            H5MM_xfree(new_fa);

    FUNC_LEAVE_NOAPI(ret_value)
} /* end H5FD__mirror_fapl_copy() */

/*-------------------------------------------------------------------------
 * Function:    H5FD__mirror_fapl_free
 *
 * Purpose:     Frees the mirror VFD-specific file access properties.
 *
 * Return:      SUCCEED (cannot fail)
 *-------------------------------------------------------------------------
 */
static herr_t
H5FD__mirror_fapl_free(void *_fa)
{
    H5FD_mirror_fapl_t *fa = (H5FD_mirror_fapl_t *)_fa;

    FUNC_ENTER_STATIC_NOERR

    LOG_OP_CALL(FUNC);

    /* sanity check */
    HDassert(fa != NULL);
    HDassert(fa->magic == H5FD_MIRROR_FAPL_MAGIC);

    fa->magic += 1; /* invalidate */
    H5MM_xfree(fa);

    FUNC_LEAVE_NOAPI(SUCCEED)
} /* end H5FD__mirror_fapl_free() */

/* -------------------------------------------------------------------------
 * Function:    H5Pget_fapl_mirror
 *
 * Purpose:     Get the configuration information for this fapl.
 *              Data is memcopied into the fa_dst pointer.
 *
 * Return:      SUCCEED/FAIL
 * -------------------------------------------------------------------------
 */
herr_t
H5Pget_fapl_mirror(hid_t fapl_id, H5FD_mirror_fapl_t *fa_dst/*out*/)
{
<<<<<<< HEAD
    const H5FD_mirror_fapl_t *fa_src    = NULL;
    H5P_genplist_t           *plist     = NULL;
=======
    const H5FD_mirror_fapl_t *fa        = NULL;
    H5P_genplist_t *          plist     = NULL;
>>>>>>> 1a6fba94
    herr_t                    ret_value = SUCCEED;

    FUNC_ENTER_API(FAIL)
    H5TRACE2("e", "ix", fapl_id, fa_dst);

    LOG_OP_CALL(FUNC);

<<<<<<< HEAD
    if(NULL == fa_dst)
        HGOTO_ERROR(H5E_ARGS, H5E_BADVALUE, FAIL, "fa_dst is NULL");
=======
    if (NULL == fa_out)
        HGOTO_ERROR(H5E_ARGS, H5E_BADVALUE, FAIL, "fa_out is NULL");
>>>>>>> 1a6fba94

    plist = H5P_object_verify(fapl_id, H5P_FILE_ACCESS);
    if (NULL == plist)
        HGOTO_ERROR(H5E_ARGS, H5E_BADTYPE, FAIL, "not a file access property list");
    if (H5P_peek_driver(plist) != H5FD_MIRROR)
        HGOTO_ERROR(H5E_PLIST, H5E_BADVALUE, FAIL, "incorrect VFL driver");

<<<<<<< HEAD
    fa_src = (const H5FD_mirror_fapl_t *)H5P_peek_driver_info(plist);
    if(NULL == fa_src)
=======
    fa = (const H5FD_mirror_fapl_t *)H5P_peek_driver_info(plist);
    if (NULL == fa)
>>>>>>> 1a6fba94
        HGOTO_ERROR(H5E_PLIST, H5E_BADVALUE, FAIL, "bad VFL driver info");

    HDassert(fa_src->magic == H5FD_MIRROR_FAPL_MAGIC); /* sanity check */

    HDmemcpy(fa_dst, fa_src, sizeof(H5FD_mirror_fapl_t));

done:
    FUNC_LEAVE_API(ret_value);
} /* end H5Pget_fapl_mirror() */

/*-------------------------------------------------------------------------
 * Function:    H5Pset_fapl_mirror
 *
 * Purpose:     Modify the file access property list to use the mirror
 *              driver (H5FD_MIRROR) defined in this source file.
 *
 * Return:      SUCCEED/FAIL
 *-------------------------------------------------------------------------
 */
herr_t
H5Pset_fapl_mirror(hid_t fapl_id, H5FD_mirror_fapl_t *fa)
{
    H5P_genplist_t *plist     = NULL;
    herr_t          ret_value = FAIL;

    FUNC_ENTER_API(FAIL)
    H5TRACE2("e", "i*#", fapl_id, fa);

    LOG_OP_CALL(FUNC);

    plist = H5P_object_verify(fapl_id, H5P_FILE_ACCESS);
    if (NULL == plist)
        HGOTO_ERROR(H5E_ARGS, H5E_BADTYPE, FAIL, "not a file access property list");
    if (NULL == fa)
        HGOTO_ERROR(H5E_ARGS, H5E_BADVALUE, FAIL, "null fapl_t pointer");
    if (H5FD_MIRROR_FAPL_MAGIC != fa->magic)
        HGOTO_ERROR(H5E_ARGS, H5E_BADVALUE, FAIL, "invalid fapl_t magic");
    if (H5FD_MIRROR_CURR_FAPL_T_VERSION != fa->version)
        HGOTO_ERROR(H5E_ARGS, H5E_BADVALUE, FAIL, "unknown fapl_t version");

    ret_value = H5P_set_driver(plist, H5FD_MIRROR, (const void *)fa);

done:
    FUNC_LEAVE_API(ret_value)
} /* end H5Pset_fapl_mirror() */

/*-------------------------------------------------------------------------
 * Function:    H5FD__mirror_open
 *
 * Purpose:     Create and/or opens a file as an HDF5 file.
 *
 *              Initiate connection with remote Server/Writer.
 *              If successful, the remote file is open.
 *
 * Return:      Success:    A pointer to a new file data structure. The
 *                          public fields will be initialized by the
 *                          caller, which is always H5FD_open().
 *              Failure:    NULL
 *-------------------------------------------------------------------------
 */
static H5FD_t *
H5FD__mirror_open(const char *name, unsigned flags, hid_t fapl_id, haddr_t maxaddr)
{
    int                      live_socket = -1;
    struct sockaddr_in       target_addr;
    socklen_t                addr_size;
    unsigned char *          xmit_buf = NULL;
    H5FD_mirror_fapl_t       fa;
    H5FD_mirror_t *          file      = NULL;
    H5FD_mirror_xmit_open_t *open_xmit = NULL;
    H5FD_t *                 ret_value = NULL;

    FUNC_ENTER_STATIC

    LOG_OP_CALL(FUNC);

    /* --------------- */
    /* Check arguments */
    /* --------------- */

    if (!name || !*name)
        HGOTO_ERROR(H5E_ARGS, H5E_BADVALUE, NULL, "invalid file name");
    if (HDstrlen(name) >= H5FD_MIRROR_XMIT_FILEPATH_MAX)
        HGOTO_ERROR(H5E_ARGS, H5E_BADVALUE, NULL, "filename is too long");
    if (0 == maxaddr || HADDR_UNDEF == maxaddr)
        HGOTO_ERROR(H5E_ARGS, H5E_BADRANGE, NULL, "bogus maxaddr");
    if (ADDR_OVERFLOW(maxaddr))
        HGOTO_ERROR(H5E_ARGS, H5E_OVERFLOW, NULL, "bogus maxaddr");

    if (H5Pget_fapl_mirror(fapl_id, &fa) == FAIL)
        HGOTO_ERROR(H5E_ARGS, H5E_BADVALUE, NULL, "can't get config info");
    if (H5FD_MIRROR_FAPL_MAGIC != fa.magic)
        HGOTO_ERROR(H5E_ARGS, H5E_BADVALUE, NULL, "invalid fapl magic");
    if (H5FD_MIRROR_CURR_FAPL_T_VERSION != fa.version)
        HGOTO_ERROR(H5E_ARGS, H5E_BADVALUE, NULL, "invalid fapl version");

    /* --------------------- */
    /* Handshake with remote */
    /* --------------------- */

    live_socket = HDsocket(AF_INET, SOCK_STREAM, 0);
    if (live_socket < 0)
        HGOTO_ERROR(H5E_ARGS, H5E_BADVALUE, NULL, "can't create socket");

    target_addr.sin_family      = AF_INET;
    target_addr.sin_port        = HDhtons((uint16_t)fa.handshake_port);
    target_addr.sin_addr.s_addr = HDinet_addr(fa.remote_ip);
    HDmemset(target_addr.sin_zero, '\0', sizeof target_addr.sin_zero);

    addr_size = sizeof(target_addr);
    if (HDconnect(live_socket, (struct sockaddr *)&target_addr, addr_size) < 0)
        HGOTO_ERROR(H5E_ARGS, H5E_BADVALUE, NULL, "can't connect to remote server");

    /* ------------- */
    /* Open the file */
    /* ------------- */

    file = (H5FD_mirror_t *)H5FL_CALLOC(H5FD_mirror_t);
    if (NULL == file)
        HGOTO_ERROR(H5E_VFL, H5E_CANTALLOC, NULL, "unable to allocate file struct");

    file->sock_fd = live_socket;
    file->xmit_i  = 0;

    file->xmit.magic         = H5FD_MIRROR_XMIT_MAGIC;
    file->xmit.version       = H5FD_MIRROR_XMIT_CURR_VERSION;
    file->xmit.xmit_count    = file->xmit_i++;
    file->xmit.session_token = (uint32_t)(0x01020304 ^ file->sock_fd); /* TODO: hashing? */
    /* int --> uint32_t may truncate on some systems... shouldn't matter? */

    open_xmit = (H5FD_mirror_xmit_open_t *)H5FL_CALLOC(H5FD_mirror_xmit_open_t);
    if (NULL == open_xmit)
        HGOTO_ERROR(H5E_VFL, H5E_CANTALLOC, NULL, "unable to allocate open_xmit struct");

    file->xmit.op          = H5FD_MIRROR_OP_OPEN;
    open_xmit->pub         = file->xmit;
    open_xmit->flags       = (uint32_t)flags;
    open_xmit->maxaddr     = (uint64_t)maxaddr;
    open_xmit->size_t_blob = (uint64_t)((size_t)(-1));
    HDsnprintf(open_xmit->filename, H5FD_MIRROR_XMIT_FILEPATH_MAX - 1, "%s", name);

    xmit_buf = H5FL_BLK_MALLOC(xmit, H5FD_MIRROR_XMIT_BUFFER_MAX);
    if (NULL == xmit_buf)
        HGOTO_ERROR(H5E_VFL, H5E_CANTALLOC, NULL, "unable to allocate xmit buffer");

    if (H5FD_mirror_xmit_encode_open(xmit_buf, open_xmit) != H5FD_MIRROR_XMIT_OPEN_SIZE)
        HGOTO_ERROR(H5E_VFL, H5E_WRITEERROR, NULL, "unable to encode open");

    LOG_XMIT_BYTES("open", xmit_buf, H5FD_MIRROR_XMIT_OPEN_SIZE);

    if (HDwrite(file->sock_fd, xmit_buf, H5FD_MIRROR_XMIT_OPEN_SIZE) < 0)
        HGOTO_ERROR(H5E_VFL, H5E_WRITEERROR, NULL, "unable to transmit open");

    if (H5FD__mirror_verify_reply(file) == FAIL)
        HGOTO_ERROR(H5E_VFL, H5E_BADVALUE, NULL, "invalid reply");

    ret_value = (H5FD_t *)file;

done:
    if (NULL == ret_value) {
        if (file)
            file = H5FL_FREE(H5FD_mirror_t, file);
        if (live_socket >= 0 && HDclose(live_socket) < 0)
            HDONE_ERROR(H5E_VFL, H5E_CANTCLOSEFILE, NULL, "can't close socket");
    }

    if (open_xmit)
        open_xmit = H5FL_FREE(H5FD_mirror_xmit_open_t, open_xmit);
    if (xmit_buf)
        xmit_buf = H5FL_BLK_FREE(xmit, xmit_buf);

    FUNC_LEAVE_NOAPI(ret_value)
} /* end H5FD__mirror_open() */

/*-------------------------------------------------------------------------
 * Function:    H5FD__mirror_close
 *
 * Purpose:     Closes the HDF5 file.
 *
 *              Tries to send a CLOSE op to the remote Writer and expects
 *              a valid reply, then closes the socket.
 *              In error, attempts to send a deliberately invalid xmit to the
 *              Writer to get it to close/abort, then attempts to close the
 *              socket.
 *
 * Return:      Success:    SUCCEED
 *              Failure:    FAIL, file possibly not closed but resources freed.
 *-------------------------------------------------------------------------
 */
static herr_t
H5FD__mirror_close(H5FD_t *_file)
{
    H5FD_mirror_t *file         = (H5FD_mirror_t *)_file;
    unsigned char *xmit_buf     = NULL;
    int            xmit_encoded = 0; /* monitor point of failure */
    herr_t         ret_value    = SUCCEED;

    FUNC_ENTER_STATIC

    LOG_OP_CALL(FUNC);

    /* Sanity check */
    HDassert(file);
    HDassert(file->sock_fd >= 0);

    file->xmit.xmit_count = (file->xmit_i)++;
    file->xmit.op         = H5FD_MIRROR_OP_CLOSE;

    xmit_buf = H5FL_BLK_MALLOC(xmit, H5FD_MIRROR_XMIT_BUFFER_MAX);
    if (NULL == xmit_buf)
        HGOTO_ERROR(H5E_VFL, H5E_CANTALLOC, FAIL, "unable to allocate xmit buffer");

    if (H5FD_mirror_xmit_encode_header(xmit_buf, &(file->xmit)) != H5FD_MIRROR_XMIT_HEADER_SIZE)
        HGOTO_ERROR(H5E_ARGS, H5E_BADVALUE, FAIL, "unable to encode close");
    xmit_encoded = 1;

    LOG_XMIT_BYTES("close", xmit_buf, H5FD_MIRROR_XMIT_HEADER_SIZE);

    if (HDwrite(file->sock_fd, xmit_buf, H5FD_MIRROR_XMIT_HEADER_SIZE) < 0)
        HGOTO_ERROR(H5E_ARGS, H5E_BADVALUE, FAIL, "unable to transmit close");

    if (H5FD__mirror_verify_reply(file) == FAIL)
        HGOTO_ERROR(H5E_VFL, H5E_BADVALUE, FAIL, "invalid reply");

    if (HDclose(file->sock_fd) < 0)
        HGOTO_ERROR(H5E_VFL, H5E_CANTCLOSEFILE, FAIL, "can't close socket");

done:
    if (ret_value == FAIL) {
        if (xmit_encoded == 0) {
            /* Encode failed; send GOODBYE to force writer halt.
             * We can ignore any response from the writer, if we receive
             * any reply at all.
             */
            if (HDwrite(file->sock_fd, "GOODBYE", HDstrlen("GOODBYE")) < 0) {
                HDONE_ERROR(H5E_ARGS, H5E_BADVALUE, FAIL, "unable to transmit close");
                if (HDclose(file->sock_fd) < 0)
                    HDONE_ERROR(H5E_VFL, H5E_CANTCLOSEFILE, FAIL, "can't close socket");
                file->sock_fd = -1; /* invalidate for later */
            }                       /* end if problem writing goodbye; go down hard */
            else if (HDshutdown(file->sock_fd, SHUT_WR) < 0)
                HDONE_ERROR(H5E_VFL, H5E_BADVALUE, FAIL, "can't shutdown socket write: %s",
                            HDstrerror(errno));
        } /* end if xmit encode failed */

        if (file->sock_fd >= 0)
            if (HDclose(file->sock_fd) < 0)
                HDONE_ERROR(H5E_VFL, H5E_CANTCLOSEFILE, FAIL, "can't close socket");
    } /* end if error */

    file = H5FL_FREE(H5FD_mirror_t, file); /* always release resources */

    if (xmit_buf)
        xmit_buf = H5FL_BLK_FREE(xmit, xmit_buf);

    FUNC_LEAVE_NOAPI(ret_value)
} /* end H5FD__mirror_close() */

/*-------------------------------------------------------------------------
 * Function:    H5FD__mirror_query
 *
 * Purpose:     Get the driver feature flags implemented by the driver.
 *
 * Return:      SUCCEED (non-negative) (can't fail)
 *-------------------------------------------------------------------------
 */
static herr_t
H5FD__mirror_query(const H5FD_t H5_ATTR_UNUSED *_file, unsigned long *flags)
{
    FUNC_ENTER_STATIC_NOERR;

    LOG_OP_CALL(FUNC);

    /* Notice: the Mirror VFD Writer currently uses only the Sec2 driver as
     * the underying driver -- as such, the Mirror VFD implementation copies
     * the Sec2 feature flags as its own.
     *
     * File pointer is always NULL/unused -- the H5FD_FEAT_IGNORE_DRVRINFO flag
     * is never included.
     * -- JOS 2020-01-13
     */
    if (flags)
        *flags = H5FD_FEAT_AGGREGATE_METADATA | H5FD_FEAT_ACCUMULATE_METADATA | H5FD_FEAT_DATA_SIEVE |
                 H5FD_FEAT_AGGREGATE_SMALLDATA | H5FD_FEAT_POSIX_COMPAT_HANDLE | H5FD_FEAT_SUPPORTS_SWMR_IO |
                 H5FD_FEAT_DEFAULT_VFD_COMPATIBLE;

    FUNC_LEAVE_NOAPI(SUCCEED);
} /* end H5FD__mirror_query() */

/*-------------------------------------------------------------------------
 * Function:    H5FD__mirror_get_eoa
 *
 * Purpose:     Gets the end-of-address marker for the file. The EOA marker
 *              is the first address past the last byte allocated in the
 *              format address space.
 *
 *              Required to register the driver.
 *
 * Return:      The end-of-address marker.
 *-------------------------------------------------------------------------
 */
static haddr_t
H5FD__mirror_get_eoa(const H5FD_t *_file, H5FD_mem_t H5_ATTR_UNUSED type)
{
    const H5FD_mirror_t *file = (const H5FD_mirror_t *)_file;

    FUNC_ENTER_STATIC_NOERR

    LOG_OP_CALL(FUNC);

    HDassert(file);

    FUNC_LEAVE_NOAPI(file->eoa)
} /* end H5FD__mirror_get_eoa() */

/*-------------------------------------------------------------------------
 * Function:    H5FD__mirror_set_eoa
 *
 * Purpose:     Set the end-of-address marker for the file. This function is
 *              called shortly after an existing HDF5 file is opened in order
 *              to tell the driver where the end of the HDF5 data is located.
 *
 * Return:      SUCCEED / FAIL
 *-------------------------------------------------------------------------
 */
static herr_t
H5FD__mirror_set_eoa(H5FD_t *_file, H5FD_mem_t type, haddr_t addr)
{
    H5FD_mirror_xmit_eoa_t xmit_eoa;
    unsigned char *        xmit_buf  = NULL;
    H5FD_mirror_t *        file      = (H5FD_mirror_t *)_file;
    herr_t                 ret_value = SUCCEED;

    FUNC_ENTER_STATIC

    LOG_OP_CALL(FUNC);

    HDassert(file);

    file->eoa = addr; /* local copy */

    file->xmit.xmit_count = (file->xmit_i)++;
    file->xmit.op         = H5FD_MIRROR_OP_SET_EOA;

    xmit_eoa.pub      = file->xmit;
    xmit_eoa.type     = (uint8_t)type;
    xmit_eoa.eoa_addr = (uint64_t)addr;

    xmit_buf = H5FL_BLK_MALLOC(xmit, H5FD_MIRROR_XMIT_BUFFER_MAX);
    if (NULL == xmit_buf)
        HGOTO_ERROR(H5E_VFL, H5E_CANTALLOC, FAIL, "unable to allocate xmit buffer");

    if (H5FD_mirror_xmit_encode_set_eoa(xmit_buf, &xmit_eoa) != H5FD_MIRROR_XMIT_EOA_SIZE)
        HGOTO_ERROR(H5E_VFL, H5E_WRITEERROR, FAIL, "unable to encode set-eoa");

    LOG_XMIT_BYTES("set-eoa", xmit_buf, H5FD_MIRROR_XMIT_EOA_SIZE);

    if (HDwrite(file->sock_fd, xmit_buf, H5FD_MIRROR_XMIT_EOA_SIZE) < 0)
        HGOTO_ERROR(H5E_VFL, H5E_WRITEERROR, FAIL, "unable to transmit set-eoa");

    if (H5FD__mirror_verify_reply(file) == FAIL)
        HGOTO_ERROR(H5E_VFL, H5E_BADVALUE, FAIL, "invalid reply");

done:
    if (xmit_buf)
        xmit_buf = H5FL_BLK_FREE(xmit, xmit_buf);

    FUNC_LEAVE_NOAPI(ret_value)
} /* end H5FD__mirror_set_eoa() */

/*-------------------------------------------------------------------------
 * Function:    H5FD__mirror_get_eof
 *
 * Purpose:     Returns the end-of-file marker, which is the greater of
 *              either the filesystem end-of-file or the HDF5 end-of-address
 *              markers.
 *
 *              Required to register the driver.
 *
 * Return:      End of file address, the first address past the end of the
 *              "file", either the filesystem file or the HDF5 file.
 *-------------------------------------------------------------------------
 */
static haddr_t
H5FD__mirror_get_eof(const H5FD_t *_file, H5FD_mem_t H5_ATTR_UNUSED type)
{
    const H5FD_mirror_t *file = (const H5FD_mirror_t *)_file;

    FUNC_ENTER_STATIC_NOERR

    LOG_OP_CALL(FUNC);

    HDassert(file);

    FUNC_LEAVE_NOAPI(file->eof)
} /* end H5FD__mirror_get_eof() */

/*-------------------------------------------------------------------------
 * Function:    H5FD__mirror_read
 *
 * Purpose:     Required to register the driver, but if called, MUST fail.
 *
 * Return:      FAIL
 *-------------------------------------------------------------------------
 */
static herr_t
H5FD__mirror_read(H5FD_t H5_ATTR_UNUSED *_file, H5FD_mem_t H5_ATTR_UNUSED type, hid_t H5_ATTR_UNUSED fapl_id,
                  haddr_t H5_ATTR_UNUSED addr, size_t H5_ATTR_UNUSED size, void H5_ATTR_UNUSED *buf)
{
    FUNC_ENTER_STATIC_NOERR

    LOG_OP_CALL(FUNC);

    FUNC_LEAVE_NOAPI(FAIL)
} /* end H5FD__mirror_read() */

/*-------------------------------------------------------------------------
 * Function:    H5FD__mirror_write
 *
 * Purpose:     Writes SIZE bytes of data to FILE beginning at address ADDR
 *              from buffer BUF according to data transfer properties in
 *              DXPL_ID.
 *
 *              Send metadata regarding the write (location, size) to the
 *              remote Writer, then separately transmits the data.
 *              Both transmission expect an OK reply from the Writer.
 *              This two-exchange approach incurs significant overhead,
 *              but is a simple and modular approach.
 *              Start optimizations here.
 *
 * Return:      SUCCEED/FAIL
 *-------------------------------------------------------------------------
 */
static herr_t
H5FD__mirror_write(H5FD_t *_file, H5FD_mem_t type, hid_t H5_ATTR_UNUSED dxpl_id, haddr_t addr, size_t size,
                   const void *buf)
{
    H5FD_mirror_xmit_write_t xmit_write;
    unsigned char *          xmit_buf  = NULL;
    H5FD_mirror_t *          file      = (H5FD_mirror_t *)_file;
    herr_t                   ret_value = SUCCEED;

    FUNC_ENTER_STATIC

    LOG_OP_CALL(FUNC);

    HDassert(file);
    HDassert(buf);

    file->xmit.xmit_count = (file->xmit_i)++;
    file->xmit.op         = H5FD_MIRROR_OP_WRITE;

    xmit_write.pub    = file->xmit;
    xmit_write.size   = (uint64_t)size;
    xmit_write.offset = (uint64_t)addr;
    xmit_write.type   = (uint8_t)type;

    xmit_buf = H5FL_BLK_MALLOC(xmit, H5FD_MIRROR_XMIT_BUFFER_MAX);
    if (NULL == xmit_buf)
        HGOTO_ERROR(H5E_VFL, H5E_CANTALLOC, FAIL, "unable to allocate xmit buffer");

    /* Notify Writer of incoming data to write. */
    if (H5FD_mirror_xmit_encode_write(xmit_buf, &xmit_write) != H5FD_MIRROR_XMIT_WRITE_SIZE)
        HGOTO_ERROR(H5E_VFL, H5E_WRITEERROR, FAIL, "unable to encode write");

    LOG_XMIT_BYTES("write", xmit_buf, H5FD_MIRROR_XMIT_WRITE_SIZE);

    if (HDwrite(file->sock_fd, xmit_buf, H5FD_MIRROR_XMIT_WRITE_SIZE) < 0)
        HGOTO_ERROR(H5E_VFL, H5E_WRITEERROR, FAIL, "unable to transmit write");

    /* Check that our write xmission was received */
    if (H5FD__mirror_verify_reply(file) == FAIL)
        HGOTO_ERROR(H5E_VFL, H5E_BADVALUE, FAIL, "invalid reply");

    /* Send the data to be written */
    if (HDwrite(file->sock_fd, buf, size) < 0)
        HGOTO_ERROR(H5E_VFL, H5E_WRITEERROR, FAIL, "unable to transmit data");

    /* Writer should reply that it got the data and is still okay/ready */
    if (H5FD__mirror_verify_reply(file) == FAIL)
        HGOTO_ERROR(H5E_VFL, H5E_BADVALUE, FAIL, "invalid reply");

done:
    if (xmit_buf)
        xmit_buf = H5FL_BLK_FREE(xmit, xmit_buf);

    FUNC_LEAVE_NOAPI(ret_value)
} /* end H5FD__mirror_write() */

/*-------------------------------------------------------------------------
 * Function:    H5FD__mirror_truncate
 *
 * Purpose:     Makes sure that the true file size is the same (or larger)
 *              than the end-of-address.
 *
 * Return:      SUCCEED/FAIL
 *-------------------------------------------------------------------------
 */
static herr_t
H5FD__mirror_truncate(H5FD_t *_file, hid_t H5_ATTR_UNUSED dxpl_id, hbool_t H5_ATTR_UNUSED closing)
{
    unsigned char *xmit_buf  = NULL;
    H5FD_mirror_t *file      = (H5FD_mirror_t *)_file;
    herr_t         ret_value = SUCCEED;

    FUNC_ENTER_STATIC

    LOG_OP_CALL(FUNC);

    file->xmit.xmit_count = (file->xmit_i)++;
    file->xmit.op         = H5FD_MIRROR_OP_TRUNCATE;

    xmit_buf = H5FL_BLK_MALLOC(xmit, H5FD_MIRROR_XMIT_BUFFER_MAX);
    if (NULL == xmit_buf)
        HGOTO_ERROR(H5E_VFL, H5E_CANTALLOC, FAIL, "unable to allocate xmit buffer");

    if (H5FD_mirror_xmit_encode_header(xmit_buf, &(file->xmit)) != H5FD_MIRROR_XMIT_HEADER_SIZE)
        HGOTO_ERROR(H5E_VFL, H5E_WRITEERROR, FAIL, "unable to encode truncate");

    LOG_XMIT_BYTES("truncate", xmit_buf, H5FD_MIRROR_XMIT_HEADER_SIZE);

    if (HDwrite(file->sock_fd, xmit_buf, H5FD_MIRROR_XMIT_HEADER_SIZE) < 0)
        HGOTO_ERROR(H5E_VFL, H5E_WRITEERROR, FAIL, "unable to transmit truncate");

    if (H5FD__mirror_verify_reply(file) == FAIL)
        HGOTO_ERROR(H5E_VFL, H5E_BADVALUE, FAIL, "invalid reply");

done:
    if (xmit_buf)
        xmit_buf = H5FL_BLK_FREE(xmit, xmit_buf);

    FUNC_LEAVE_NOAPI(ret_value)
} /* end H5FD__mirror_truncate() */

/*-------------------------------------------------------------------------
 * Function:    H5FD__mirror_lock
 *
 * Purpose:     To place an advisory lock on a file.
 *              The lock type to apply depends on the parameter "rw":
 *                      TRUE--opens for write: an exclusive lock
 *                      FALSE--opens for read: a shared lock
 *
 * Return:      SUCCEED/FAIL
 *-------------------------------------------------------------------------
 */
static herr_t
H5FD__mirror_lock(H5FD_t *_file, hbool_t rw)
{
    H5FD_mirror_xmit_lock_t xmit_lock;
    unsigned char *         xmit_buf  = NULL;
    H5FD_mirror_t *         file      = (H5FD_mirror_t *)_file;
    herr_t                  ret_value = SUCCEED;

    FUNC_ENTER_STATIC

    LOG_OP_CALL(FUNC);

    file->xmit.xmit_count = (file->xmit_i)++;
    file->xmit.op         = H5FD_MIRROR_OP_LOCK;

    xmit_lock.pub = file->xmit;
    xmit_lock.rw  = (uint64_t)rw;

    xmit_buf = H5FL_BLK_MALLOC(xmit, H5FD_MIRROR_XMIT_BUFFER_MAX);
    if (NULL == xmit_buf)
        HGOTO_ERROR(H5E_VFL, H5E_CANTALLOC, FAIL, "unable to allocate xmit buffer");

    if (H5FD_mirror_xmit_encode_lock(xmit_buf, &xmit_lock) != H5FD_MIRROR_XMIT_LOCK_SIZE)
        HGOTO_ERROR(H5E_VFL, H5E_WRITEERROR, FAIL, "unable to encode lock");

    LOG_XMIT_BYTES("lock", xmit_buf, H5FD_MIRROR_XMIT_LOCK_SIZE);

    if (HDwrite(file->sock_fd, xmit_buf, H5FD_MIRROR_XMIT_LOCK_SIZE) < 0)
        HGOTO_ERROR(H5E_VFL, H5E_WRITEERROR, FAIL, "unable to transmit lock");

    if (H5FD__mirror_verify_reply(file) == FAIL)
        HGOTO_ERROR(H5E_VFL, H5E_BADVALUE, FAIL, "invalid reply");

done:
    if (xmit_buf)
        xmit_buf = H5FL_BLK_FREE(xmit, xmit_buf);

    FUNC_LEAVE_NOAPI(ret_value);
} /* end H5FD__mirror_lock */

/*-------------------------------------------------------------------------
 * Function:    H5FD__mirror_unlock
 *
 * Purpose:     Remove the existing lock on the file.
 *
 * Return:      SUCCEED/FAIL
 *-------------------------------------------------------------------------
 */
static herr_t
H5FD__mirror_unlock(H5FD_t *_file)
{
    unsigned char *xmit_buf  = NULL;
    H5FD_mirror_t *file      = (H5FD_mirror_t *)_file;
    herr_t         ret_value = SUCCEED;

    FUNC_ENTER_STATIC

    LOG_OP_CALL(FUNC);

    file->xmit.xmit_count = (file->xmit_i)++;
    file->xmit.op         = H5FD_MIRROR_OP_UNLOCK;

    xmit_buf = H5FL_BLK_MALLOC(xmit, H5FD_MIRROR_XMIT_BUFFER_MAX);
    if (NULL == xmit_buf)
        HGOTO_ERROR(H5E_VFL, H5E_CANTALLOC, FAIL, "unable to allocate xmit buffer");

    if (H5FD_mirror_xmit_encode_header(xmit_buf, &(file->xmit)) != H5FD_MIRROR_XMIT_HEADER_SIZE)
        HGOTO_ERROR(H5E_VFL, H5E_WRITEERROR, FAIL, "unable to encode unlock");

    LOG_XMIT_BYTES("unlock", xmit_buf, H5FD_MIRROR_XMIT_HEADER_SIZE);

    if (HDwrite(file->sock_fd, xmit_buf, H5FD_MIRROR_XMIT_HEADER_SIZE) < 0)
        HGOTO_ERROR(H5E_VFL, H5E_WRITEERROR, FAIL, "unable to transmit unlock");

    if (H5FD__mirror_verify_reply(file) == FAIL)
        HGOTO_ERROR(H5E_VFL, H5E_BADVALUE, FAIL, "invalid reply");

done:
    if (xmit_buf)
        xmit_buf = H5FL_BLK_FREE(xmit, xmit_buf);

    FUNC_LEAVE_NOAPI(ret_value);
} /* end H5FD__mirror_unlock */

#endif /* H5_HAVE_MIRROR_VFD */<|MERGE_RESOLUTION|>--- conflicted
+++ resolved
@@ -1272,15 +1272,10 @@
  * -------------------------------------------------------------------------
  */
 herr_t
-H5Pget_fapl_mirror(hid_t fapl_id, H5FD_mirror_fapl_t *fa_dst/*out*/)
-{
-<<<<<<< HEAD
+H5Pget_fapl_mirror(hid_t fapl_id, H5FD_mirror_fapl_t *fa_dst /*out*/)
+{
     const H5FD_mirror_fapl_t *fa_src    = NULL;
-    H5P_genplist_t           *plist     = NULL;
-=======
-    const H5FD_mirror_fapl_t *fa        = NULL;
     H5P_genplist_t *          plist     = NULL;
->>>>>>> 1a6fba94
     herr_t                    ret_value = SUCCEED;
 
     FUNC_ENTER_API(FAIL)
@@ -1288,13 +1283,8 @@
 
     LOG_OP_CALL(FUNC);
 
-<<<<<<< HEAD
-    if(NULL == fa_dst)
+    if (NULL == fa_dst)
         HGOTO_ERROR(H5E_ARGS, H5E_BADVALUE, FAIL, "fa_dst is NULL");
-=======
-    if (NULL == fa_out)
-        HGOTO_ERROR(H5E_ARGS, H5E_BADVALUE, FAIL, "fa_out is NULL");
->>>>>>> 1a6fba94
 
     plist = H5P_object_verify(fapl_id, H5P_FILE_ACCESS);
     if (NULL == plist)
@@ -1302,13 +1292,8 @@
     if (H5P_peek_driver(plist) != H5FD_MIRROR)
         HGOTO_ERROR(H5E_PLIST, H5E_BADVALUE, FAIL, "incorrect VFL driver");
 
-<<<<<<< HEAD
     fa_src = (const H5FD_mirror_fapl_t *)H5P_peek_driver_info(plist);
-    if(NULL == fa_src)
-=======
-    fa = (const H5FD_mirror_fapl_t *)H5P_peek_driver_info(plist);
-    if (NULL == fa)
->>>>>>> 1a6fba94
+    if (NULL == fa_src)
         HGOTO_ERROR(H5E_PLIST, H5E_BADVALUE, FAIL, "bad VFL driver info");
 
     HDassert(fa_src->magic == H5FD_MIRROR_FAPL_MAGIC); /* sanity check */
