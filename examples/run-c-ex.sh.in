#! /bin/sh
#
# Copyright by The HDF Group.
# All rights reserved.
#
# This file is part of HDF5.  The full HDF5 copyright notice, including
# terms governing use, modification, and redistribution, is contained in
# the COPYING file, which can be found at the root of the source code
# distribution tree, or in https://support.hdfgroup.org/ftp/HDF5/releases.
# If you do not have access to either file, you may request a copy from
# help@hdfgroup.org.

#
#  This file:  run-c-ex.sh
# Written by:  Larry Knox
#       Date:  May 11, 2010
#
# # # # # # # # # # # # # # # # # # # # # # # # # # # # # # # # # # # # # # # # #
#                                                                               #
# This script will compile and run the c examples from source files installed   #
# in .../share/hdf5_examples/c using h5cc or h5pc.  The order for running       #
# programs with RunTest in the MAIN section below is taken from the Makefile.   #
# The order is important since some of the test programs use data files created #
# by earlier test programs.  Any future additions should be placed accordingly. #
#                                                                               #
# # # # # # # # # # # # # # # # # # # # # # # # # # # # # # # # # # # # # # # # #

# Initializations
EXIT_SUCCESS=0
EXIT_FAILURE=1
 
# Where the tool is installed.
# default is relative path to installed location of the tools 
prefix="${prefix:-../../..}"
PARALLEL=@PARALLEL@             # Am I in parallel mode?
AR="@AR@"
RANLIB="@RANLIB@"
if [ "$PARALLEL" = no ]; then
    H5TOOL="h5cc"               # The tool name
else
    H5TOOL="h5pcc"               # The tool name
fi
H5TOOL_BIN="${prefix}/bin/${H5TOOL}"   # The path of the tool binary

#### Run test ####
RunTest()
{
    TEST_EXEC=$1
    Test=$1".c"

    echo
    echo "#################  $1  #################"
    ${H5TOOL_BIN} -o $TEST_EXEC $Test
    if [ $? -ne 0 ]
    then
        echo "messed up compiling $Test"
        exit 1
    fi
    ./$TEST_EXEC
}



##################  MAIN  ##################

if ! test -d red; then
   mkdir red
fi
if ! test -d blue; then
   mkdir blue
fi
if ! test -d u2w; then
   mkdir u2w
fi

# Run tests
if [ $? -eq 0 ]
then
    if (RunTest h5_crtdat &&\
        rm h5_crtdat &&\
        RunTest h5_extend &&\
        rm h5_extend &&\
        RunTest h5_rdwt &&\
        rm h5_rdwt &&\
        RunTest h5_crtatt &&\
        rm h5_crtatt &&\
        RunTest h5_crtgrp &&\
        rm h5_crtgrp &&\
        RunTest h5_crtgrpar &&\
        rm h5_crtgrpar &&\
        RunTest h5_crtgrpd &&\
        rm h5_crtgrpd &&\
        RunTest h5_subset &&\
        rm h5_subset &&\
        RunTest h5_cmprss &&\
        rm h5_cmprss &&\
        RunTest h5_write &&\
        rm h5_write &&\
        RunTest h5_read &&\
        rm h5_read &&\
        RunTest h5_extend_write &&\
        rm h5_extend_write &&\
        RunTest h5_chunk_read &&\
        rm h5_chunk_read &&\
        RunTest h5_compound &&\
        rm h5_compound &&\
        RunTest h5_group &&\
        rm h5_group &&\
        RunTest h5_select &&\
        rm h5_select &&\
        RunTest h5_attribute &&\
        rm h5_attribute &&\
        RunTest h5_mount &&\
        rm h5_mount &&\
        RunTest h5_reference &&\
        rm h5_reference &&\
        RunTest h5_drivers &&\
        rm h5_drivers &&\
        RunTest h5_ref2reg &&\
        rm h5_ref2reg &&\
        RunTest h5_extlink &&\
        rm h5_extlink &&\
        RunTest h5_elink_unix2win &&\
        rm h5_elink_unix2win &&\
        RunTest h5_shared_mesg &&\
        rm h5_shared_mesg &&\
        RunTest h5_vds-eiger &&\
        rm h5_vds-eiger &&\
        RunTest h5_vds-exclim &&\
        rm h5_vds-exclim &&\
        RunTest h5_vds-exc &&\
        rm h5_vds-exc &&\
        RunTest h5_vds-simpleIO &&\
        rm h5_vds-simpleIO &&\
        RunTest h5_vds-percival &&\
        rm h5_vds-percival &&\
        RunTest h5_vds-percival-unlim &&\
        rm h5_vds-percival-unlim &&\
        RunTest h5_vds-percival-unlim-maxmin &&\
        rm h5_vds-percival-unlim-maxmin &&\
        RunTest h5_vds &&\
<<<<<<< HEAD
        rm h5_vds &&\

#        RunTest h5rados_file_create  &&\
#        rm h5rados_file_create &&\
#        RunTest h5rados_file_open &&\
#        rm h5rados_file_open &&\
#        RunTest h5rados_dset_create &&\
#        rm h5rados_dset_create &&\
#        RunTest h5rados_dset_open &&\
#        rm h5rados_dset_open &&\
#        RunTest h5rados_dset_read &&\
#        rm h5rados_dset_read &&\
#        RunTest h5rados_dset_rpartial &&\
#        rm h5rados_dset_rpartial &&\
#        RunTest h5rados_dset_rss &&\
#        rm h5rados_dset_rss &&\
#        RunTest h5rados_dset_write &&\
#        rm  h5rados_dset_write &&\
#        RunTest h5rados_dset_wpartial &&\
#        rm h5rados_dset_wpartial &&\
#        RunTest h5rados_dset_wss &&\
#        rm h5rados_dset_wss &&\
#        RunTest h5rados_group_create &&\
#        rm h5rados_group_create &&\
#        RunTest h5rados_group_open &&\
#        rm h5rados_group_open &&\

        RunTest h5_vol_external_log_native &&\
        rm h5_vol_external_log_native); then
=======
        rm h5_vds); then
>>>>>>> 4643860a
        EXIT_VALUE=${EXIT_SUCCESS}
    else
        EXIT_VALUE=${EXIT_FAILURE}
    fi
fi

# Cleanup
rm *.o
rm *.h5
rm -rf red blue u2w
echo

exit $EXIT_VALUE 
<|MERGE_RESOLUTION|>--- conflicted
+++ resolved
@@ -139,39 +139,7 @@
         RunTest h5_vds-percival-unlim-maxmin &&\
         rm h5_vds-percival-unlim-maxmin &&\
         RunTest h5_vds &&\
-<<<<<<< HEAD
-        rm h5_vds &&\
-
-#        RunTest h5rados_file_create  &&\
-#        rm h5rados_file_create &&\
-#        RunTest h5rados_file_open &&\
-#        rm h5rados_file_open &&\
-#        RunTest h5rados_dset_create &&\
-#        rm h5rados_dset_create &&\
-#        RunTest h5rados_dset_open &&\
-#        rm h5rados_dset_open &&\
-#        RunTest h5rados_dset_read &&\
-#        rm h5rados_dset_read &&\
-#        RunTest h5rados_dset_rpartial &&\
-#        rm h5rados_dset_rpartial &&\
-#        RunTest h5rados_dset_rss &&\
-#        rm h5rados_dset_rss &&\
-#        RunTest h5rados_dset_write &&\
-#        rm  h5rados_dset_write &&\
-#        RunTest h5rados_dset_wpartial &&\
-#        rm h5rados_dset_wpartial &&\
-#        RunTest h5rados_dset_wss &&\
-#        rm h5rados_dset_wss &&\
-#        RunTest h5rados_group_create &&\
-#        rm h5rados_group_create &&\
-#        RunTest h5rados_group_open &&\
-#        rm h5rados_group_open &&\
-
-        RunTest h5_vol_external_log_native &&\
-        rm h5_vol_external_log_native); then
-=======
         rm h5_vds); then
->>>>>>> 4643860a
         EXIT_VALUE=${EXIT_SUCCESS}
     else
         EXIT_VALUE=${EXIT_FAILURE}
