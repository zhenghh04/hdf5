--- conflicted
+++ resolved
@@ -125,12 +125,9 @@
         RunTest h5_elink_unix2win &&\
         rm h5_elink_unix2win &&\
         RunTest h5_shared_mesg &&\
-<<<<<<< HEAD
         rm h5_shared_mesg)&&\
         RunTest h5_vol_external_log_native &&\
         rm h5_vol_external_log_native; then
-=======
-        rm h5_shared_mesg &&\
         RunTest h5_vds-eiger &&\
         rm h5_vds-eiger &&\
         RunTest h5_vds-exclim &&\
@@ -147,7 +144,6 @@
         rm h5_vds-percival-unlim-maxmin &&\
         RunTest h5_vds &&\
         rm h5_vds); then
->>>>>>> db00c238
         EXIT_VALUE=${EXIT_SUCCESS}
     else
         EXIT_VALUE=${EXIT_FAILURE}
