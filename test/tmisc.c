--- conflicted
+++ resolved
@@ -1254,13 +1254,8 @@
     int *   wdata;        /* Data to write */
     int *   tdata;        /* Temporary pointer to data write */
 #ifdef VERIFY_DATA
-<<<<<<< HEAD
-    int *rdata;  /* Data to read */
-    int *tdata2; /* Temporary pointer to data to read */
-=======
     int *rdata;                 /* Data to read */
     int *tdata2;                /* Temporary pointer to data to read */
->>>>>>> 5ff09ae9
 #endif /* VERIFY_DATA */
     unsigned u, v;              /* Local index variables */
     int      mdc_nelmts;        /* Metadata number of elements */
@@ -2967,11 +2962,7 @@
     hid_t did1, did2; /* Dataset IDs */
     hid_t aid;        /* Attribute ID */
 #ifndef H5_NO_DEPRECATED_SYMBOLS
-<<<<<<< HEAD
-    H5O_info1_t old_oinfo; /* (deprecated) information about object */
-=======
     H5O_info1_t old_oinfo;           /* (deprecated) information about object */
->>>>>>> 5ff09ae9
 #endif /* H5_NO_DEPRECATED_SYMBOLS */
     H5O_info2_t       oinfo;         /* Data model information about object */
     H5O_native_info_t ninfo;         /* Native file format information about object */
@@ -5793,15 +5784,9 @@
     test_misc19(); /* Test incrementing & decrementing ref count on IDs */
     test_misc20(); /* Test problems with truncated dimensions in version 2 of storage layout message */
 #ifdef H5_HAVE_FILTER_SZIP
-<<<<<<< HEAD
-    test_misc21(); /* Test that "late" allocation time is treated the same as "incremental", for chunked
-                      datasets w/a filters */
-    test_misc22(); /* check szip bits per pixel */
-=======
     test_misc21();  /* Test that "late" allocation time is treated the same as "incremental", for chunked
                        datasets w/a filters */
     test_misc22();  /* check szip bits per pixel */
->>>>>>> 5ff09ae9
 #endif /* H5_HAVE_FILTER_SZIP */
     test_misc23();  /* Test intermediate group creation */
     test_misc24();  /* Test inappropriate API opens of objects */
