/* * * * * * * * * * * * * * * * * * * * * * * * * * * * * * * * * * * * * * *
 * Copyright by The HDF Group.                                               *
 * Copyright by the Board of Trustees of the University of Illinois.         *
 * All rights reserved.                                                      *
 *                                                                           *
 * This file is part of HDF5.  The full HDF5 copyright notice, including     *
 * terms governing use, modification, and redistribution, is contained in    *
 * the files COPYING and Copyright.html.  COPYING can be found at the root   *
 * of the source code distribution tree; Copyright.html can be found at the  *
 * root level of an installed copy of the electronic HDF5 document set and   *
 * is linked from the top-level documents page.  It can also be found at     *
 * http://hdfgroup.org/HDF5/doc/Copyright.html.  If you do not have          *
 * access to either file, you may request a copy from help@hdfgroup.org.     *
 * * * * * * * * * * * * * * * * * * * * * * * * * * * * * * * * * * * * * * */

/* Programmer:  Quincey Koziol <koziol@ncsa.uiuc.edu>
 *              Tuesday, February  1, 2005
 */
#include "h5test.h"

/*
 * This file needs to access private datatypes from the H5B2 package.
 * This file also needs to access the v2 B-tree testing code.
 */
#define H5B2_FRIEND		/*suppress error about including H5B2pkg	  */
#define H5B2_TESTING
#include "H5B2pkg.h"

/*
 * This file needs to access private information from the H5F package.
 * This file also needs to access the file testing code.
 */
#define H5F_FRIEND		/*suppress error about including H5Fpkg	  */
#define H5F_TESTING
#include "H5Fpkg.h"		/* File access	 			*/

/* Other private headers that this test requires */
#include "H5Iprivate.h"

const char *FILENAME[] = {
    "btree2",
    "btree2_tmp",
    NULL
};

#define INSERT_SPLIT_ROOT_NREC  63
#define INSERT_SPLIT_ROOT_NREC_REC  64
#define INSERT_MANY             (1000 * 1000)
#define INSERT_MANY_REC         (2700 * 1000)
#define FIND_MANY               (INSERT_MANY / 100)
#define FIND_MANY_REC           (INSERT_MANY_REC / 100)
#define FIND_NEIGHBOR           2000
#define DELETE_SMALL            20
#define DELETE_MEDIUM           200
#define DELETE_LARGE            2000

/* Testing parameters */
typedef struct bt2_test_param_t {
    hbool_t reopen_btree;               /* Whether to re-open the B-tree during the test */
} bt2_test_param_t;


/*-------------------------------------------------------------------------
 * Function:	init_cparam
 *
 * Purpose:	Initialize v2 B-tree creation parameter structure
 *
 * Return:	Success:	0
 *		Failure:	-1
 *
 * Programmer:	Quincey Koziol
 *              Thursday, October 29, 2009
 *
 *-------------------------------------------------------------------------
 */
static int
init_cparam(H5B2_create_t *cparam, H5B2_create_t *cparam2)
{
    /* Wipe out background */
    HDmemset(cparam, 0, sizeof(*cparam));

    /* General parameters */
    cparam->cls = H5B2_TEST;
    cparam->node_size = (size_t)512;
    cparam->rrec_size = (size_t)8;
    cparam->split_percent = 100;
    cparam->merge_percent = 40;

    /* Wipe out background */
    HDmemset(cparam2, 0, sizeof(*cparam2));

    /* General parameters */
    cparam2->cls = H5B2_TEST2;
    cparam2->node_size = (size_t)1024;
    cparam2->rrec_size = (size_t)16;
    cparam2->split_percent = 100;
    cparam2->merge_percent = 40;

    return(0);
} /* init_cparam() */


/*-------------------------------------------------------------------------
 * Function:	create_file
 *
 * Purpose:	Perform common "creation" operations on file
 *
 * Return:	Success:	0
 *		Failure:	1
 *
 * Programmer:	Quincey Koziol
 *              Thursday, November  5, 2009
 *
 *-------------------------------------------------------------------------
 */
static int
create_file(hid_t *file, H5F_t **f, hid_t fapl)
{
    char	filename[1024];         /* Filename to use */

    /* Set the filename to use for this test (dependent on fapl) */
    h5_fixname(FILENAME[0], fapl, filename, sizeof(filename));

    /* Create the file to work on */
    if((*file = H5Fcreate(filename, H5F_ACC_TRUNC, H5P_DEFAULT, fapl)) < 0)
        TEST_ERROR

    /* Get a pointer to the internal file object */
    if(NULL == (*f = (H5F_t *)H5VL_object(*file)))
        STACK_ERROR

    /* Ignore metadata tags in the file's cache */
    if(H5AC_ignore_tags(*f) < 0)
        STACK_ERROR

    /* Success */
    return(0);

error:
    return(-1);
} /* end create_file() */


/*-------------------------------------------------------------------------
 * Function:	create_btree
 *
 * Purpose:	Perform common "create" operations on B-tree for testing
 *
 * Return:	Success:	0
 *		Failure:	1
 *
 * Programmer:	Quincey Koziol
 *              Thursday, November  5, 2009
 *
 *-------------------------------------------------------------------------
 */
static int
create_btree(H5F_t *f, hid_t dxpl, const H5B2_create_t *cparam,
    H5B2_t **bt2, haddr_t *bt2_addr)
{
    /* Create the v2 B-tree & get its address */
    if(NULL == (*bt2 = H5B2_create(f, dxpl, cparam, f)))
        FAIL_STACK_ERROR
    if(H5B2_get_addr(*bt2, bt2_addr/*out*/) < 0)
        FAIL_STACK_ERROR
    if(!H5F_addr_defined(*bt2_addr))
        FAIL_STACK_ERROR

    /* Success */
    return(0);

error:
    return(-1);
} /* end create_btree() */


/*-------------------------------------------------------------------------
 * Function:	reopen_file
 *
 * Purpose:	Re-open the file
 *
 * Return:	Success:	0
 *		Failure:	1
 *
 * Programmer:	Quincey Koziol
 *              Monday, December 28, 2015
 *
 *-------------------------------------------------------------------------
 */
static int
reopen_file(hid_t *file, H5F_t **f, hid_t fapl)
{
    char	filename[1024];         /* Filename to use */

    /* Set the filename to use for this test (dependent on fapl) */
    h5_fixname(FILENAME[0], fapl, filename, sizeof(filename));

    /* Create the file to work on */
    if((*file = H5Fopen(filename, H5F_ACC_RDWR, fapl)) < 0)
        TEST_ERROR

    /* Get a pointer to the internal file object */
    if(NULL == (*f = (H5F_t *)H5I_object(*file)))
        STACK_ERROR

    /* Ignore metadata tags in the file's cache */
    if(H5AC_ignore_tags(*f) < 0)
        STACK_ERROR

    /* Success */
    return(0);

error:
    return(-1);
} /* end create_file() */


/*-------------------------------------------------------------------------
 * Function:	reopen_btree
 *
 * Purpose:	Perform common "re-open" operations on B-tree for testing
 *
 * Return:	Success:	0
 *		Failure:	1
 *
 * Programmer:	Quincey Koziol
 *              Thursday, November  5, 2009
 *
 *-------------------------------------------------------------------------
 */
static int
reopen_btree(H5F_t *f, hid_t dxpl, H5B2_t **bt2, haddr_t bt2_addr,
    const bt2_test_param_t *tparam)
{
    /* Check for closing & re-opening the B-tree */
    if(tparam->reopen_btree) {
        /* Close (empty) v2 B-tree */
        if(H5B2_close(*bt2, dxpl) < 0)
            FAIL_STACK_ERROR

        /* Re-open v2 B-tree */
        if(NULL == (*bt2 = H5B2_open(f, dxpl, bt2_addr, f)))
            FAIL_STACK_ERROR
    } /* end if */

    /* Success */
    return(0);

error:
    return(-1);
} /* end reopen_btree() */


/*-------------------------------------------------------------------------
 * Function:	check_stats
 *
 * Purpose:	Check statistics about v1 B-tree
 *
 * Return:	Success:	0
 *		Failure:	-1
 *
 * Programmer:	Quincey Koziol
 *              Thursday, November  5, 2009
 *
 *-------------------------------------------------------------------------
 */
static int
check_stats(H5B2_t *bt2, const H5B2_stat_t *expected)
{
    H5B2_stat_t actual;         /* Actual stats retrieved about v2 B-tree */

    /* Get current stats */
    if(H5B2_stat_info(bt2, &actual) < 0)
        FAIL_STACK_ERROR
    if(actual.depth != expected->depth)
        TEST_ERROR
    if(actual.nrecords != expected->nrecords)
        TEST_ERROR

    /* Success */
    return(0);

error:
    return(-1);
} /* end check_stats() */


/*-------------------------------------------------------------------------
 * Function:	check_node_depth
 *
 * Purpose:	Check the depth of the node containing a record
 *
 * Return:	Success:	0
 *		Failure:	-1
 *
 * Programmer:	Quincey Koziol
 *              Thursday, November  5, 2009
 *
 *-------------------------------------------------------------------------
 */
static int
check_node_depth(H5B2_t *bt2, hid_t dxpl, void *record, unsigned depth)
{
    int         rec_depth;              /* Depth of record in B-tree */

    if((rec_depth = H5B2_get_node_depth_test(bt2, dxpl, record)) < 0)
        FAIL_STACK_ERROR
    if((unsigned)rec_depth != depth)
        TEST_ERROR

    /* Success */
    return(0);

error:
    return(-1);
} /* end check_node_depth() */


/*-------------------------------------------------------------------------
 * Function:	check_node_info
 *
 * Purpose:	Check the info of the node containing a record
 *
 * Return:	Success:	0
 *		Failure:	-1
 *
 * Programmer:	Quincey Koziol
 *              Friday, November  6, 2009
 *
 *-------------------------------------------------------------------------
 */
static int
check_node_info(H5B2_t *bt2, hid_t dxpl, hsize_t record,
    H5B2_node_info_test_t *ninfo)
{
    H5B2_node_info_test_t rec_ninfo;    /* Node info for record in B-tree */

    if(H5B2_get_node_info_test(bt2, dxpl, &record, &rec_ninfo) < 0)
        FAIL_STACK_ERROR
    if(rec_ninfo.depth != ninfo->depth)
        TEST_ERROR
    if(rec_ninfo.nrec != ninfo->nrec)
        TEST_ERROR

    /* Success */
    return(0);

error:
    return(-1);
} /* end check_node_info() */


/*-------------------------------------------------------------------------
 * Function:	iter_cb
 *
 * Purpose:	v2 B-tree iterator callback
 *
 * Return:	Success:	0
 *		Failure:	1
 *
 * Programmer:	Quincey Koziol
 *              Wednesday, February 16, 2005
 *
 *-------------------------------------------------------------------------
 */
static int
iter_cb(const void *_record, void *_op_data)
{
    const hsize_t *record = (const hsize_t *)_record;
    hsize_t *idx = (hsize_t *)_op_data;

    if(*record != *idx)
        return(H5_ITER_ERROR);

    (*idx)++;
    return(H5_ITER_CONT);
} /* end iter_cb() */


/*-------------------------------------------------------------------------
 * Function:	iter_rec_cb
 *
 * Purpose:	v2 B-tree iterator callback for H5B2_test_rec_t records
 *
 * Return:	Success:	0
 *		Failure:	1
 *
 * Programmer:	Quincey Koziol
 *              Friday, December 25, 2015
 *
 *-------------------------------------------------------------------------
 */
static int
iter_rec_cb(const void *_record, void *_op_data)
{
    const H5B2_test_rec_t *record = (const H5B2_test_rec_t *)_record;
    H5B2_test_rec_t *idx = (H5B2_test_rec_t *)_op_data;

    if(record->key != idx->key)
        return(H5_ITER_ERROR);
    if(record->val != idx->val)
        return(H5_ITER_ERROR);

    idx->key++;
    idx->val += 2;
    return(H5_ITER_CONT);
} /* end iter_rec_cb() */


/*-------------------------------------------------------------------------
 * Function:	find_cb
 *
 * Purpose:	v2 B-tree find callback
 *
 * Return:	Success:	TRUE/FALSE
 *		Failure:	FAIL
 *
 * Programmer:	Quincey Koziol
 *              Thursday, February 24, 2005
 *
 *-------------------------------------------------------------------------
 */
static int
find_cb(const void *_record, void *_op_data)
{
    const hsize_t *record = (const hsize_t *)_record;
    hsize_t *search = (hsize_t *)_op_data;

    if(*record != *search)
        return(FALSE);

    return(TRUE);
} /* end find_cb() */


/*-------------------------------------------------------------------------
 * Function:	find_rec_cb
 *
 * Purpose:	v2 B-tree find callback for H5B2_test_rec_t records
 *
 * Return:	Success:	TRUE/FALSE
 *		Failure:	FAIL
 *
 * Programmer:	Quincey Koziol
 *              Friday, December 25, 2015
 *
 *-------------------------------------------------------------------------
 */
static int
find_rec_cb(const void *_record, void *_op_data)
{
    const H5B2_test_rec_t *record = (const H5B2_test_rec_t *)_record;
    H5B2_test_rec_t *search = (H5B2_test_rec_t *)_op_data;

    if(record->key != search->key)
        return(FALSE);

    search->val = record->val;
    return(TRUE);
} /* end find_rec_cb() */


/*-------------------------------------------------------------------------
 * Function:	find_dec_cb
 *
 * Purpose:	v2 B-tree find callback for indexing in decreasing order
 *
 * Note:	Currently hard-wired to "insert_lots" test
 *
 * Return:	Success:	0
 *		Failure:	1
 *
 * Programmer:	Quincey Koziol
 *              Tuesday, November  7, 2006
 *
 *-------------------------------------------------------------------------
 */
static int
find_dec_cb(const void *_record, void *_op_data)
{
    const hsize_t *record = (const hsize_t *)_record;
    hsize_t *search = (hsize_t *)_op_data;

    if(*record != (INSERT_MANY - (*search + 1)))
        return(-1);

    return(0);
} /* end find_dec_cb() */


/*-------------------------------------------------------------------------
 * Function:	index_rec_cb
 *
 * Purpose:	v2 B-tree index callback for H5B2_test_rec_t records
 *
 * Return:	Success:	TRUE/FALSE
 *		Failure:	FAIL
 *
 * Programmer:	Quincey Koziol
 *              Friday, December 25, 2015
 *
 *-------------------------------------------------------------------------
 */
static int
index_rec_cb(const void *_record, void *_op_data)
{
    const H5B2_test_rec_t *record = (const H5B2_test_rec_t *)_record;
    H5B2_test_rec_t *search = (H5B2_test_rec_t *)_op_data;

    HDassert(record);
    HDassert(search);

    search->key = record->key;
    search->val = record->val;
    return(TRUE);
} /* end index_rec_cb() */


/*-------------------------------------------------------------------------
 * Function:	neighbor_cb
 *
 * Purpose:	v2 B-tree neighbor callback
 *
 * Return:	Success:	0
 *
 *		Failure:	1
 *
 * Programmer:	Quincey Koziol
 *              Tuesday, March  8, 2005
 *
 *-------------------------------------------------------------------------
 */
static int
neighbor_cb(const void *_record, void *_op_data)
{
    const hsize_t *record = (const hsize_t *)_record;
    hsize_t *search = (hsize_t *)_op_data;

    *search = *record;

    return(0);
} /* end neighbor_cb() */


/*-------------------------------------------------------------------------
 * Function:	modify_cb
 *
 * Purpose:	v2 B-tree modify callback
 *
 * Return:	Success:	0
 *
 *		Failure:	1
 *
 * Programmer:	Quincey Koziol
 *              Friday, March 10, 2005
 *
 *-------------------------------------------------------------------------
 */
static int
modify_cb(void *_record, void *_op_data, hbool_t *changed)
{
    hsize_t *record = (hsize_t *)_record;
    hsize_t *modify = (hsize_t *)_op_data;

    *record = *modify;
    *changed = TRUE;

    return(0);
} /* end modify_cb() */


/*-------------------------------------------------------------------------
 * Function:	modify_rec_cb
 *
 * Purpose:	v2 B-tree modify callback for H5B2_test_rec_t records
 *
 * Return:	Success:	0
 *		Failure:	1
 *
 * Programmer:	Quincey Koziol
 *              Friday, December 25, 2015
 *
 *-------------------------------------------------------------------------
 */
static int
modify_rec_cb(void *_record, void *_op_data, hbool_t *changed)
{
    H5B2_test_rec_t *record = (H5B2_test_rec_t *)_record;
    H5B2_test_rec_t *modify = (H5B2_test_rec_t *)_op_data;

    HDassert(record->key == modify->key);
    record->val = modify->val;
    *changed = TRUE;

    return(0);
} /* end modify_rec_cb() */


/*-------------------------------------------------------------------------
 * Function:	no_modify_cb
 *
 * Purpose:	v2 B-tree modify callback for updates which shouldn't change
 *		the record (ie. inserting not modifying)
 *
 * Return:	Success:	0
 *		Failure:	1
 *
 * Programmer:	Quincey Koziol
 *              Wednesday, December 23, 2015
 *
 *-------------------------------------------------------------------------
 */
static int
no_modify_cb(void H5_ATTR_UNUSED *_record, void H5_ATTR_UNUSED *_op_data,
    hbool_t *changed)
{
    *changed = FALSE;

    return(1);
} /* end no_modify_cb() */


/*-------------------------------------------------------------------------
 * Function:	remove_cb
 *
 * Purpose:	v2 B-tree remove callback
 *
 * Return:	Success:	0
 *
 *		Failure:	1
 *
 * Programmer:	Quincey Koziol
 *              Tuesday, August 8, 2006
 *
 *-------------------------------------------------------------------------
 */
static int
remove_cb(const void *_record, void *_op_data)
{
    const hsize_t *record = (const hsize_t *)_record;
    hsize_t *rrecord = (hsize_t *)_op_data;

    *rrecord = *record;

    return(0);
} /* end remove_cb() */


/*-------------------------------------------------------------------------
 * Function:	test_insert_basic
 *
 * Purpose:	Basic tests for the B-tree v2 code
 *
 * Return:	Success:	0
 *		Failure:	1
 *
 * Programmer:	Quincey Koziol
 *              Thursday, February  3, 2005
 *
 *-------------------------------------------------------------------------
 */
static unsigned
test_insert_basic(hid_t fapl, const H5B2_create_t *cparam,
    const bt2_test_param_t *tparam)
{
    hid_t	file = -1;              /* File ID */
    H5F_t	*f = NULL;              /* Internal file object pointer */
    hid_t       dxpl = H5AC_ind_read_dxpl_id;        /* DXPL to use */
    H5B2_t      *bt2 = NULL;            /* v2 B-tree wrapper */
    haddr_t     bt2_addr;               /* Address of B-tree created */
    hsize_t     record;                 /* Record to insert into tree */
    hsize_t     idx;                    /* Index within B-tree, for iterator */
    herr_t      ret;                    /* Generic error return value */

    /*
     * Test v2 B-tree creation
     */
    TESTING("B-tree creation");

    /* Create the file for the test */
    if(create_file(&file, &f, fapl) < 0)
        TEST_ERROR

    /* Create the v2 B-tree & get its address */
    if(create_btree(f, dxpl, cparam, &bt2, &bt2_addr) < 0)
        TEST_ERROR

    PASSED();

    /*
     * Test queries/iterations on empty v2 B-tree
     */
    TESTING("B-tree iteration: empty B-tree");

    /* Check for closing & re-opening the B-tree */
    if(reopen_btree(f, dxpl, &bt2, bt2_addr, tparam) < 0)
        TEST_ERROR

    /* Attempt to iterate over a B-tree with no records */
    idx = 0;
    if(H5B2_iterate(bt2, dxpl, iter_cb, &idx) < 0)
        FAIL_STACK_ERROR
    /* Make certain that the index hasn't changed */
    if(idx != 0)
        TEST_ERROR

    /* Attempt to find record in B-tree with no records */
    idx = 0;
    if(H5B2_find(bt2, dxpl, &idx, find_cb, NULL) != FALSE)
        TEST_ERROR

    /* Attempt to index record in B-tree with no records */
    idx = 0;
    H5E_BEGIN_TRY {
	ret = H5B2_index(bt2, dxpl, H5_ITER_INC, (hsize_t)0, find_cb, NULL);
    } H5E_END_TRY;
    /* Should fail */
    if(ret != FAIL)
        TEST_ERROR

    PASSED();

    /*
     * Test inserting first record into v2 B-tree
     */
    TESTING("B-tree insert: first record");

    /* Check for closing & re-opening the B-tree */
    if(reopen_btree(f, dxpl, &bt2, bt2_addr, tparam) < 0)
        TEST_ERROR

    record = 42;
    if(H5B2_insert(bt2, dxpl, &record) < 0)
        FAIL_STACK_ERROR

    /* Attempt to find non-existant record in B-tree with 1 record */
    /* (Should not be found, but not fail) */
    idx = 41;
    if(H5B2_find(bt2, dxpl, &idx, find_cb, &idx) != FALSE)
        TEST_ERROR

    /* Try again with NULL 'op' */
    /* (Should not be found, but not fail) */
    if(H5B2_find(bt2, dxpl, &idx, NULL, NULL) != FALSE)
        TEST_ERROR

    /* Attempt to find existant record in B-tree with 1 record */
    idx = 42;
    if(H5B2_find(bt2, dxpl, &idx, find_cb, &idx) != TRUE)
        TEST_ERROR

    /* Try again with NULL 'op' */
    if(H5B2_find(bt2, dxpl, &idx, NULL, NULL) != TRUE)
        TEST_ERROR

    /* Attempt to index non-existant record in B-tree with 1 record */
    idx = 0;
    H5E_BEGIN_TRY {
	ret = H5B2_index(bt2, dxpl, H5_ITER_INC, (hsize_t)1, find_cb, NULL);
    } H5E_END_TRY;
    /* Should fail */
    if(ret != FAIL)
        TEST_ERROR

    /* Attempt to index existing record in B-tree with 1 record */
    idx = 42;
    if(H5B2_index(bt2, dxpl, H5_ITER_INC, (hsize_t)0, find_cb, &idx) < 0)
        TEST_ERROR

    PASSED();

    /*
     * Test inserting more records into v2 B-tree
     */
    TESTING("B-tree insert: several records");

    /* Check for closing & re-opening the B-tree */
    if(reopen_btree(f, dxpl, &bt2, bt2_addr, tparam) < 0)
        TEST_ERROR

    /*
     * Test inserting second record into v2 B-tree, before all other records
     */
    record = 34;
    if(H5B2_insert(bt2, dxpl, &record) < 0)
        FAIL_STACK_ERROR

    /*
     * Test inserting third record into v2 B-tree, after all other records
     */
    record = 56;
    if(H5B2_insert(bt2, dxpl, &record) < 0)
        FAIL_STACK_ERROR

    /*
     * Test inserting fourth record into v2 B-tree, in the middle of other records
     */
    record = 38;
    if(H5B2_insert(bt2, dxpl, &record) < 0)
        FAIL_STACK_ERROR

    /* Attempt to find non-existant record in level-0 B-tree with several records */
    /* (Should not be found, but not fail) */
    idx = 41;
    if(H5B2_find(bt2, dxpl, &idx, find_cb, &idx) != FALSE)
        TEST_ERROR

    /* Attempt to find existant record in level-0 B-tree with several record */
    idx = 56;
    if(H5B2_find(bt2, dxpl, &idx, find_cb, &idx) != TRUE)
        TEST_ERROR

    /* Attempt to index non-existant record in B-tree with several records */
    idx = 0;
    H5E_BEGIN_TRY {
	ret = H5B2_index(bt2, dxpl, H5_ITER_INC, (hsize_t)4, find_cb, NULL);
    } H5E_END_TRY;
    /* Should fail */
    if(ret != FAIL)
        TEST_ERROR

    /* Attempt to index existing record in B-tree with several records */
    idx = 34;
    if(H5B2_index(bt2, dxpl, H5_ITER_INC, (hsize_t)0, find_cb, &idx) < 0)
        TEST_ERROR
    idx = 38;
    if(H5B2_index(bt2, dxpl, H5_ITER_INC, (hsize_t)1, find_cb, &idx) < 0)
        TEST_ERROR
    idx = 42;
    if(H5B2_index(bt2, dxpl, H5_ITER_INC, (hsize_t)2, find_cb, &idx) < 0)
        TEST_ERROR
    idx = 56;
    if(H5B2_index(bt2, dxpl, H5_ITER_INC, (hsize_t)3, find_cb, &idx) < 0)
        TEST_ERROR

    /* Close the v2 B-tree */
    if(H5B2_close(bt2, dxpl) < 0)
        FAIL_STACK_ERROR
    bt2 = NULL;

    /* Close the file */
    if(H5Fclose(file) < 0)
        TEST_ERROR

    PASSED();

    /* All tests passed */
    return(0);

error:
    H5E_BEGIN_TRY {
        if(bt2)
            H5B2_close(bt2, dxpl);
	H5Fclose(file);
    } H5E_END_TRY;
    return(1);
} /* test_insert_basic() */


/*-------------------------------------------------------------------------
 * Function:	test_insert_split_root
 *
 * Purpose:	Basic tests for the B-tree v2 code.  This test inserts enough
 *              records to split the root node and force the tree to depth 1.
 *              It also continues to add a few more records to each of the
 *              left and right leaf nodes after the split
 *
 * Return:	Success:	0
 *		Failure:	1
 *
 * Programmer:	Quincey Koziol
 *              Thursday, February  3, 2005
 *
 *-------------------------------------------------------------------------
 */
static unsigned
test_insert_split_root(hid_t fapl, const H5B2_create_t *cparam,
    const bt2_test_param_t *tparam)
{
    hid_t	file = -1;              /* File ID */
    H5F_t	*f = NULL;              /* Internal file object pointer */
    hid_t       dxpl = H5AC_ind_read_dxpl_id;        /* DXPL to use */
    H5B2_t      *bt2 = NULL;            /* v2 B-tree wrapper */
    haddr_t     bt2_addr;               /* Address of B-tree created */
    hsize_t     record;                 /* Record to insert into tree */
    hsize_t     idx;                    /* Index within B-tree, for iterator */
    H5B2_stat_t bt2_stat;               /* Statistics about B-tree created */
    unsigned    u;                      /* Local index variable */
    herr_t      ret;                    /* Generic error return value */

    /*
     * Test inserting enough records into v2 B-tree to split the root node
     */
    TESTING("B-tree insert: split root");

    /* Create the file for the test */
    if(create_file(&file, &f, fapl) < 0)
        TEST_ERROR

    /* Create the v2 B-tree & get its address */
    if(create_btree(f, dxpl, cparam, &bt2, &bt2_addr) < 0)
        TEST_ERROR

    /* Insert records to fill root leaf node */
    for(u = 0; u < (INSERT_SPLIT_ROOT_NREC - 1); u++) {
        record = u + 2;
        if(H5B2_insert(bt2, dxpl, &record) < 0)
            FAIL_STACK_ERROR
    } /* end for */

    /* Check up on B-tree */
    bt2_stat.depth = 0;
    bt2_stat.nrecords = (INSERT_SPLIT_ROOT_NREC - 1);
    if(check_stats(bt2, &bt2_stat) < 0)
        TEST_ERROR
    record = (hsize_t)33;
    if(check_node_depth(bt2, dxpl, &record, (unsigned)0) < 0)
        TEST_ERROR

    /* Check for closing & re-opening the B-tree */
    if(reopen_btree(f, dxpl, &bt2, bt2_addr, tparam) < 0)
        TEST_ERROR

    /* Insert record to split root leaf node */
    record = INSERT_SPLIT_ROOT_NREC + 1;
    if(H5B2_insert(bt2, dxpl, &record) < 0)
        FAIL_STACK_ERROR

    /* Check up on B-tree */
    bt2_stat.depth = 1;
    bt2_stat.nrecords = INSERT_SPLIT_ROOT_NREC;
    if(check_stats(bt2, &bt2_stat) < 0)
        TEST_ERROR
    record = (hsize_t)33;
    if(check_node_depth(bt2, dxpl, &record, (unsigned)1) < 0)
        TEST_ERROR

    /* Check for closing & re-opening the B-tree */
    if(reopen_btree(f, dxpl, &bt2, bt2_addr, tparam) < 0)
        TEST_ERROR


    /* Insert a couple more records, on the left side of the B-tree */
    record = 0;
    if(H5B2_insert(bt2, dxpl, &record) < 0)
        FAIL_STACK_ERROR
    record = 1;
    if(H5B2_insert(bt2, dxpl, &record) < 0)
        FAIL_STACK_ERROR

    /* Check up on B-tree */
    bt2_stat.depth = 1;
    bt2_stat.nrecords = (INSERT_SPLIT_ROOT_NREC + 2);
    if(check_stats(bt2, &bt2_stat) < 0)
        TEST_ERROR
    record = (hsize_t)33;
    if(check_node_depth(bt2, dxpl, &record, (unsigned)1) < 0)
        TEST_ERROR

    /* Check for closing & re-opening the B-tree */
    if(reopen_btree(f, dxpl, &bt2, bt2_addr, tparam) < 0)
        TEST_ERROR


    /* Iterate over B-tree to check records have been inserted correctly */
    idx = 0;
    if(H5B2_iterate(bt2, dxpl, iter_cb, &idx) < 0)
        FAIL_STACK_ERROR

    /* Make certain that the index is correct */
    if(idx != (INSERT_SPLIT_ROOT_NREC + 2))
        TEST_ERROR

    /* Attempt to find non-existant record in level-1 B-tree */
    /* (Should not be found, but not fail) */
    idx = INSERT_SPLIT_ROOT_NREC + 10;
    if(H5B2_find(bt2, dxpl, &idx, find_cb, &idx) != FALSE)
        TEST_ERROR

    /* Attempt to find existant record in root of level-1 B-tree */
    idx = 33;
    if(H5B2_find(bt2, dxpl, &idx, find_cb, &idx) != TRUE)
        FAIL_STACK_ERROR

    /* Attempt to find existant record in leaf of level-1 B-tree */
    idx = 56;
    if(H5B2_find(bt2, dxpl, &idx, find_cb, &idx) != TRUE)
        FAIL_STACK_ERROR

    /* Attempt to index non-existant record in level-1 B-tree */
    idx = 0;
    H5E_BEGIN_TRY {
	ret = H5B2_index(bt2, dxpl, H5_ITER_INC, (hsize_t)(INSERT_SPLIT_ROOT_NREC+2), find_cb, NULL);
    } H5E_END_TRY;
    /* Should fail */
    if(ret != FAIL)
        TEST_ERROR

    /* Attempt to index existing record in root of level-1 B-tree */
    idx = 33;
    if(H5B2_index(bt2, dxpl, H5_ITER_INC, (hsize_t)33, find_cb, &idx) < 0)
        FAIL_STACK_ERROR

    /* Attempt to index existing record in left leaf of level-1 B-tree */
    idx = 0;
    if(H5B2_index(bt2, dxpl, H5_ITER_INC, (hsize_t)0, find_cb, &idx) < 0)
        FAIL_STACK_ERROR

    /* Attempt to index existing record in right leaf of level-1 B-tree */
    idx = 50;
    if(H5B2_index(bt2, dxpl, H5_ITER_INC, (hsize_t)50, find_cb, &idx) < 0)
        FAIL_STACK_ERROR

    /* Close the v2 B-tree */
    if(H5B2_close(bt2, dxpl) < 0)
        FAIL_STACK_ERROR
    bt2 = NULL;

    if(H5Fclose(file) < 0)
        TEST_ERROR

    PASSED();

    return 0;

error:
    H5E_BEGIN_TRY {
        if(bt2)
            H5B2_close(bt2, dxpl);
	H5Fclose(file);
    } H5E_END_TRY;
    return 1;
} /* test_insert_split_root() */


/*-------------------------------------------------------------------------
 * Function:	test_insert_level1_2leaf_redistrib
 *
 * Purpose:	Basic tests for the B-tree v2 code.  This test inserts enough
 *              records to split the root node and force the tree to depth 1.
 *              It continues to add a more records to the each of the
 *              left and right leaf nodes after the split to force a 2 node
 *              redistribution
 *
 * Return:	Success:	0
 *		Failure:	1
 *
 * Programmer:	Quincey Koziol
 *              Tuesday, February  8, 2005
 *
 *-------------------------------------------------------------------------
 */
static unsigned
test_insert_level1_2leaf_redistrib(hid_t fapl, const H5B2_create_t *cparam,
    const bt2_test_param_t *tparam)
{
    hid_t	file = -1;              /* File ID */
    H5F_t	*f = NULL;              /* Internal file object pointer */
    hid_t       dxpl = H5AC_ind_read_dxpl_id;        /* DXPL to use */
    H5B2_t      *bt2 = NULL;            /* v2 B-tree wrapper */
    haddr_t     bt2_addr;               /* Address of B-tree created */
    hsize_t     record;                 /* Record to insert into tree */
    H5B2_stat_t bt2_stat;               /* Statistics about B-tree created */
    unsigned    u;                      /* Local index variable */

    /*
     * Test inserting many records into v2 B-tree
     */
    TESTING("B-tree insert: redistribute 2 leaves in level 1 B-tree (l->r)");

    /* Create the file for the test */
    if(create_file(&file, &f, fapl) < 0)
        TEST_ERROR

    /* Create the v2 B-tree & get its address */
    if(create_btree(f, dxpl, cparam, &bt2, &bt2_addr) < 0)
        TEST_ERROR

    /* Insert enough records to force root to split into 2 leaves */
    for(u = 0; u < INSERT_SPLIT_ROOT_NREC; u++) {
        record = u + (INSERT_SPLIT_ROOT_NREC/2) + 1;
        if(H5B2_insert(bt2, dxpl, &record) < 0)
            FAIL_STACK_ERROR
    } /* end for */

    /* Check up on B-tree */
    bt2_stat.depth = 1;
    bt2_stat.nrecords = INSERT_SPLIT_ROOT_NREC;
    if(check_stats(bt2, &bt2_stat) < 0)
        TEST_ERROR
    record = (hsize_t)INSERT_SPLIT_ROOT_NREC;
    if(check_node_depth(bt2, dxpl, &record, (unsigned)1) < 0)
        TEST_ERROR

    /* Check for closing & re-opening the B-tree */
    if(reopen_btree(f, dxpl, &bt2, bt2_addr, tparam) < 0)
        TEST_ERROR


    /* Force redistribution from left node into right node */
    for(u = 0; u < (INSERT_SPLIT_ROOT_NREC / 2) + 1; u++) {
        record = u;
        if(H5B2_insert(bt2, dxpl, &record) < 0)
            FAIL_STACK_ERROR
    } /* end for */

    /* Check up on B-tree */
    bt2_stat.depth = 1;
    bt2_stat.nrecords = (INSERT_SPLIT_ROOT_NREC + (INSERT_SPLIT_ROOT_NREC / 2) + 1);
    if(check_stats(bt2, &bt2_stat) < 0)
        TEST_ERROR
    record = (hsize_t)((INSERT_SPLIT_ROOT_NREC / 2) + (INSERT_SPLIT_ROOT_NREC / 4) + 1);
    if(check_node_depth(bt2, dxpl, &record, (unsigned)1) < 0)
        TEST_ERROR

    /* Close the v2 B-tree */
    if(H5B2_close(bt2, dxpl) < 0)
        FAIL_STACK_ERROR
    bt2 = NULL;

    PASSED();

    /*
     * Test inserting many records into v2 B-tree
     */
    TESTING("B-tree insert: redistribute 2 leaves in level 1 B-tree (r->l)");

    /* Create the v2 B-tree & get its address */
    if(create_btree(f, dxpl, cparam, &bt2, &bt2_addr) < 0)
        TEST_ERROR

    /* Insert enough records to force root to split into 2 leaves */
    for(u = 0; u < INSERT_SPLIT_ROOT_NREC; u++) {
        record = u;
        if(H5B2_insert(bt2, dxpl, &record) < 0)
            FAIL_STACK_ERROR
    } /* end for */

    /* Check up on B-tree */
    bt2_stat.depth = 1;
    bt2_stat.nrecords = INSERT_SPLIT_ROOT_NREC;
    if(check_stats(bt2, &bt2_stat) < 0)
        TEST_ERROR
    record = (hsize_t)(INSERT_SPLIT_ROOT_NREC / 2);
    if(check_node_depth(bt2, dxpl, &record, (unsigned)1) < 0)
        TEST_ERROR

    /* Check for closing & re-opening the B-tree */
    if(reopen_btree(f, dxpl, &bt2, bt2_addr, tparam) < 0)
        TEST_ERROR

    /* Force redistribution from left node into right node */
    for(u = 0; u < (INSERT_SPLIT_ROOT_NREC / 2) + 1; u++) {
        record = u + INSERT_SPLIT_ROOT_NREC;
        if(H5B2_insert(bt2, dxpl, &record) < 0)
            FAIL_STACK_ERROR
    } /* end for */

    /* Check up on B-tree */
    bt2_stat.depth = 1;
    bt2_stat.nrecords = INSERT_SPLIT_ROOT_NREC + (INSERT_SPLIT_ROOT_NREC / 2) + 1;
    if(check_stats(bt2, &bt2_stat) < 0)
        TEST_ERROR
    record = (hsize_t)((INSERT_SPLIT_ROOT_NREC / 2) + (INSERT_SPLIT_ROOT_NREC / 4) + 1);
    if(check_node_depth(bt2, dxpl, &record, (unsigned)1) < 0)
        TEST_ERROR

    /* Close the v2 B-tree */
    if(H5B2_close(bt2, dxpl) < 0)
        FAIL_STACK_ERROR
    bt2 = NULL;

    /* Close file */
    if(H5Fclose(file) < 0)
        FAIL_STACK_ERROR

    PASSED();

    return 0;

error:
    H5E_BEGIN_TRY {
        if(bt2)
            H5B2_close(bt2, dxpl);
	H5Fclose(file);
    } H5E_END_TRY;
    return 1;
} /* test_insert_level1_2leaf_redistrib() */


/*-------------------------------------------------------------------------
 * Function:	test_insert_level1_side_split
 *
 * Purpose:	Basic tests for the B-tree v2 code.  This test inserts enough
 *              records to split the root node and force the tree to depth 1.
 *              It continues to add a more records to the each of the
 *              left and right leaf nodes after the split to force a 2 node
 *              split, adding another node to the B-tree
 *
 * Return:	Success:	0
 *		Failure:	1
 *
 * Programmer:	Quincey Koziol
 *              Tuesday, February  9, 2005
 *
 *-------------------------------------------------------------------------
 */
static unsigned
test_insert_level1_side_split(hid_t fapl, const H5B2_create_t *cparam,
    const bt2_test_param_t *tparam)
{
    hid_t	file = -1;              /* File ID */
    H5F_t	*f = NULL;              /* Internal file object pointer */
    hid_t       dxpl = H5AC_ind_read_dxpl_id;        /* DXPL to use */
    H5B2_t      *bt2 = NULL;            /* v2 B-tree wrapper */
    haddr_t     bt2_addr;               /* Address of B-tree created */
    hsize_t     record;                 /* Record to insert into tree */
    H5B2_stat_t bt2_stat;               /* Statistics about B-tree created */
    unsigned    u;                      /* Local index variable */

    /*
     * Test inserting many records into v2 B-tree
     */
    TESTING("B-tree insert: split side leaf into 2 leaves in level 1 B-tree (l->r)");

    /* Create the file for the test */
    if(create_file(&file, &f, fapl) < 0)
        TEST_ERROR

    /* Create the v2 B-tree & get its address */
    if(create_btree(f, dxpl, cparam, &bt2, &bt2_addr) < 0)
        TEST_ERROR

    /* Insert enough records to force root to split into 2 leaves */
    for(u = 0; u < INSERT_SPLIT_ROOT_NREC; u++) {
        record = u + INSERT_SPLIT_ROOT_NREC;
        if(H5B2_insert(bt2, dxpl, &record) < 0)
            FAIL_STACK_ERROR
    } /* end for */

    /* Check up on B-tree */
    bt2_stat.depth = 1;
    bt2_stat.nrecords = INSERT_SPLIT_ROOT_NREC;
    if(check_stats(bt2, &bt2_stat) < 0)
        TEST_ERROR
    record = INSERT_SPLIT_ROOT_NREC + (INSERT_SPLIT_ROOT_NREC / 2);
    if(check_node_depth(bt2, dxpl, &record, (unsigned)1) < 0)
        TEST_ERROR

    /* Check for closing & re-opening the B-tree */
    if(reopen_btree(f, dxpl, &bt2, bt2_addr, tparam) < 0)
        TEST_ERROR

    /* Force left node to split */
    for(u = 0; u < INSERT_SPLIT_ROOT_NREC; u++) {
        record = u;
        if(H5B2_insert(bt2, dxpl, &record) < 0)
            FAIL_STACK_ERROR
    } /* end for */

    /* Check up on B-tree */
    bt2_stat.depth = 1;
    bt2_stat.nrecords = 2 * INSERT_SPLIT_ROOT_NREC;
    if(check_stats(bt2, &bt2_stat) < 0)
        TEST_ERROR
    record = 31;
    if(check_node_depth(bt2, dxpl, &record, (unsigned)1) < 0)
        TEST_ERROR
    record = 63;
    if(check_node_depth(bt2, dxpl, &record, (unsigned)1) < 0)
        TEST_ERROR

    /* Close the v2 B-tree */
    if(H5B2_close(bt2, dxpl) < 0)
        FAIL_STACK_ERROR
    bt2 = NULL;

    PASSED();

    /*
     * Test inserting many records into v2 B-tree
     */
    TESTING("B-tree insert: split side leaf into 2 leaves in level 1 B-tree (r->l)");

    /* Create the v2 B-tree & get its address */
    if(create_btree(f, dxpl, cparam, &bt2, &bt2_addr) < 0)
        TEST_ERROR

    /* Insert enough records to force root to split into 2 leaves */
    for(u = 0; u < INSERT_SPLIT_ROOT_NREC; u++) {
        record = u;
        if(H5B2_insert(bt2, dxpl, &record) < 0)
            FAIL_STACK_ERROR
    } /* end for */

    /* Check up on B-tree */
    bt2_stat.depth = 1;
    bt2_stat.nrecords = INSERT_SPLIT_ROOT_NREC;
    if(check_stats(bt2, &bt2_stat) < 0)
        TEST_ERROR
    record = (INSERT_SPLIT_ROOT_NREC / 2);
    if(check_node_depth(bt2, dxpl, &record, (unsigned)1) < 0)
        TEST_ERROR

    /* Check for closing & re-opening the B-tree */
    if(reopen_btree(f, dxpl, &bt2, bt2_addr, tparam) < 0)
        TEST_ERROR

    /* Force right node to split */
    for(u = 0; u < INSERT_SPLIT_ROOT_NREC; u++) {
        record = u + INSERT_SPLIT_ROOT_NREC;
        if(H5B2_insert(bt2, dxpl, &record) < 0)
            FAIL_STACK_ERROR
    } /* end for */

    /* Check up on B-tree */
    bt2_stat.depth = 1;
    bt2_stat.nrecords = 2 * INSERT_SPLIT_ROOT_NREC;
    if(check_stats(bt2, &bt2_stat) < 0)
        TEST_ERROR
    record = 62;
    if(check_node_depth(bt2, dxpl, &record, (unsigned)1) < 0)
        TEST_ERROR
    record = 94;
    if(check_node_depth(bt2, dxpl, &record, (unsigned)1) < 0)
        TEST_ERROR

    /* Close the v2 B-tree */
    if(H5B2_close(bt2, dxpl) < 0)
        FAIL_STACK_ERROR
    bt2 = NULL;

    /* Close file */
    if(H5Fclose(file) < 0)
        FAIL_STACK_ERROR

    PASSED();

    return 0;

error:
    H5E_BEGIN_TRY {
        if(bt2)
            H5B2_close(bt2, dxpl);
	H5Fclose(file);
    } H5E_END_TRY;
    return 1;
} /* test_insert_level1_side_split() */


/*-------------------------------------------------------------------------
 * Function:	test_insert_level1_3leaf_redistrib
 *
 * Purpose:	Basic tests for the B-tree v2 code.  This test inserts enough
 *              records to split the root node and force the tree to depth 1.
 *              It continues to add a more records to the each of the
 *              left and right leaf nodes after the split to force a 2 node
 *              split, adding another node to the B-tree, then continues to
 *              add records until a 3 node redistribution occurs
 *
 * Return:	Success:	0
 *
 *		Failure:	1
 *
 * Programmer:	Quincey Koziol
 *              Thursday, February 10, 2005
 *
 *-------------------------------------------------------------------------
 */
static unsigned
test_insert_level1_3leaf_redistrib(hid_t fapl, const H5B2_create_t *cparam,
    const bt2_test_param_t *tparam)
{
    hid_t	file = -1;              /* File ID */
    H5F_t	*f = NULL;              /* Internal file object pointer */
    hid_t       dxpl = H5AC_ind_read_dxpl_id;        /* DXPL to use */
    H5B2_t      *bt2 = NULL;            /* v2 B-tree wrapper */
    haddr_t     bt2_addr;               /* Address of B-tree created */
    hsize_t     record;                 /* Record to insert into tree */
    H5B2_stat_t bt2_stat;               /* Statistics about B-tree created */
    hsize_t     idx;                    /* Index within B-tree, for iterator */
    unsigned    u;                      /* Local index variable */

    /*
     * Test inserting many records into v2 B-tree
     */
    TESTING("B-tree insert: redistribute 3 leaves in level 1 B-tree");

    /* Create the file for the test */
    if(create_file(&file, &f, fapl) < 0)
        TEST_ERROR

    /* Create the v2 B-tree & get its address */
    if(create_btree(f, dxpl, cparam, &bt2, &bt2_addr) < 0)
        TEST_ERROR

    /* Insert enough records to force root to split into 2 leaves */
    for(u = 0; u < INSERT_SPLIT_ROOT_NREC; u++) {
        record = u + (INSERT_SPLIT_ROOT_NREC + (INSERT_SPLIT_ROOT_NREC / 2) + 1);
        if(H5B2_insert(bt2, dxpl, &record) < 0)
            FAIL_STACK_ERROR
    } /* end for */

    /* Check up on B-tree */
    bt2_stat.depth = 1;
    bt2_stat.nrecords = INSERT_SPLIT_ROOT_NREC;
    if(check_stats(bt2, &bt2_stat) < 0)
        TEST_ERROR
    record = (2 * INSERT_SPLIT_ROOT_NREC);
    if(check_node_depth(bt2, dxpl, &record, (unsigned)1) < 0)
        TEST_ERROR

    /* Check for closing & re-opening the B-tree */
    if(reopen_btree(f, dxpl, &bt2, bt2_addr, tparam) < 0)
        TEST_ERROR

    /* Force left node to split */
    for(u = 0; u < INSERT_SPLIT_ROOT_NREC; u++) {
        record = u;
        if(H5B2_insert(bt2, dxpl, &record) < 0)
            FAIL_STACK_ERROR
    } /* end for */

    /* Check up on B-tree */
    bt2_stat.depth = 1;
    bt2_stat.nrecords = 2 * INSERT_SPLIT_ROOT_NREC;
    if(check_stats(bt2, &bt2_stat) < 0)
        TEST_ERROR
    record = (INSERT_SPLIT_ROOT_NREC / 2);
    if(check_node_depth(bt2, dxpl, &record, (unsigned)1) < 0)
        TEST_ERROR
    record = (INSERT_SPLIT_ROOT_NREC + (INSERT_SPLIT_ROOT_NREC / 2) + 1);
    if(check_node_depth(bt2, dxpl, &record, (unsigned)1) < 0)
        TEST_ERROR

    /* Check for closing & re-opening the B-tree */
    if(reopen_btree(f, dxpl, &bt2, bt2_addr, tparam) < 0)
        TEST_ERROR

    /* Insert records to force middle node to redistribute */
    for(u = 0; u < ((INSERT_SPLIT_ROOT_NREC / 2) + 1); u++) {
        record = u + INSERT_SPLIT_ROOT_NREC;
        if(H5B2_insert(bt2, dxpl, &record) < 0)
            FAIL_STACK_ERROR
    } /* end for */

    /* Check up on B-tree */
    bt2_stat.depth = 1;
    bt2_stat.nrecords = (2 * INSERT_SPLIT_ROOT_NREC) + (INSERT_SPLIT_ROOT_NREC / 2) + 1;
    if(check_stats(bt2, &bt2_stat) < 0)
        TEST_ERROR
    record = 52;
    if(check_node_depth(bt2, dxpl, &record, (unsigned)1) < 0)
        TEST_ERROR
    record = 105;
    if(check_node_depth(bt2, dxpl, &record, (unsigned)1) < 0)
        TEST_ERROR

    /* Check for closing & re-opening the B-tree */
    if(reopen_btree(f, dxpl, &bt2, bt2_addr, tparam) < 0)
        TEST_ERROR

    /* Iterate over B-tree to check records have been inserted correctly */
    idx = 0;
    if(H5B2_iterate(bt2, dxpl, iter_cb, &idx) < 0)
        FAIL_STACK_ERROR

    /* Make certain that the index is correct */
    if(idx != ((INSERT_SPLIT_ROOT_NREC * 2) + (INSERT_SPLIT_ROOT_NREC / 2) + 1))
        TEST_ERROR

    /* Close the v2 B-tree */
    if(H5B2_close(bt2, dxpl) < 0)
        FAIL_STACK_ERROR
    bt2 = NULL;

    /* Close file */
    if(H5Fclose(file) < 0)
        FAIL_STACK_ERROR

    PASSED();

    return 0;

error:
    H5E_BEGIN_TRY {
        if(bt2)
            H5B2_close(bt2, dxpl);
	H5Fclose(file);
    } H5E_END_TRY;
    return 1;
} /* test_insert_level1_3leaf_redistrib() */


/*-------------------------------------------------------------------------
 * Function:	test_insert_level1_middle_split
 *
 * Purpose:	Basic tests for the B-tree v2 code.  This test inserts enough
 *              records to split the root node and force the tree to depth 1.
 *              It continues to add a more records to the each of the
 *              left and right leaf nodes after the split to force a 2 node
 *              split, adding another node to the B-tree, then continues to
 *              add records until a 3 node split occurs
 *
 * Return:	Success:	0
 *		Failure:	1
 *
 * Programmer:	Quincey Koziol
 *              Thursday, February 10, 2005
 *
 *-------------------------------------------------------------------------
 */
static unsigned
test_insert_level1_middle_split(hid_t fapl, const H5B2_create_t *cparam,
    const bt2_test_param_t *tparam)
{
    hid_t	file = -1;              /* File ID */
    H5F_t	*f = NULL;              /* Internal file object pointer */
    hid_t       dxpl = H5AC_ind_read_dxpl_id;        /* DXPL to use */
    H5B2_t      *bt2 = NULL;            /* v2 B-tree wrapper */
    haddr_t     bt2_addr;               /* Address of B-tree created */
    hsize_t     record;                 /* Record to insert into tree */
    H5B2_stat_t bt2_stat;               /* Statistics about B-tree created */
    hsize_t     idx;                    /* Index within B-tree, for iterator */
    unsigned    u;                      /* Local index variable */

    /*
     * Test inserting many records into v2 B-tree
     */
    TESTING("B-tree insert: split middle leaf into 2 leaves in level 1 B-tree");

    /* Create the file for the test */
    if(create_file(&file, &f, fapl) < 0)
        TEST_ERROR

    /* Create the v2 B-tree & get its address */
    if(create_btree(f, dxpl, cparam, &bt2, &bt2_addr) < 0)
        TEST_ERROR

    /* Insert enough records to force root to split into 2 leaves */
    for(u = 0; u < INSERT_SPLIT_ROOT_NREC; u++) {
        record = u + (INSERT_SPLIT_ROOT_NREC * 2);
        if(H5B2_insert(bt2, dxpl, &record) < 0)
            FAIL_STACK_ERROR
    } /* end for */

    /* Check up on B-tree */
    bt2_stat.depth = 1;
    bt2_stat.nrecords = INSERT_SPLIT_ROOT_NREC;
    if(check_stats(bt2, &bt2_stat) < 0)
        TEST_ERROR
    record = (2 * INSERT_SPLIT_ROOT_NREC) + (INSERT_SPLIT_ROOT_NREC / 2);
    if(check_node_depth(bt2, dxpl, &record, (unsigned)1) < 0)
        TEST_ERROR

    /* Check for closing & re-opening the B-tree */
    if(reopen_btree(f, dxpl, &bt2, bt2_addr, tparam) < 0)
        TEST_ERROR

    /* Force split from left node into right node */
    for(u = 0; u < (INSERT_SPLIT_ROOT_NREC * 2); u++) {
        record = u;
        if(H5B2_insert(bt2, dxpl, &record) < 0)
            FAIL_STACK_ERROR
    } /* end for */

    /* Check up on B-tree */
    bt2_stat.depth = 1;
    bt2_stat.nrecords = 3 * INSERT_SPLIT_ROOT_NREC;
    if(check_stats(bt2, &bt2_stat) < 0)
        TEST_ERROR
    record = 62;
    if(check_node_depth(bt2, dxpl, &record, (unsigned)1) < 0)
        TEST_ERROR
    record = 94;
    if(check_node_depth(bt2, dxpl, &record, (unsigned)1) < 0)
        TEST_ERROR
    record = 126;
    if(check_node_depth(bt2, dxpl, &record, (unsigned)1) < 0)
        TEST_ERROR

    /* Check for closing & re-opening the B-tree */
    if(reopen_btree(f, dxpl, &bt2, bt2_addr, tparam) < 0)
        TEST_ERROR

    /* Iterate over B-tree to check records have been inserted correctly */
    idx = 0;
    if(H5B2_iterate(bt2, dxpl, iter_cb, &idx) < 0)
        FAIL_STACK_ERROR

    /* Make certain that the index is correct */
    if(idx != (INSERT_SPLIT_ROOT_NREC * 3))
        TEST_ERROR

    /* Close the v2 B-tree */
    if(H5B2_close(bt2, dxpl) < 0)
        FAIL_STACK_ERROR
    bt2 = NULL;

    /* Close file */
    if(H5Fclose(file) < 0)
        STACK_ERROR

    PASSED();

    return 0;

error:
    H5E_BEGIN_TRY {
        if(bt2)
            H5B2_close(bt2, dxpl);
	H5Fclose(file);
    } H5E_END_TRY;
    return 1;
} /* test_insert_level1_middle_split() */


/*-------------------------------------------------------------------------
 * Function:	test_insert_make_level2
 *
 * Purpose:	Basic tests for the B-tree v2 code.  This test inserts enough
 *              records to make a level 2 B-tree
 *
 * Return:	Success:	0
 *		Failure:	1
 *
 * Programmer:	Quincey Koziol
 *              Friday, February 11, 2005
 *
 *-------------------------------------------------------------------------
 */
static unsigned
test_insert_make_level2(hid_t fapl, const H5B2_create_t *cparam,
    const bt2_test_param_t *tparam)
{
    hid_t	file = -1;              /* File ID */
    H5F_t	*f = NULL;              /* Internal file object pointer */
    hid_t       dxpl = H5AC_ind_read_dxpl_id;        /* DXPL to use */
    H5B2_t      *bt2 = NULL;            /* v2 B-tree wrapper */
    haddr_t     bt2_addr;               /* Address of B-tree created */
    hsize_t     record;                 /* Record to insert into tree */
    H5B2_stat_t bt2_stat;               /* Statistics about B-tree created */
    hsize_t     idx;                    /* Index within B-tree, for iterator */
    unsigned    u;                      /* Local index variable */
    herr_t      ret;                    /* Generic error return value */

    /*
     * Test inserting many records into v2 B-tree
     */
    TESTING("B-tree insert: make level 2 B-tree");

    /* Create the file for the test */
    if(create_file(&file, &f, fapl) < 0)
        TEST_ERROR

    /* Create the v2 B-tree & get its address */
    if(create_btree(f, dxpl, cparam, &bt2, &bt2_addr) < 0)
        TEST_ERROR

    /* Insert enough records to force root to split into 2 internal nodes */
    for(u = 0; u < (INSERT_SPLIT_ROOT_NREC * 9); u++) {
        record = u + 2;
        if(H5B2_insert(bt2, dxpl, &record) < 0)
            FAIL_STACK_ERROR
    } /* end for */
    for(; u < ((INSERT_SPLIT_ROOT_NREC * 29) + 1); u++) {
        record = u + 4;
        if(H5B2_insert(bt2, dxpl, &record) < 0)
            FAIL_STACK_ERROR
    } /* end for */

    /* Check up on B-tree */
    bt2_stat.depth = 2;
    bt2_stat.nrecords = (INSERT_SPLIT_ROOT_NREC * 29) + 1;
    if(check_stats(bt2, &bt2_stat) < 0)
        TEST_ERROR
    record = 948;
    if(check_node_depth(bt2, dxpl, &record, (unsigned)2) < 0)
        TEST_ERROR

    /* Check for closing & re-opening the B-tree */
    if(reopen_btree(f, dxpl, &bt2, bt2_addr, tparam) < 0)
        TEST_ERROR

    /* Add some extra records to left-most leaf */
    record = 0;
    if(H5B2_insert(bt2, dxpl, &record) < 0)
        FAIL_STACK_ERROR
    record = 1;
    if(H5B2_insert(bt2, dxpl, &record) < 0)
        FAIL_STACK_ERROR

    /* Add some extra records to middle leaf */
    record = (INSERT_SPLIT_ROOT_NREC * 9) + 2;
    if(H5B2_insert(bt2, dxpl, &record) < 0)
        FAIL_STACK_ERROR
    record = (INSERT_SPLIT_ROOT_NREC * 9) + 3;
    if(H5B2_insert(bt2, dxpl, &record) < 0)
        FAIL_STACK_ERROR

    /* Check for closing & re-opening the B-tree */
    if(reopen_btree(f, dxpl, &bt2, bt2_addr, tparam) < 0)
        TEST_ERROR


    /* Iterate over B-tree to check records have been inserted correctly */
    idx = 0;
    if(H5B2_iterate(bt2, dxpl, iter_cb, &idx) < 0)
        FAIL_STACK_ERROR

    /* Make certain that the index is correct */
    if(idx != ((INSERT_SPLIT_ROOT_NREC * 29) + 5))
        TEST_ERROR

    /* Attempt to find non-existant record in level-2 B-tree */
    /* (Should not be found, but not fail) */
    idx = INSERT_SPLIT_ROOT_NREC * 30;
    if(H5B2_find(bt2, dxpl, &idx, find_cb, &idx) != FALSE)
        TEST_ERROR

    /* Attempt to find existant record in root of level-2 B-tree */
    idx = 948;
    if(H5B2_find(bt2, dxpl, &idx, find_cb, &idx) != TRUE)
        FAIL_STACK_ERROR

    /* Check with B-tree */
    record = 948;
    if(check_node_depth(bt2, dxpl, &record, (unsigned)2) < 0)
        TEST_ERROR

    /* Attempt to find existant record in internal node of level-2 B-tree */
    idx = 505;
    if(H5B2_find(bt2, dxpl, &idx, find_cb, &idx) != TRUE)
        FAIL_STACK_ERROR

    /* Check with B-tree */
    record = 505;
    if(check_node_depth(bt2, dxpl, &record, (unsigned)1) < 0)
        TEST_ERROR

    /* Attempt to find existant record in leaf of level-2 B-tree */
    idx = 555;
    if(H5B2_find(bt2, dxpl, &idx, find_cb, &idx) != TRUE)
        FAIL_STACK_ERROR

    /* Check with B-tree */
    record = 555;
    if(check_node_depth(bt2, dxpl, &record, (unsigned)0) < 0)
        TEST_ERROR

    /* Attempt to index non-existant record in level-2 B-tree */
    idx = 0;
    H5E_BEGIN_TRY {
	ret = H5B2_index(bt2, dxpl, H5_ITER_INC, (hsize_t)(INSERT_SPLIT_ROOT_NREC * 30), find_cb, NULL);
    } H5E_END_TRY;
    /* Should fail */
    if(ret != FAIL)
        TEST_ERROR

    /* Attempt to index existing record in root of level-2 B-tree */
    idx = 948;
    if(H5B2_index(bt2, dxpl, H5_ITER_INC, (hsize_t)948, find_cb, &idx) < 0)
        FAIL_STACK_ERROR

    /* Attempt to index existing record in internal node of level-2 B-tree */
    idx = 505;
    if(H5B2_index(bt2, dxpl, H5_ITER_INC, (hsize_t)505, find_cb, &idx) < 0)
        FAIL_STACK_ERROR

    /* Attempt to index existing record in leaf of level-2 B-tree */
    idx = 555;
    if(H5B2_index(bt2, dxpl, H5_ITER_INC, (hsize_t)555, find_cb, &idx) < 0)
        FAIL_STACK_ERROR

    /* Close the v2 B-tree */
    if(H5B2_close(bt2, dxpl) < 0)
        FAIL_STACK_ERROR
    bt2 = NULL;

    /* Close file */
    if(H5Fclose(file) < 0)
        FAIL_STACK_ERROR

    PASSED();

    return 0;

error:
    H5E_BEGIN_TRY {
        if(bt2)
            H5B2_close(bt2, dxpl);
	H5Fclose(file);
    } H5E_END_TRY;
    return 1;
} /* test_insert_make_level2() */


/*-------------------------------------------------------------------------
 * Function:	test_insert_level2_leaf_redistrib
 *
 * Purpose:	Basic tests for the B-tree v2 code.  This test inserts enough
 *              records to make a level 2 B-tree and then adds enough more
 *              records to force the leaves to redistribute
 *
 * Return:	Success:	0
 *
 *		Failure:	1
 *
 * Programmer:	Quincey Koziol
 *              Thursday, February 17, 2005
 *
 *-------------------------------------------------------------------------
 */
static unsigned
test_insert_level2_leaf_redistrib(hid_t fapl, const H5B2_create_t *cparam,
    const bt2_test_param_t *tparam)
{
    hid_t	file = -1;              /* File ID */
    H5F_t	*f = NULL;              /* Internal file object pointer */
    hid_t       dxpl = H5AC_ind_read_dxpl_id;        /* DXPL to use */
    H5B2_t      *bt2 = NULL;            /* v2 B-tree wrapper */
    haddr_t     bt2_addr;               /* Address of B-tree created */
    hsize_t     record;                 /* Record to insert into tree */
    H5B2_stat_t bt2_stat;               /* Statistics about B-tree created */
    hsize_t     idx;                    /* Index within B-tree, for iterator */
    unsigned    u;                      /* Local index variable */

    /*
     * Test inserting many records into v2 B-tree
     */
    TESTING("B-tree insert: redistrib right-most leaf in level 2 B-tree");

    /* Create the file for the test */
    if(create_file(&file, &f, fapl) < 0)
        TEST_ERROR

    /* Create the v2 B-tree & get its address */
    if(create_btree(f, dxpl, cparam, &bt2, &bt2_addr) < 0)
        TEST_ERROR

    /* Insert enough records to force root to split into 2 internal nodes */
    /* And fill rightmost leaf */
    for(u = 0; u < (INSERT_SPLIT_ROOT_NREC * 8); u++) {
        record = u + (INSERT_SPLIT_ROOT_NREC / 2) + 1;
        if(H5B2_insert(bt2, dxpl, &record) < 0)
            FAIL_STACK_ERROR
    } /* end for */
    for(; u < ((INSERT_SPLIT_ROOT_NREC * 29) + (INSERT_SPLIT_ROOT_NREC / 2)); u++) {
        record = u + INSERT_SPLIT_ROOT_NREC + 1;
        if(H5B2_insert(bt2, dxpl, &record) < 0)
            FAIL_STACK_ERROR
    } /* end for */

    /* Check up on B-tree */
    bt2_stat.depth = 2;
    bt2_stat.nrecords = (INSERT_SPLIT_ROOT_NREC * 29) + (INSERT_SPLIT_ROOT_NREC / 2);
    if(check_stats(bt2, &bt2_stat) < 0)
        TEST_ERROR
    record = 1008;
    if(check_node_depth(bt2, dxpl, &record, (unsigned)2) < 0)
        TEST_ERROR
    record = 1859;
    if(check_node_depth(bt2, dxpl, &record, (unsigned)1) < 0)
        TEST_ERROR
    record = 1921;
    if(check_node_depth(bt2, dxpl, &record, (unsigned)0) < 0)
        TEST_ERROR

    /* Check for closing & re-opening the B-tree */
    if(reopen_btree(f, dxpl, &bt2, bt2_addr, tparam) < 0)
        TEST_ERROR

    /* Insert record to force redistribution of rightmost leaf */
    record = u + INSERT_SPLIT_ROOT_NREC + 1;
    if(H5B2_insert(bt2, dxpl, &record) < 0)
        FAIL_STACK_ERROR

    /* Check up on B-tree */
    bt2_stat.depth = 2;
    bt2_stat.nrecords = (INSERT_SPLIT_ROOT_NREC * 29) + (INSERT_SPLIT_ROOT_NREC / 2) + 1;
    if(check_stats(bt2, &bt2_stat) < 0)
        TEST_ERROR
    record = 1008;
    if(check_node_depth(bt2, dxpl, &record, (unsigned)2) < 0)
        TEST_ERROR
    record = 1875;
    if(check_node_depth(bt2, dxpl, &record, (unsigned)1) < 0)
        TEST_ERROR
    record = 1922;
    if(check_node_depth(bt2, dxpl, &record, (unsigned)0) < 0)
        TEST_ERROR

    PASSED();

    TESTING("B-tree insert: redistrib left-most leaf in level 2 B-tree");

    /* Check for closing & re-opening the B-tree */
    if(reopen_btree(f, dxpl, &bt2, bt2_addr, tparam) < 0)
        TEST_ERROR

    /* Check up on B-tree */
    bt2_stat.depth = 2;
    bt2_stat.nrecords = (INSERT_SPLIT_ROOT_NREC * 29) + (INSERT_SPLIT_ROOT_NREC / 2) + 1;
    if(check_stats(bt2, &bt2_stat) < 0)
        TEST_ERROR
    record = 1008;
    if(check_node_depth(bt2, dxpl, &record, (unsigned)2) < 0)
        TEST_ERROR
    record = 94;
    if(check_node_depth(bt2, dxpl, &record, (unsigned)1) < 0)
        TEST_ERROR
    record = 32;
    if(check_node_depth(bt2, dxpl, &record, (unsigned)0) < 0)
        TEST_ERROR

    /* Add more records to left-most leaf, to force a 2->1 split and then a
     *  2 node redistribution on left leaf
     */
    for(u = 0; u < (INSERT_SPLIT_ROOT_NREC / 2) + 1; u++) {
        record = u;
        if(H5B2_insert(bt2, dxpl, &record) < 0)
            FAIL_STACK_ERROR
    } /* end for */

    /* Check up on B-tree */
    bt2_stat.depth = 2;
    bt2_stat.nrecords = (INSERT_SPLIT_ROOT_NREC * 30) + 1;
    if(check_stats(bt2, &bt2_stat) < 0)
        TEST_ERROR
    record = 1008;
    if(check_node_depth(bt2, dxpl, &record, (unsigned)2) < 0)
        TEST_ERROR
    record = 47;
    if(check_node_depth(bt2, dxpl, &record, (unsigned)1) < 0)
        TEST_ERROR
    record = 0;
    if(check_node_depth(bt2, dxpl, &record, (unsigned)0) < 0)
        TEST_ERROR

    PASSED();

    TESTING("B-tree insert: redistrib middle leaf in level 2 B-tree");

    /* Check for closing & re-opening the B-tree */
    if(reopen_btree(f, dxpl, &bt2, bt2_addr, tparam) < 0)
        TEST_ERROR

    /* Check up on B-tree */
    bt2_stat.depth = 2;
    bt2_stat.nrecords = (INSERT_SPLIT_ROOT_NREC * 30) + 1;
    if(check_stats(bt2, &bt2_stat) < 0)
        TEST_ERROR
    record = 1008;
    if(check_node_depth(bt2, dxpl, &record, (unsigned)2) < 0) /* Record in root node */
        TEST_ERROR
    record = 535;
    if(check_node_depth(bt2, dxpl, &record, (unsigned)1) < 0) /* Record in middle node before insertion point */
        TEST_ERROR
    record = 630;
    if(check_node_depth(bt2, dxpl, &record, (unsigned)1) < 0) /* Record in middle node after insertion point */
        TEST_ERROR
    record = 568;
    if(check_node_depth(bt2, dxpl, &record, (unsigned)0) < 0) /* Record in leaf node just after insertion point */
        TEST_ERROR

    /* Add more records to middle leaf, to force a split and a 3 node redistribution on middle leaf */
    for(u = 0; u < (INSERT_SPLIT_ROOT_NREC / 2) + 1; u++) {
        record = u + (INSERT_SPLIT_ROOT_NREC * 8) + (INSERT_SPLIT_ROOT_NREC / 2) + 1;
        if(H5B2_insert(bt2, dxpl, &record) < 0)
            FAIL_STACK_ERROR
    } /* end for */

    /* Check up on B-tree */
    bt2_stat.depth = 2;
    bt2_stat.nrecords = (INSERT_SPLIT_ROOT_NREC * 30) + (INSERT_SPLIT_ROOT_NREC / 2) + 2;
    if(check_stats(bt2, &bt2_stat) < 0)
        TEST_ERROR
    record = 1008;
    if(check_node_depth(bt2, dxpl, &record, (unsigned)2) < 0) /* Record in root node */
        TEST_ERROR
    record = 524;
    if(check_node_depth(bt2, dxpl, &record, (unsigned)1) < 0) /* Record in middle node before insertion point */
        TEST_ERROR
    record = 577;
    if(check_node_depth(bt2, dxpl, &record, (unsigned)1) < 0) /* Record in middle node after insertion point */
        TEST_ERROR
    record = 568;
    if(check_node_depth(bt2, dxpl, &record, (unsigned)0) < 0) /* Record in leaf node just after insertion point */
        TEST_ERROR

    /* Check for closing & re-opening the B-tree */
    if(reopen_btree(f, dxpl, &bt2, bt2_addr, tparam) < 0)
        TEST_ERROR

    /* Iterate over B-tree to check records have been inserted correctly */
    idx = 0;
    if(H5B2_iterate(bt2, dxpl, iter_cb, &idx) < 0)
        FAIL_STACK_ERROR

    /* Make certain that the index is correct */
    if(idx != ((INSERT_SPLIT_ROOT_NREC * 30) + (INSERT_SPLIT_ROOT_NREC / 2) + 2))
        TEST_ERROR

    /* Close the v2 B-tree */
    if(H5B2_close(bt2, dxpl) < 0)
        FAIL_STACK_ERROR
    bt2 = NULL;

    /* Close file */
    if(H5Fclose(file) < 0)
        STACK_ERROR

    PASSED();

    return 0;

error:
    H5E_BEGIN_TRY {
        if(bt2)
            H5B2_close(bt2, dxpl);
	H5Fclose(file);
    } H5E_END_TRY;
    return 1;
} /* test_insert_level2_leaf_redistrib() */


/*-------------------------------------------------------------------------
 * Function:	test_insert_level2_leaf_split
 *
 * Purpose:	Basic tests for the B-tree v2 code.  This test inserts enough
 *              records to make a level 2 B-tree and then adds enough more
 *              records to force leaves to split.
 *
 * Return:	Success:	0
 *
 *		Failure:	1
 *
 * Programmer:	Quincey Koziol
 *              Thursday, February 17, 2005
 *
 *-------------------------------------------------------------------------
 */
static unsigned
test_insert_level2_leaf_split(hid_t fapl, const H5B2_create_t *cparam,
    const bt2_test_param_t *tparam)
{
    hid_t	file = -1;              /* File ID */
    H5F_t	*f = NULL;              /* Internal file object pointer */
    hid_t       dxpl = H5AC_ind_read_dxpl_id;        /* DXPL to use */
    H5B2_t      *bt2 = NULL;            /* v2 B-tree wrapper */
    haddr_t     bt2_addr;               /* Address of B-tree created */
    hsize_t     record;                 /* Record to insert into tree */
    H5B2_stat_t bt2_stat;               /* Statistics about B-tree created */
    hsize_t     idx;                    /* Index within B-tree, for iterator */
    unsigned    u;                      /* Local index variable */

    /*
     * Test inserting many records into v2 B-tree
     */
    TESTING("B-tree insert: split right-most leaf in level 2 B-tree");

    /* Create the file for the test */
    if(create_file(&file, &f, fapl) < 0)
        TEST_ERROR

    /* Create the v2 B-tree & get its address */
    if(create_btree(f, dxpl, cparam, &bt2, &bt2_addr) < 0)
        TEST_ERROR

    /* Insert enough records to force root to split into 2 internal nodes */
    for(u = 0; u < (INSERT_SPLIT_ROOT_NREC * 8); u++) {
        record = u + 1;
        if(H5B2_insert(bt2, dxpl, &record) < 0)
            FAIL_STACK_ERROR
    } /* end for */
    for(; u < ((INSERT_SPLIT_ROOT_NREC * 29) + (INSERT_SPLIT_ROOT_NREC / 2)); u++) {
        record = u + 2;
        if(H5B2_insert(bt2, dxpl, &record) < 0)
            FAIL_STACK_ERROR
    } /* end for */

    /* Check up on B-tree */
    bt2_stat.depth = 2;
    bt2_stat.nrecords = (INSERT_SPLIT_ROOT_NREC * 29) + (INSERT_SPLIT_ROOT_NREC / 2);
    if(check_stats(bt2, &bt2_stat) < 0)
        TEST_ERROR
    record = 946;       /* Record in root node */
    if(check_node_depth(bt2, dxpl, &record, (unsigned)2) < 0)
        TEST_ERROR
    record = 1797;       /* Right-most record in right internal node */
    if(check_node_depth(bt2, dxpl, &record, (unsigned)1) < 0)
        TEST_ERROR
    record = 1859;      /* Right-most record in right-most leaf */
    if(check_node_depth(bt2, dxpl, &record, (unsigned)0) < 0)
        TEST_ERROR

    /* Check for closing & re-opening the B-tree */
    if(reopen_btree(f, dxpl, &bt2, bt2_addr, tparam) < 0)
        TEST_ERROR

    /* Insert enough records to force right-most leaf to split */
    for(u = 0; u < ((INSERT_SPLIT_ROOT_NREC / 2) + 1); u++) {
        record = u + (INSERT_SPLIT_ROOT_NREC * 29) + (INSERT_SPLIT_ROOT_NREC / 2) + 2;
        if(H5B2_insert(bt2, dxpl, &record) < 0)
            FAIL_STACK_ERROR
    } /* end for */

    /* Check up on B-tree */
    bt2_stat.depth = 2;
    bt2_stat.nrecords = INSERT_SPLIT_ROOT_NREC * 30;
    if(check_stats(bt2, &bt2_stat) < 0)
        TEST_ERROR
    record = 946;       /* Record in root node */
    if(check_node_depth(bt2, dxpl, &record, (unsigned)2) < 0)
        TEST_ERROR
    record = 1828;      /* Next-to-right-most record in right-most internal node */
    if(check_node_depth(bt2, dxpl, &record, (unsigned)1) < 0)
        TEST_ERROR
    record = 1860;      /* Right-most record in right-most internal node */
    if(check_node_depth(bt2, dxpl, &record, (unsigned)1) < 0)
        TEST_ERROR
    record = 1891;      /* Right-most record in right-most leaf */
    if(check_node_depth(bt2, dxpl, &record, (unsigned)0) < 0)
        TEST_ERROR

    PASSED();

    TESTING("B-tree insert: split left-most leaf in level 2 B-tree");

    /* Check for closing & re-opening the B-tree */
    if(reopen_btree(f, dxpl, &bt2, bt2_addr, tparam) < 0)
        TEST_ERROR

    /* Check up on B-tree */
    bt2_stat.depth = 2;
    bt2_stat.nrecords = INSERT_SPLIT_ROOT_NREC * 30;
    if(check_stats(bt2, &bt2_stat) < 0)
        TEST_ERROR
    record = 946;       /* Record in root node */
    if(check_node_depth(bt2, dxpl, &record, (unsigned)2) < 0)
        TEST_ERROR
    record = 63;        /* Left-most record in left-most internal node */
    if(check_node_depth(bt2, dxpl, &record, (unsigned)1) < 0)
        TEST_ERROR
    record = 1;        /* Left-most record in left-most leaf */
    if(check_node_depth(bt2, dxpl, &record, (unsigned)0) < 0)
        TEST_ERROR

    /* Add another record to left-most leaf, to force a 1->2 node split on left leaf */
    record = 0;
    if(H5B2_insert(bt2, dxpl, &record) < 0)
        FAIL_STACK_ERROR

    /* Check up on B-tree */
    bt2_stat.depth = 2;
    bt2_stat.nrecords = (INSERT_SPLIT_ROOT_NREC * 30) + 1;
    if(check_stats(bt2, &bt2_stat) < 0)
        TEST_ERROR
    record = 946;       /* Record in root node */
    if(check_node_depth(bt2, dxpl, &record, (unsigned)2) < 0)
        TEST_ERROR
    record = 63;        /* Left-most record in left-most internal node */
    if(check_node_depth(bt2, dxpl, &record, (unsigned)1) < 0)
        TEST_ERROR
    record = 32;        /* Left-most record in left internal node */
    if(check_node_depth(bt2, dxpl, &record, (unsigned)1) < 0)
        TEST_ERROR
    record = 0;        /* Left-most record in left-most leaf */
    if(check_node_depth(bt2, dxpl, &record, (unsigned)0) < 0)
        TEST_ERROR

    PASSED();

    TESTING("B-tree insert: split middle leaf in level 2 B-tree");

    /* Check for closing & re-opening the B-tree */
    if(reopen_btree(f, dxpl, &bt2, bt2_addr, tparam) < 0)
        TEST_ERROR

    /* Check up on B-tree */
    bt2_stat.depth = 2;
    bt2_stat.nrecords = (INSERT_SPLIT_ROOT_NREC * 30) + 1;
    if(check_stats(bt2, &bt2_stat) < 0)
        TEST_ERROR
    record = 946;       /* Record in root node */
    if(check_node_depth(bt2, dxpl, &record, (unsigned)2) < 0)
        TEST_ERROR
    record = 504;       /* Record in internal node just before insertion point */
    if(check_node_depth(bt2, dxpl, &record, (unsigned)1) < 0)
        TEST_ERROR
    record = 568;       /* Record in internal node just after insertion point */
    if(check_node_depth(bt2, dxpl, &record, (unsigned)1) < 0)
        TEST_ERROR
    record = 506;       /* Record in leaf node just after insertion point */
    if(check_node_depth(bt2, dxpl, &record, (unsigned)0) < 0)
        TEST_ERROR

    /* Add another record to middle leaf, to force a node split on middle leaf */
    record = (INSERT_SPLIT_ROOT_NREC * 8) + 1;
    if(H5B2_insert(bt2, dxpl, &record) < 0)
        FAIL_STACK_ERROR

    /* Check up on B-tree */
    bt2_stat.depth = 2;
    bt2_stat.nrecords = (INSERT_SPLIT_ROOT_NREC * 30) + 2;
    if(check_stats(bt2, &bt2_stat) < 0)
        TEST_ERROR
    record = 946;       /* Record in root node */
    if(check_node_depth(bt2, dxpl, &record, (unsigned)2) < 0)
        TEST_ERROR
    record = 504;       /* Left-most record of split in left internal node */
    if(check_node_depth(bt2, dxpl, &record, (unsigned)1) < 0)
        TEST_ERROR
    record = 537;       /* Middle record of split in left internal node */
    if(check_node_depth(bt2, dxpl, &record, (unsigned)1) < 0)
        TEST_ERROR
    record = 568;       /* Right-most record of split in left internal node */
    if(check_node_depth(bt2, dxpl, &record, (unsigned)1) < 0)
        TEST_ERROR
    record = 506;       /* Record in leaf node just after insertion point */
    if(check_node_depth(bt2, dxpl, &record, (unsigned)0) < 0)
        TEST_ERROR

    /* Check for closing & re-opening the B-tree */
    if(reopen_btree(f, dxpl, &bt2, bt2_addr, tparam) < 0)
        TEST_ERROR

    /* Iterate over B-tree to check records have been inserted correctly */
    idx = 0;
    if(H5B2_iterate(bt2, dxpl, iter_cb, &idx) < 0)
        FAIL_STACK_ERROR

    /* Make certain that the index is correct */
    if(idx != ((INSERT_SPLIT_ROOT_NREC * 30) + 2))
        TEST_ERROR

    /* Close the v2 B-tree */
    if(H5B2_close(bt2, dxpl) < 0)
        FAIL_STACK_ERROR
    bt2 = NULL;

    /* Close file */
    if(H5Fclose(file) < 0)
        FAIL_STACK_ERROR

    PASSED();

    return 0;

error:
    H5E_BEGIN_TRY {
        if(bt2)
            H5B2_close(bt2, dxpl);
	H5Fclose(file);
    } H5E_END_TRY;
    return 1;
} /* test_insert_level2_leaf_split() */


/*-------------------------------------------------------------------------
 * Function:	test_insert_level2_2internal_redistrib
 *
 * Purpose:	Basic tests for the B-tree v2 code.  This test inserts enough
 *              records to make a level 2 B-tree and then adds enough more
 *              records to force the left-most and right-most internal nodes to
 *              redistribute.
 *
 * Return:	Success:	0
 *
 *		Failure:	1
 *
 * Programmer:	Quincey Koziol
 *              Friday, February 18, 2005
 *
 *-------------------------------------------------------------------------
 */
static unsigned
test_insert_level2_2internal_redistrib(hid_t fapl, const H5B2_create_t *cparam,
    const bt2_test_param_t *tparam)
{
    hid_t	file = -1;              /* File ID */
    H5F_t	*f = NULL;              /* Internal file object pointer */
    hid_t       dxpl = H5AC_ind_read_dxpl_id;        /* DXPL to use */
    H5B2_t      *bt2 = NULL;            /* v2 B-tree wrapper */
    haddr_t     bt2_addr;               /* Address of B-tree created */
    hsize_t     record;                 /* Record to insert into tree */
    H5B2_stat_t bt2_stat;               /* Statistics about B-tree created */
    hsize_t     idx;                    /* Index within B-tree, for iterator */
    unsigned    u;                      /* Local index variable */

    /*
     * Test inserting many records into v2 B-tree
     */
    TESTING("B-tree insert: redist. 2 internal (r->l) in level 2 B-tree");

    /* Create the file for the test */
    if(create_file(&file, &f, fapl) < 0)
        TEST_ERROR

    /* Create the v2 B-tree & get its address */
    if(create_btree(f, dxpl, cparam, &bt2, &bt2_addr) < 0)
        TEST_ERROR

    /* Insert enough records to force root to split into 2 internal nodes */
    /* And fill up right internal node, to just before to redistribute it */
    for(u = 0; u < (INSERT_SPLIT_ROOT_NREC * 44); u++) {
        record = u + (INSERT_SPLIT_ROOT_NREC * 6) - 4;
        if(H5B2_insert(bt2, dxpl, &record) < 0)
            FAIL_STACK_ERROR
    } /* end for */

    /* Check up on B-tree */
    bt2_stat.depth = 2;
    bt2_stat.nrecords = INSERT_SPLIT_ROOT_NREC * 44;
    if(check_stats(bt2, &bt2_stat) < 0)
        TEST_ERROR
    record = 1318;      /* Record in root node */
    if(check_node_depth(bt2, dxpl, &record, (unsigned)2) < 0)
        TEST_ERROR
    record = 3114;      /* Right-most record in right internal node */
    if(check_node_depth(bt2, dxpl, &record, (unsigned)1) < 0)
        TEST_ERROR
    record = 3145;      /* Right-most record in right leaf node */
    if(check_node_depth(bt2, dxpl, &record, (unsigned)0) < 0)
        TEST_ERROR

    /* Check for closing & re-opening the B-tree */
    if(reopen_btree(f, dxpl, &bt2, bt2_addr, tparam) < 0)
        TEST_ERROR

    /* Insert record to redistribute right-most internal node */
    record = u + (INSERT_SPLIT_ROOT_NREC * 6) - 4;
    if(H5B2_insert(bt2, dxpl, &record) < 0)
        FAIL_STACK_ERROR

    /* Check up on B-tree */
    bt2_stat.depth = 2;
    bt2_stat.nrecords = INSERT_SPLIT_ROOT_NREC * 44 + 1;
    if(check_stats(bt2, &bt2_stat) < 0)
        TEST_ERROR
    record = 1822;      /* Record in root node */
    if(check_node_depth(bt2, dxpl, &record, (unsigned)2) < 0)
        TEST_ERROR
    record = 3114;      /* Right-most record in right internal node */
    if(check_node_depth(bt2, dxpl, &record, (unsigned)1) < 0)
        TEST_ERROR
    record = 3146;      /* Right-most record in right leaf node */
    if(check_node_depth(bt2, dxpl, &record, (unsigned)0) < 0)
        TEST_ERROR

    PASSED();

    TESTING("B-tree insert: redist. 2 internal (l->r) in level 2 B-tree");

    /* Check for closing & re-opening the B-tree */
    if(reopen_btree(f, dxpl, &bt2, bt2_addr, tparam) < 0)
        TEST_ERROR

    /* Check up on B-tree */
    bt2_stat.depth = 2;
    bt2_stat.nrecords = INSERT_SPLIT_ROOT_NREC * 44 + 1;
    if(check_stats(bt2, &bt2_stat) < 0)
        TEST_ERROR
    record = 1822;      /* Record in root node */
    if(check_node_depth(bt2, dxpl, &record, (unsigned)2) < 0)
        TEST_ERROR
    record = 436;      /* Left-most record in left internal node */
    if(check_node_depth(bt2, dxpl, &record, (unsigned)1) < 0)
        TEST_ERROR
    record = 374;      /* Left-most record in left leaf node */
    if(check_node_depth(bt2, dxpl, &record, (unsigned)0) < 0)
        TEST_ERROR

    /* Force left-most internal node to redistribute */
    for(u = 0; u < ((INSERT_SPLIT_ROOT_NREC * 6) - 4); u++) {
        record = u;
        if(H5B2_insert(bt2, dxpl, &record) < 0)
            FAIL_STACK_ERROR
    } /* end for */

    /* Check up on B-tree */
    bt2_stat.depth = 2;
    bt2_stat.nrecords = (INSERT_SPLIT_ROOT_NREC * 50) - 3;
    if(check_stats(bt2, &bt2_stat) < 0)
        TEST_ERROR
    record = 1570;      /* Record in root node */
    if(check_node_depth(bt2, dxpl, &record, (unsigned)2) < 0)
        TEST_ERROR
    record = 61;      /* Left-most record in left internal node */
    if(check_node_depth(bt2, dxpl, &record, (unsigned)1) < 0)
        TEST_ERROR
    record = 0;      /* Left-most record in left leaf node */
    if(check_node_depth(bt2, dxpl, &record, (unsigned)0) < 0)
        TEST_ERROR

    /* Check for closing & re-opening the B-tree */
    if(reopen_btree(f, dxpl, &bt2, bt2_addr, tparam) < 0)
        TEST_ERROR

    /* Iterate over B-tree to check records have been inserted correctly */
    idx = 0;
    if(H5B2_iterate(bt2, dxpl, iter_cb, &idx) < 0)
        FAIL_STACK_ERROR

    /* Make certain that the index is correct */
    if(idx != ((INSERT_SPLIT_ROOT_NREC * 50) - 3))
        TEST_ERROR

    /* Close the v2 B-tree */
    if(H5B2_close(bt2, dxpl) < 0)
        FAIL_STACK_ERROR
    bt2 = NULL;

    /* Close file */
    if(H5Fclose(file) < 0)
        TEST_ERROR

    PASSED();

    return 0;

error:
    H5E_BEGIN_TRY {
        if(bt2)
            H5B2_close(bt2, dxpl);
	H5Fclose(file);
    } H5E_END_TRY;
    return 1;
} /* test_insert_level2_2internal_redistrib() */


/*-------------------------------------------------------------------------
 * Function:	test_insert_level2_2internal_split
 *
 * Purpose:	Basic tests for the B-tree v2 code.  This test inserts enough
 *              records to make a level 2 B-tree and then adds enough more
 *              records to force the left-most and right-most internal nodes to
 *              split.
 *
 * Return:	Success:	0
 *
 *		Failure:	1
 *
 * Programmer:	Quincey Koziol
 *              Friday, February 18, 2005
 *
 *-------------------------------------------------------------------------
 */
static unsigned
test_insert_level2_2internal_split(hid_t fapl, const H5B2_create_t *cparam,
    const bt2_test_param_t *tparam)
{
    hid_t	file = -1;              /* File ID */
    H5F_t	*f = NULL;              /* Internal file object pointer */
    hid_t       dxpl = H5AC_ind_read_dxpl_id;        /* DXPL to use */
    H5B2_t      *bt2 = NULL;            /* v2 B-tree wrapper */
    haddr_t     bt2_addr;               /* Address of B-tree created */
    hsize_t     record;                 /* Record to insert into tree */
    H5B2_stat_t bt2_stat;               /* Statistics about B-tree created */
    hsize_t     idx;                    /* Index within B-tree, for iterator */
    unsigned    u;                      /* Local index variable */

    /*
     * Test inserting many records into v2 B-tree
     */
    TESTING("B-tree insert: split side internal node to 2 in level 2 B-tree (r->l)");

    /* Create the file for the test */
    if(create_file(&file, &f, fapl) < 0)
        TEST_ERROR

    /* Create the v2 B-tree & get its address */
    if(create_btree(f, dxpl, cparam, &bt2, &bt2_addr) < 0)
        TEST_ERROR

    /* Insert enough records to force root to split into 2 internal nodes */
    /* (And fill up two child internal nodes) */
    for(u = 0; u < (INSERT_SPLIT_ROOT_NREC * 59); u++) {
        record = u + (INSERT_SPLIT_ROOT_NREC * 14) - (INSERT_SPLIT_ROOT_NREC / 4) + 3;
        if(H5B2_insert(bt2, dxpl, &record) < 0)
            FAIL_STACK_ERROR
    } /* end for */

    /* Check up on B-tree */
    bt2_stat.depth = 2;
    bt2_stat.nrecords = INSERT_SPLIT_ROOT_NREC * 59;
    if(check_stats(bt2, &bt2_stat) < 0)
        TEST_ERROR
    record = 2759;      /* Record in root node */
    if(check_node_depth(bt2, dxpl, &record, (unsigned)2) < 0)
        TEST_ERROR
    record = 4555;      /* Right-most record in right internal node */
    if(check_node_depth(bt2, dxpl, &record, (unsigned)1) < 0)
        TEST_ERROR
    record = 4586;      /* Right-most record in right leaf node */
    if(check_node_depth(bt2, dxpl, &record, (unsigned)0) < 0)
        TEST_ERROR

    /* Check for closing & re-opening the B-tree */
    if(reopen_btree(f, dxpl, &bt2, bt2_addr, tparam) < 0)
        TEST_ERROR

    /* Insert record to split right-most internal node */
    record = u + (INSERT_SPLIT_ROOT_NREC * 14) - (INSERT_SPLIT_ROOT_NREC / 4) + 3;
    if(H5B2_insert(bt2, dxpl, &record) < 0)
        FAIL_STACK_ERROR

    /* Check up on B-tree */
    bt2_stat.depth = 2;
    bt2_stat.nrecords = (INSERT_SPLIT_ROOT_NREC * 59) + 1;
    if(check_stats(bt2, &bt2_stat) < 0)
        TEST_ERROR
    record = 2759;      /* Left record in root node */
    if(check_node_depth(bt2, dxpl, &record, (unsigned)2) < 0)
        TEST_ERROR
    record = 3704;      /* Right record in root node */
    if(check_node_depth(bt2, dxpl, &record, (unsigned)2) < 0)
        TEST_ERROR
    record = 4555;      /* Right-most record in right internal node */
    if(check_node_depth(bt2, dxpl, &record, (unsigned)1) < 0)
        TEST_ERROR
    record = 4387;      /* Right-most record in right leaf node */
    if(check_node_depth(bt2, dxpl, &record, (unsigned)0) < 0)
        TEST_ERROR

    PASSED();

    TESTING("B-tree insert: split side internal node to 2 in level 2 B-tree (l->2)");

    /* Check for closing & re-opening the B-tree */
    if(reopen_btree(f, dxpl, &bt2, bt2_addr, tparam) < 0)
        TEST_ERROR

    /* Check up on B-tree */
    bt2_stat.depth = 2;
    bt2_stat.nrecords = (INSERT_SPLIT_ROOT_NREC * 59) + 1;
    if(check_stats(bt2, &bt2_stat) < 0)
        TEST_ERROR
    record = 2759;      /* Left record in root node */
    if(check_node_depth(bt2, dxpl, &record, (unsigned)2) < 0)
        TEST_ERROR
    record = 932;      /* Left-most record in left internal node */
    if(check_node_depth(bt2, dxpl, &record, (unsigned)1) < 0)
        TEST_ERROR
    record = 870;      /* Left-most record in left leaf node */
    if(check_node_depth(bt2, dxpl, &record, (unsigned)0) < 0)
        TEST_ERROR

    /* Force left-most internal node to split */
    for(u = 0; u < ((INSERT_SPLIT_ROOT_NREC * 14) - (INSERT_SPLIT_ROOT_NREC / 4) + 3); u++) {
        record = u;
        if(H5B2_insert(bt2, dxpl, &record) < 0)
            FAIL_STACK_ERROR
    } /* end for */

    /* Check up on B-tree */
    bt2_stat.depth = 2;
    bt2_stat.nrecords = (INSERT_SPLIT_ROOT_NREC * 73) - (INSERT_SPLIT_ROOT_NREC / 4) + 4;
    if(check_stats(bt2, &bt2_stat) < 0)
        TEST_ERROR
    record = 870;      /* Left record in root node */
    if(check_node_depth(bt2, dxpl, &record, (unsigned)2) < 0)
        TEST_ERROR
    record = 1814;      /* Next-to-left-most record in root node */
    if(check_node_depth(bt2, dxpl, &record, (unsigned)2) < 0)
        TEST_ERROR
    record = 61;      /* Left-most record in left internal node */
    if(check_node_depth(bt2, dxpl, &record, (unsigned)1) < 0)
        TEST_ERROR
    record = 0;      /* Left-most record in left leaf node */
    if(check_node_depth(bt2, dxpl, &record, (unsigned)0) < 0)
        TEST_ERROR

    /* Check for closing & re-opening the B-tree */
    if(reopen_btree(f, dxpl, &bt2, bt2_addr, tparam) < 0)
        TEST_ERROR

    /* Iterate over B-tree to check records have been inserted correctly */
    idx = 0;
    if(H5B2_iterate(bt2, dxpl, iter_cb, &idx) < 0)
        FAIL_STACK_ERROR

    /* Make certain that the index is correct */
    if(idx != ((INSERT_SPLIT_ROOT_NREC * 73) - (INSERT_SPLIT_ROOT_NREC / 4) + 4))
        TEST_ERROR

    /* Close the v2 B-tree */
    if(H5B2_close(bt2, dxpl) < 0)
        FAIL_STACK_ERROR
    bt2 = NULL;

    /* Close file */
    if(H5Fclose(file) < 0)
        STACK_ERROR

    PASSED();

    return 0;

error:
    H5E_BEGIN_TRY {
        if(bt2)
            H5B2_close(bt2, dxpl);
	H5Fclose(file);
    } H5E_END_TRY;
    return 1;
} /* test_insert_level2_2internal_split() */


/*-------------------------------------------------------------------------
 * Function:	test_insert_level2_3internal_redistrib
 *
 * Purpose:	Basic tests for the B-tree v2 code.  This test inserts enough
 *              records to make a level 2 B-tree and then adds enough more
 *              records to force the left-most and right-most internal nodes to
 *              split and more records to force a 3 node redistribution of the
 *              internal nodes.
 *
 * Return:	Success:	0
 *
 *		Failure:	1
 *
 * Programmer:	Quincey Koziol
 *              Saturday, February 19, 2005
 *
 *-------------------------------------------------------------------------
 */
static unsigned
test_insert_level2_3internal_redistrib(hid_t fapl, const H5B2_create_t *cparam,
    const bt2_test_param_t *tparam)
{
    hid_t	file = -1;              /* File ID */
    H5F_t	*f = NULL;              /* Internal file object pointer */
    hid_t       dxpl = H5AC_ind_read_dxpl_id;        /* DXPL to use */
    H5B2_t      *bt2 = NULL;            /* v2 B-tree wrapper */
    haddr_t     bt2_addr;               /* Address of B-tree created */
    hsize_t     record;                 /* Record to insert into tree */
    H5B2_stat_t bt2_stat;               /* Statistics about B-tree created */
    hsize_t     idx;                    /* Index within B-tree, for iterator */
    unsigned    u;                      /* Local index variable */

    /*
     * Test inserting many records into v2 B-tree
     */
    TESTING("B-tree insert: redistrib 3 internals in level 2 B-tree");

    /* Create the file for the test */
    if(create_file(&file, &f, fapl) < 0)
        TEST_ERROR

    /* Create the v2 B-tree & get its address */
    if(create_btree(f, dxpl, cparam, &bt2, &bt2_addr) < 0)
        TEST_ERROR

    /* Insert enough records to force root to split into 3 internal nodes */
    for(u = 0; u < (INSERT_SPLIT_ROOT_NREC * 36); u++) {
        record = u;
        if(H5B2_insert(bt2, dxpl, &record) < 0)
            FAIL_STACK_ERROR
    } /* end for */
    for(; u < ((INSERT_SPLIT_ROOT_NREC * 59) + 1); u++) {
        record = u + (INSERT_SPLIT_ROOT_NREC * 13) + ((3 * INSERT_SPLIT_ROOT_NREC) / 4) + 3;
        if(H5B2_insert(bt2, dxpl, &record) < 0)
            FAIL_STACK_ERROR
    } /* end for */

    /* Check up on B-tree */
    bt2_stat.depth = 2;
    bt2_stat.nrecords = (INSERT_SPLIT_ROOT_NREC * 59) + 1;
    if(check_stats(bt2, &bt2_stat) < 0)
        TEST_ERROR
    record = 1889;      /* Left record in root node */
    if(check_node_depth(bt2, dxpl, &record, (unsigned)2) < 0)
        TEST_ERROR
    record = 3703;      /* Right record in root node */
    if(check_node_depth(bt2, dxpl, &record, (unsigned)2) < 0)
        TEST_ERROR
    record = 2267;      /* Record to left of insertion point in middle internal node */
    if(check_node_depth(bt2, dxpl, &record, (unsigned)1) < 0)
        TEST_ERROR
    record = 3199;      /* Record to right of insertion point in middle internal node */
    if(check_node_depth(bt2, dxpl, &record, (unsigned)1) < 0)
        TEST_ERROR
    record = 3137;      /* Record just above insertion point in leaf node */
    if(check_node_depth(bt2, dxpl, &record, (unsigned)0) < 0)
        TEST_ERROR

    /* Check for closing & re-opening the B-tree */
    if(reopen_btree(f, dxpl, &bt2, bt2_addr, tparam) < 0)
        TEST_ERROR

    /* Insert records to fill up middle internal node */
    for(u = 0; u < ((INSERT_SPLIT_ROOT_NREC * 13) + ((3 * INSERT_SPLIT_ROOT_NREC) / 4) + 2); u++) {
        record = u + (INSERT_SPLIT_ROOT_NREC * 36);
        if(H5B2_insert(bt2, dxpl, &record) < 0)
            FAIL_STACK_ERROR
    } /* end for */

    /* Check up on B-tree */
    bt2_stat.depth = 2;
    bt2_stat.nrecords = (INSERT_SPLIT_ROOT_NREC * 72) + ((3 * INSERT_SPLIT_ROOT_NREC) / 4) + 3;
    if(check_stats(bt2, &bt2_stat) < 0)
        TEST_ERROR
    record = 1889;      /* Left record in root node */
    if(check_node_depth(bt2, dxpl, &record, (unsigned)2) < 0)
        TEST_ERROR
    record = 3703;      /* Right record in root node */
    if(check_node_depth(bt2, dxpl, &record, (unsigned)2) < 0)
        TEST_ERROR
    record = 3104;      /* Record to left of insertion point in middle internal node */
    if(check_node_depth(bt2, dxpl, &record, (unsigned)1) < 0)
        TEST_ERROR
    record = 3137;      /* Record to right of insertion point in middle internal node */
    if(check_node_depth(bt2, dxpl, &record, (unsigned)1) < 0)
        TEST_ERROR
    record = 3135;      /* Record just above insertion point in leaf node */
    if(check_node_depth(bt2, dxpl, &record, (unsigned)0) < 0)
        TEST_ERROR

    /* Check for closing & re-opening the B-tree */
    if(reopen_btree(f, dxpl, &bt2, bt2_addr, tparam) < 0)
        TEST_ERROR

    /* Insert another record, forcing the middle internal node to redistribute */
    record = u + (INSERT_SPLIT_ROOT_NREC * 36);
    if(H5B2_insert(bt2, dxpl, &record) < 0)
        FAIL_STACK_ERROR

    /* Check up on B-tree */
    bt2_stat.depth = 2;
    bt2_stat.nrecords = (INSERT_SPLIT_ROOT_NREC * 72) + ((3 * INSERT_SPLIT_ROOT_NREC) / 4) + 4;
    if(check_stats(bt2, &bt2_stat) < 0)
        TEST_ERROR
    record = 1574;      /* Left record in root node */
    if(check_node_depth(bt2, dxpl, &record, (unsigned)2) < 0)
        TEST_ERROR
    record = 3104;      /* Right record in root node */
    if(check_node_depth(bt2, dxpl, &record, (unsigned)2) < 0)
        TEST_ERROR
#ifdef NONE
    record = 2862;      /* Record to left of insertion point in right internal node (now) */
    if(check_node_depth(bt2, dxpl, &record, (unsigned)1) < 0)
        TEST_ERROR
#endif /* NONE */
    record = 3137;      /* Record to right of insertion point in right internal node (now) */
    if(check_node_depth(bt2, dxpl, &record, (unsigned)1) < 0)
        TEST_ERROR
    record = 3135;      /* Record just above insertion point in leaf node */
    if(check_node_depth(bt2, dxpl, &record, (unsigned)0) < 0)
        TEST_ERROR

    /* Check for closing & re-opening the B-tree */
    if(reopen_btree(f, dxpl, &bt2, bt2_addr, tparam) < 0)
        TEST_ERROR

    /* Iterate over B-tree to check records have been inserted correctly */
    idx = 0;
    if(H5B2_iterate(bt2, dxpl, iter_cb, &idx) < 0)
        FAIL_STACK_ERROR

    /* Make certain that the index is correct */
    if(idx != ((INSERT_SPLIT_ROOT_NREC * 72) + ((3 * INSERT_SPLIT_ROOT_NREC) / 4) + 4))
        TEST_ERROR

    /* Close the v2 B-tree */
    if(H5B2_close(bt2, dxpl) < 0)
        FAIL_STACK_ERROR
    bt2 = NULL;

    /* Close file */
    if(H5Fclose(file) < 0)
        STACK_ERROR

    PASSED();

    return 0;

error:
    H5E_BEGIN_TRY {
        if(bt2)
            H5B2_close(bt2, dxpl);
	H5Fclose(file);
    } H5E_END_TRY;
    return 1;
} /* test_insert_level2_3internal_redistrib() */


/*-------------------------------------------------------------------------
 * Function:	test_insert_level2_3internal_split
 *
 * Purpose:	Basic tests for the B-tree v2 code.  This test inserts enough
 *              records to make a level 2 B-tree and then adds enough more
 *              records to force the left-most and right-most internal nodes to
 *              split and more records to force a 3->4 node split of the
 *              internal nodes.
 *
 * Return:	Success:	0
 *
 *		Failure:	1
 *
 * Programmer:	Quincey Koziol
 *              Saturday, February 19, 2005
 *
 *-------------------------------------------------------------------------
 */
static unsigned
test_insert_level2_3internal_split(hid_t fapl, const H5B2_create_t *cparam,
    const bt2_test_param_t *tparam)
{
    hid_t	file = -1;              /* File ID */
    H5F_t	*f = NULL;              /* Internal file object pointer */
    hid_t       dxpl = H5AC_ind_read_dxpl_id;        /* DXPL to use */
    H5B2_t      *bt2 = NULL;            /* v2 B-tree wrapper */
    haddr_t     bt2_addr;               /* Address of B-tree created */
    hsize_t     record;                 /* Record to insert into tree */
    H5B2_stat_t bt2_stat;               /* Statistics about B-tree created */
    hsize_t     idx;                    /* Index within B-tree, for iterator */
    unsigned    u;                      /* Local index variable */

    /*
     * Test inserting many records into v2 B-tree
     */
    TESTING("B-tree insert: split 3 internals to 4 in level 2 B-tree");

    /* Create the file for the test */
    if(create_file(&file, &f, fapl) < 0)
        TEST_ERROR

    /* Create the v2 B-tree & get its address */
    if(create_btree(f, dxpl, cparam, &bt2, &bt2_addr) < 0)
        TEST_ERROR

    /* Insert enough records to force root to split into 3 internal nodes */
    /* (and fill right internal node) */
    for(u = 0; u < (INSERT_SPLIT_ROOT_NREC * 31); u++) {
        record = u;
        if(H5B2_insert(bt2, dxpl, &record) < 0)
            FAIL_STACK_ERROR
    } /* end for */
    for(; u < (INSERT_SPLIT_ROOT_NREC * 74); u++) {
        record = u + ((INSERT_SPLIT_ROOT_NREC * 13) + ((3 * INSERT_SPLIT_ROOT_NREC) / 4) + 3);
        if(H5B2_insert(bt2, dxpl, &record) < 0)
            FAIL_STACK_ERROR
    } /* end for */

    /* Check for closing & re-opening the B-tree */
    if(reopen_btree(f, dxpl, &bt2, bt2_addr, tparam) < 0)
        TEST_ERROR

    /* Check up on B-tree */
    bt2_stat.depth = 2;
    bt2_stat.nrecords = INSERT_SPLIT_ROOT_NREC * 74;
    if(check_stats(bt2, &bt2_stat) < 0)
        TEST_ERROR
    record = 1889;      /* Left record in root node */
    if(check_node_depth(bt2, dxpl, &record, (unsigned)2) < 0)
        TEST_ERROR
    record = 3703;      /* Right record in root node */
    if(check_node_depth(bt2, dxpl, &record, (unsigned)2) < 0)
        TEST_ERROR
    record = 1952;      /* Record to left of insertion point in middle internal node */
    if(check_node_depth(bt2, dxpl, &record, (unsigned)1) < 0)
        TEST_ERROR
    record = 2884;      /* Record to right of insertion point in middle internal node */
    if(check_node_depth(bt2, dxpl, &record, (unsigned)1) < 0)
        TEST_ERROR
    record = 2822;      /* Record just after insertion point in leaf node */
    if(check_node_depth(bt2, dxpl, &record, (unsigned)0) < 0)
        TEST_ERROR

    /* Insert records to fill up middle internal node */
    for(u = 0; u < ((INSERT_SPLIT_ROOT_NREC * 13) + ((3 * INSERT_SPLIT_ROOT_NREC) / 4) + 2); u++) {
        record = u + (INSERT_SPLIT_ROOT_NREC * 31);
        if(H5B2_insert(bt2, dxpl, &record) < 0)
            FAIL_STACK_ERROR
    } /* end for */

    /* Check up on B-tree */
    bt2_stat.depth = 2;
    bt2_stat.nrecords = (INSERT_SPLIT_ROOT_NREC * 87) + ((3 * INSERT_SPLIT_ROOT_NREC) / 4) + 2;
    if(check_stats(bt2, &bt2_stat) < 0)
        TEST_ERROR
    record = 1889;      /* Left record in root node */
    if(check_node_depth(bt2, dxpl, &record, (unsigned)2) < 0)
        TEST_ERROR
    record = 3703;      /* Right record in root node */
    if(check_node_depth(bt2, dxpl, &record, (unsigned)2) < 0)
        TEST_ERROR
    record = 2789;      /* Record to left of insertion point in middle internal node */
    if(check_node_depth(bt2, dxpl, &record, (unsigned)1) < 0)
        TEST_ERROR
    record = 2822;      /* Record to right of insertion point in middle internal node */
    if(check_node_depth(bt2, dxpl, &record, (unsigned)1) < 0)
        TEST_ERROR
    record = 2823;      /* Record just above insertion point in leaf node */
    if(check_node_depth(bt2, dxpl, &record, (unsigned)0) < 0)
        TEST_ERROR

    /* Check for closing & re-opening the B-tree */
    if(reopen_btree(f, dxpl, &bt2, bt2_addr, tparam) < 0)
        TEST_ERROR

    /* Insert record to split middle internal node */
    record = u + (INSERT_SPLIT_ROOT_NREC * 31);
    if(H5B2_insert(bt2, dxpl, &record) < 0)
        FAIL_STACK_ERROR

    /* Check up on B-tree */
    bt2_stat.depth = 2;
    bt2_stat.nrecords = (INSERT_SPLIT_ROOT_NREC * 87) + ((3 * INSERT_SPLIT_ROOT_NREC) / 4) + 3;
    if(check_stats(bt2, &bt2_stat) < 0)
        TEST_ERROR
    record = 1889;      /* Left record in root node */
    if(check_node_depth(bt2, dxpl, &record, (unsigned)2) < 0)
        TEST_ERROR
    record = 2789;      /* Middle record in root node */
    if(check_node_depth(bt2, dxpl, &record, (unsigned)2) < 0)
        TEST_ERROR
    record = 3703;      /* Right record in root node */
    if(check_node_depth(bt2, dxpl, &record, (unsigned)2) < 0)
        TEST_ERROR
#ifdef NONE
    record = 3049;      /* Record to left of insertion point in middle internal node */
    if(check_node_depth(bt2, dxpl, &record, (unsigned)1) < 0)
        TEST_ERROR
#endif /* NONE */
    record = 2822;      /* Record to right of insertion point in middle internal node */
    if(check_node_depth(bt2, dxpl, &record, (unsigned)1) < 0)
        TEST_ERROR
    record = 2823;      /* Record just above insertion point in leaf node */
    if(check_node_depth(bt2, dxpl, &record, (unsigned)0) < 0)
        TEST_ERROR

    /* Check for closing & re-opening the B-tree */
    if(reopen_btree(f, dxpl, &bt2, bt2_addr, tparam) < 0)
        TEST_ERROR

    /* Iterate over B-tree to check records have been inserted correctly */
    idx = 0;
    if(H5B2_iterate(bt2, dxpl, iter_cb, &idx) < 0)
        FAIL_STACK_ERROR

    /* Make certain that the index is correct */
    if(idx != ((INSERT_SPLIT_ROOT_NREC * 87) + ((3 * INSERT_SPLIT_ROOT_NREC) / 4) + 3))
        TEST_ERROR

    /* Close the v2 B-tree */
    if(H5B2_close(bt2, dxpl) < 0)
        FAIL_STACK_ERROR
    bt2 = NULL;

    /* Close file */
    if(H5Fclose(file) < 0)
        FAIL_STACK_ERROR

    PASSED();

    return 0;

error:
    H5E_BEGIN_TRY {
        if(bt2)
            H5B2_close(bt2, dxpl);
	H5Fclose(file);
    } H5E_END_TRY;
    return 1;
} /* test_insert_level2_3internal_split() */


/*-------------------------------------------------------------------------
 * Function:	test_insert_lots
 *
 * Purpose:	Basic tests for the B-tree v2 code.  This test inserts many
 *              records in random order, enough to make at a level 4 B-tree.
 *
 * Return:	Success:	0
 *
 *		Failure:	1
 *
 * Programmer:	Quincey Koziol
 *              Saturday, February 19, 2005
 *
 *-------------------------------------------------------------------------
 */
static unsigned
test_insert_lots(hid_t fapl, const H5B2_create_t *cparam,
    const bt2_test_param_t *tparam)
{
    hid_t	file = -1;              /* File ID */
    char	filename[1024];         /* Filename to use */
    H5F_t	*f = NULL;              /* Internal file object pointer */
    hid_t       dxpl = H5AC_ind_read_dxpl_id;        /* DXPL to use */
    H5B2_t      *bt2 = NULL;            /* v2 B-tree wrapper */
    haddr_t     bt2_addr;               /* Address of B-tree created */
    hsize_t     record;                 /* Record to insert into tree */
    hsize_t     idx;                    /* Index within B-tree, for iterator */
    time_t      curr_time;              /* Current time, for seeding random number generator */
    hsize_t     *records;               /* Record #'s for random insertion */
    unsigned    u;                      /* Local index variable */
    unsigned    swap_idx;               /* Location to swap with when shuffling */
    hsize_t     temp_rec;               /* Temporary record */
    H5B2_stat_t bt2_stat;               /* Statistics about B-tree created */
    hsize_t     nrec;                   /* Number of records in B-tree */
    herr_t      ret;                    /* Generic error return value */

    /* Initialize random number seed */
    curr_time=HDtime(NULL);
#ifdef QAK
curr_time=1109170019;
HDfprintf(stderr,"curr_time=%lu\n",(unsigned long)curr_time);
#endif /* QAK */
    HDsrandom((unsigned)curr_time);

    /*
     * Test inserting many records into v2 B-tree
     */
    TESTING("B-tree insert: create random level 4 B-tree");

    /* Allocate space for the records */
    if(NULL == (records = (hsize_t *)HDmalloc(sizeof(hsize_t) * INSERT_MANY)))
        TEST_ERROR

    /* Initialize record #'s */
    for(u = 0; u < INSERT_MANY; u++)
        records[u] = u;

    /* Shuffle record #'s */
    for(u = 0; u < INSERT_MANY; u++) {
        swap_idx = ((unsigned)HDrandom() % (INSERT_MANY - u)) + u;
        temp_rec = records[u];
        records[u] = records[swap_idx];
        records[swap_idx] = temp_rec;
    } /* end for */

    /* Set the filename to use for this test (dependent on fapl) */
    h5_fixname(FILENAME[0], fapl, filename, sizeof(filename));

    /* Create the file to work on */
    if((file = H5Fcreate(filename, H5F_ACC_TRUNC, H5P_DEFAULT, fapl)) < 0)
        TEST_ERROR

    /* Get a pointer to the internal file object */
    if(NULL == (f = (H5F_t *)H5I_object(file)))
        STACK_ERROR

    /* Ignore metadata tags in the file's cache */
    if(H5AC_ignore_tags(f) < 0)
        STACK_ERROR

    /* Create the v2 B-tree & get its address */
    if(create_btree(f, dxpl, cparam, &bt2, &bt2_addr) < 0)
        TEST_ERROR

    /* Insert random records */
    for(u = 0; u < INSERT_MANY; u++) {
        record = records[u];
        if(H5B2_insert(bt2, dxpl, &record) < 0)
            FAIL_STACK_ERROR
    } /* end for */

    /* Check up on B-tree */
    bt2_stat.depth = 4;
    bt2_stat.nrecords = INSERT_MANY;
    if(check_stats(bt2, &bt2_stat) < 0)
        TEST_ERROR

    /* Close the v2 B-tree */
    if(H5B2_close(bt2, dxpl) < 0)
        FAIL_STACK_ERROR
    bt2 = NULL;

    /* Close file */
    if(H5Fclose(file) < 0)
        STACK_ERROR

    /* Re-open the file */
    if((file = H5Fopen(filename, H5F_ACC_RDWR, fapl)) < 0)
        FAIL_STACK_ERROR

    /* Get a pointer to the internal file object */
    if(NULL == (f = (H5F_t *)H5I_object(file)))
        FAIL_STACK_ERROR

    /* Ignore metadata tags in the file's cache */
    if(H5AC_ignore_tags(f) < 0)
        STACK_ERROR

    /* Re-open v2 B-tree */
    if(NULL == (bt2 = H5B2_open(f, dxpl, bt2_addr, f)))
        FAIL_STACK_ERROR

    /* Check up on B-tree after re-open */
    bt2_stat.depth = 4;
    bt2_stat.nrecords = INSERT_MANY;
    if(check_stats(bt2, &bt2_stat) < 0)
        TEST_ERROR

    /* Iterate over B-tree to check records have been inserted correctly */
    idx = 0;
    if(H5B2_iterate(bt2, dxpl, iter_cb, &idx) < 0)
        FAIL_STACK_ERROR

    /* Make certain that the index is correct */
    if(idx != INSERT_MANY)
        TEST_ERROR

    /* Attempt to find non-existant record in level-4 B-tree */
    /* (Should not be found, but not fail) */
    idx = INSERT_MANY * 2;
    if(H5B2_find(bt2, dxpl, &idx, find_cb, &idx) != FALSE)
        TEST_ERROR

    /* Find random records */
    for(u = 0; u < FIND_MANY; u++) {
        /* Pick random record */
        idx = (hsize_t)(HDrandom()%INSERT_MANY);

        /* Attempt to find existant record in root of level-4 B-tree */
        if(H5B2_find(bt2, dxpl, &idx, find_cb, &idx) != TRUE)
            FAIL_STACK_ERROR
    } /* end for */

    /* Attempt to index non-existant record in level-4 B-tree, in increasing & decreasing order */
    H5E_BEGIN_TRY {
	ret = H5B2_index(bt2, dxpl, H5_ITER_INC, (hsize_t)(INSERT_MANY*3), find_cb, NULL);
    } H5E_END_TRY;
    /* Should fail */
    if(ret != FAIL)
        TEST_ERROR
    H5E_BEGIN_TRY {
	ret = H5B2_index(bt2, dxpl, H5_ITER_DEC, (hsize_t)(INSERT_MANY*3), find_cb, NULL);
    } H5E_END_TRY;
    /* Should fail */
    if(ret != FAIL)
        TEST_ERROR

    /* Find random records */
    for(u = 0; u < FIND_MANY; u++) {
        /* Pick random record */
        idx = (hsize_t)(HDrandom() % INSERT_MANY);

        /* Attempt to find existant record in root of level-4 B-tree */
        /* (in increasing order) */
        if(H5B2_index(bt2, dxpl, H5_ITER_INC, idx, find_cb, &idx) < 0)
            FAIL_STACK_ERROR

        /* Attempt to find existant record in root of level-4 B-tree */
        /* (in decreasing order) */
        if(H5B2_index(bt2, dxpl, H5_ITER_DEC, idx, find_dec_cb, &idx) < 0)
            FAIL_STACK_ERROR
    } /* end for */

    PASSED();

    TESTING("B-tree insert: attempt duplicate record in level 4 B-tree");

    /* Check for closing & re-opening the B-tree */
    if(reopen_btree(f, dxpl, &bt2, bt2_addr, tparam) < 0)
        TEST_ERROR

    record = INSERT_MANY / 2;
    H5E_BEGIN_TRY {
        ret = H5B2_insert(bt2, dxpl, &record);
    } H5E_END_TRY;
    /* Should fail */
    if(ret != FAIL)
        TEST_ERROR

    /* Query the number of records in the B-tree */
    if(H5B2_get_nrec(bt2, &nrec) < 0)
        FAIL_STACK_ERROR

    /* Make certain that the # of records is correct */
    if(nrec != INSERT_MANY)
        TEST_ERROR

    /* Close the v2 B-tree */
    if(H5B2_close(bt2, dxpl) < 0)
        FAIL_STACK_ERROR
    bt2 = NULL;

    /* Close file */
    if(H5Fclose(file) < 0)
        TEST_ERROR

    PASSED();

    HDfree(records);

    return 0;

error:
    H5E_BEGIN_TRY {
        if(bt2)
            H5B2_close(bt2, dxpl);
	H5Fclose(file);
    } H5E_END_TRY;
    HDfree(records);
    return 1;
} /* test_insert_lots() */


/*-------------------------------------------------------------------------
 * Function:	test_update_basic
 *
 * Purpose:	Basic tests for the v2 B-tree update operation
 *
 * Return:	Success:	0
 *		Failure:	1
 *
 * Programmer:	Quincey Koziol
 *              Wednesday, December 23, 2015
 *
 *-------------------------------------------------------------------------
 */
static unsigned
test_update_basic(hid_t fapl, const H5B2_create_t *cparam,
    const bt2_test_param_t *tparam)
{
    hid_t	file = -1;              /* File ID */
    H5F_t	*f = NULL;              /* Internal file object pointer */
    hid_t       dxpl = H5AC_ind_read_dxpl_id;        /* DXPL to use */
    H5B2_t      *bt2 = NULL;            /* v2 B-tree wrapper */
    haddr_t     bt2_addr;               /* Address of B-tree created */
    H5B2_test_rec_t record;             /* Record to insert into tree */
    H5B2_test_rec_t modify;             /* Modified value */
    H5B2_test_rec_t find;               /* Record to find */
    herr_t      ret;                    /* Generic error return value */

    /* Create the file for the test */
    if(create_file(&file, &f, fapl) < 0)
        TEST_ERROR

    /* Create the v2 B-tree & get its address */
    if(create_btree(f, dxpl, cparam, &bt2, &bt2_addr) < 0)
        TEST_ERROR

    /*
     * Test insert record into empty v2 B-tree
     */
    TESTING("B-tree update: inserting first record in empty B-tree");

    /* Check for closing & re-opening the B-tree */
    if(reopen_btree(f, dxpl, &bt2, bt2_addr, tparam) < 0)
        TEST_ERROR

    record.key = 42;
    record.val = 72;
    if(H5B2_update(bt2, dxpl, &record, no_modify_cb, NULL) < 0)
        FAIL_STACK_ERROR

    /* Attempt to find non-existant record in B-tree with 1 record */
    /* (Should not be found, but not fail) */
    find.key = 10;
    find.val = (hsize_t)-1;
    if(H5B2_find(bt2, dxpl, &find, find_rec_cb, &find) != FALSE)
        FAIL_STACK_ERROR
    if(find.val != (hsize_t)-1)
        TEST_ERROR

    /* Try again with NULL 'op' */
    /* (Should not be found, but not fail) */
    if(H5B2_find(bt2, dxpl, &find, NULL, NULL) != FALSE)
        FAIL_STACK_ERROR
    if(find.val != (hsize_t)-1)
        TEST_ERROR

    /* Attempt to find existant record in B-tree with 1 record */
    find.key = 42;
    if(H5B2_find(bt2, dxpl, &find, find_rec_cb, &find) != TRUE)
        FAIL_STACK_ERROR
    if(find.val != 72)
        TEST_ERROR

    /* Try again with NULL 'op' */
    find.val = (hsize_t)-1;
    if(H5B2_find(bt2, dxpl, &find, NULL, NULL) != TRUE)
        FAIL_STACK_ERROR
    if(find.val != (hsize_t)-1)
        TEST_ERROR

    /* Attempt to index non-existant record in B-tree with 1 record */
    H5E_BEGIN_TRY {
	ret = H5B2_index(bt2, dxpl, H5_ITER_INC, (hsize_t)1, index_rec_cb, NULL);
    } H5E_END_TRY;
    /* Should fail */
    if(ret != FAIL)
        TEST_ERROR

    /* Attempt to index existing record in B-tree with 1 record */
    find.key = (hsize_t)-1;
    if(H5B2_index(bt2, dxpl, H5_ITER_INC, (hsize_t)0, index_rec_cb, &find) < 0)
        FAIL_STACK_ERROR
    if(find.key != 42)
        TEST_ERROR
    if(find.val != 72)
        TEST_ERROR

    PASSED();


    /*
     * Test update only record into v2 B-tree
     */
    TESTING("B-tree update: update only record in B-tree");

    /* Check for closing & re-opening the B-tree */
    if(reopen_btree(f, dxpl, &bt2, bt2_addr, tparam) < 0)
        TEST_ERROR

    modify.key = 42;
    modify.val = 43;
    if(H5B2_update(bt2, dxpl, &modify, modify_rec_cb, &modify) < 0)
        FAIL_STACK_ERROR

    /* Attempt to find non-existant record in B-tree with 1 record */
    /* (Should not be found, but not fail) */
    find.key = 10;
    find.val = (hsize_t)-1;
    if(H5B2_find(bt2, dxpl, &find, find_rec_cb, &find) != FALSE)
        FAIL_STACK_ERROR
    if(find.val != (hsize_t)-1)
        TEST_ERROR

    /* Try again with NULL 'op' */
    /* (Should not be found, but not fail) */
    if(H5B2_find(bt2, dxpl, &find, NULL, NULL) != FALSE)
        FAIL_STACK_ERROR
    if(find.val != (hsize_t)-1)
        TEST_ERROR

    /* Attempt to find modified record in B-tree with 1 record */
    find.key = 42;
    if(H5B2_find(bt2, dxpl, &find, find_rec_cb, &find) != TRUE)
        FAIL_STACK_ERROR
    if(find.val != 43)
        TEST_ERROR

    /* Try again with NULL 'op' */
    find.val = (hsize_t)-1;
    if(H5B2_find(bt2, dxpl, &find, NULL, NULL) != TRUE)
        FAIL_STACK_ERROR
    if(find.val != (hsize_t)-1)
        TEST_ERROR

    /* Attempt to index non-existant record in B-tree with 1 record */
    H5E_BEGIN_TRY {
	ret = H5B2_index(bt2, dxpl, H5_ITER_INC, (hsize_t)1, index_rec_cb, NULL);
    } H5E_END_TRY;
    /* Should fail */
    if(ret != FAIL)
        TEST_ERROR

    /* Attempt to index existing record in B-tree with 1 record */
    find.key = (hsize_t)-1;
    find.val = (hsize_t)-1;
    if(H5B2_index(bt2, dxpl, H5_ITER_INC, (hsize_t)0, index_rec_cb, &find) < 0)
        FAIL_STACK_ERROR
    if(find.key != 42)
        TEST_ERROR
    if(find.val != 43)
        TEST_ERROR

    PASSED();


    /*
     * Test inserting more records into v2 B-tree
     */
    TESTING("B-tree update: insert several records");

    /* Check for closing & re-opening the B-tree */
    if(reopen_btree(f, dxpl, &bt2, bt2_addr, tparam) < 0)
        TEST_ERROR

    /*
     * Test inserting second record into v2 B-tree, before all other records
     */
    record.key = 34;
    record.val = 11;
    if(H5B2_update(bt2, dxpl, &record, no_modify_cb, NULL) < 0)
        FAIL_STACK_ERROR

    /*
     * Test inserting third record into v2 B-tree, after all other records
     */
    record.key = 56;
    record.val = 12;
    if(H5B2_update(bt2, dxpl, &record, no_modify_cb, NULL) < 0)
        FAIL_STACK_ERROR

    /*
     * Test inserting fourth record into v2 B-tree, in the middle of other records
     */
    record.key = 38;
    record.val = 13;
    if(H5B2_update(bt2, dxpl, &record, no_modify_cb, NULL) < 0)
        FAIL_STACK_ERROR

    /* Attempt to find non-existant record in level-0 B-tree with several records */
    /* (Should not be found, but not fail) */
    find.key = 10;
    find.val = (hsize_t)-1;
    if(H5B2_find(bt2, dxpl, &find, find_rec_cb, &find) != FALSE)
        TEST_ERROR
    if(find.val != (hsize_t)-1)
        TEST_ERROR

    /* Attempt to find existant record in level-0 B-tree with several records */
    find.key = 56;
    if(H5B2_find(bt2, dxpl, &find, find_rec_cb, &find) != TRUE)
        TEST_ERROR
    if(find.val != 12)
        TEST_ERROR

    /* Attempt to index non-existant record in B-tree with several records */
    H5E_BEGIN_TRY {
	ret = H5B2_index(bt2, dxpl, H5_ITER_INC, (hsize_t)4, index_rec_cb, NULL);
    } H5E_END_TRY;
    /* Should fail */
    if(ret != FAIL)
        TEST_ERROR

    /* Attempt to index existing record in B-tree with several records */
    find.key = (hsize_t)-1;
    find.val = (hsize_t)-1;
    if(H5B2_index(bt2, dxpl, H5_ITER_INC, (hsize_t)0, index_rec_cb, &find) < 0)
        TEST_ERROR
    if(find.key != 34)
        TEST_ERROR
    if(find.val != 11)
        TEST_ERROR
    find.key = (hsize_t)-1;
    find.val = (hsize_t)-1;
    if(H5B2_index(bt2, dxpl, H5_ITER_INC, (hsize_t)1, index_rec_cb, &find) < 0)
        TEST_ERROR
    if(find.key != 38)
        TEST_ERROR
    if(find.val != 13)
        TEST_ERROR
    find.key = (hsize_t)-1;
    find.val = (hsize_t)-1;
    if(H5B2_index(bt2, dxpl, H5_ITER_INC, (hsize_t)2, index_rec_cb, &find) < 0)
        TEST_ERROR
    if(find.key != 42)
        TEST_ERROR
    if(find.val != 43)
        TEST_ERROR
    find.key = (hsize_t)-1;
    find.val = (hsize_t)-1;
    if(H5B2_index(bt2, dxpl, H5_ITER_INC, (hsize_t)3, index_rec_cb, &find) < 0)
        TEST_ERROR
    if(find.key != 56)
        TEST_ERROR
    if(find.val != 12)
        TEST_ERROR

    PASSED();


    /*
     * Test updating all existing records in v2 B-tree
     */
    TESTING("B-tree update: update several records");

    record.key = 34;
    modify.key = 34;
    modify.val = 21;
    if(H5B2_update(bt2, dxpl, &record, modify_rec_cb, &modify) < 0)
        FAIL_STACK_ERROR
    record.key = 38;
    modify.key = 38;
    modify.val = 23;
    if(H5B2_update(bt2, dxpl, &record, modify_rec_cb, &modify) < 0)
        FAIL_STACK_ERROR
    record.key = 42;
    modify.key = 42;
    modify.val = 24;
    if(H5B2_update(bt2, dxpl, &record, modify_rec_cb, &modify) < 0)
        FAIL_STACK_ERROR
    record.key = 56;
    modify.key = 56;
    modify.val = 22;
    if(H5B2_update(bt2, dxpl, &record, modify_rec_cb, &modify) < 0)
        FAIL_STACK_ERROR

    /* Attempt to find non-existant record in level-0 B-tree with several records */
    /* (Should not be found, but not fail) */
    find.key = 41;
    find.val = (hsize_t)-1;
    if(H5B2_find(bt2, dxpl, &find, find_rec_cb, &find) != FALSE)
        TEST_ERROR
    if(find.val != (hsize_t)-1)
        TEST_ERROR

    /* Attempt to find existant record in level-0 B-tree with several record */
    find.key = 56;
    if(H5B2_find(bt2, dxpl, &find, find_rec_cb, &find) != TRUE)
        TEST_ERROR
    if(find.val != 22)
        TEST_ERROR

    /* Attempt to index non-existant record in B-tree with several records */
    H5E_BEGIN_TRY {
	ret = H5B2_index(bt2, dxpl, H5_ITER_INC, (hsize_t)4, index_rec_cb, NULL);
    } H5E_END_TRY;
    /* Should fail */
    if(ret != FAIL)
        TEST_ERROR

    /* Attempt to index existing record in B-tree with several records */
    find.key = (hsize_t)-1;
    find.val = (hsize_t)-1;
    if(H5B2_index(bt2, dxpl, H5_ITER_INC, (hsize_t)0, index_rec_cb, &find) < 0)
        TEST_ERROR
    if(find.key != 34)
        TEST_ERROR
    if(find.val != 21)
        TEST_ERROR
    find.key = (hsize_t)-1;
    find.val = (hsize_t)-1;
    if(H5B2_index(bt2, dxpl, H5_ITER_INC, (hsize_t)1, index_rec_cb, &find) < 0)
        TEST_ERROR
    if(find.key != 38)
        TEST_ERROR
    if(find.val != 23)
        TEST_ERROR
    find.key = (hsize_t)-1;
    find.val = (hsize_t)-1;
    if(H5B2_index(bt2, dxpl, H5_ITER_INC, (hsize_t)2, index_rec_cb, &find) < 0)
        TEST_ERROR
    if(find.key != 42)
        TEST_ERROR
    if(find.val != 24)
        TEST_ERROR
    find.key = (hsize_t)-1;
    find.val = (hsize_t)-1;
    if(H5B2_index(bt2, dxpl, H5_ITER_INC, (hsize_t)3, index_rec_cb, &find) < 0)
        TEST_ERROR
    if(find.key != 56)
        TEST_ERROR
    if(find.val != 22)
        TEST_ERROR

    /* Close the v2 B-tree */
    if(H5B2_close(bt2, dxpl) < 0)
        FAIL_STACK_ERROR
    bt2 = NULL;

    /* Close the file */
    if(H5Fclose(file) < 0)
        TEST_ERROR

    PASSED();


    /* All tests passed */
    return(0);

error:
    H5E_BEGIN_TRY {
        if(bt2)
            H5B2_close(bt2, dxpl);
	H5Fclose(file);
    } H5E_END_TRY;
    return(1);
} /* test_update_basic() */


/*-------------------------------------------------------------------------
 * Function:	test_update_split_root
 *
 * Purpose:	Basic tests for the B-tree v2 code.  This test inserts enough
 *              records to split the root node and force the tree to depth 1.
 *              It also continues to add a few more records to each of the
 *              left and right leaf nodes after the split
 *
 * Return:	Success:	0
 *		Failure:	1
 *
 * Programmer:	Quincey Koziol
 *              Wednesday, December 23, 2015
 *
 *-------------------------------------------------------------------------
 */
static unsigned
test_update_split_root(hid_t fapl, const H5B2_create_t *cparam,
    const bt2_test_param_t *tparam)
{
    hid_t	file = -1;              /* File ID */
    H5F_t	*f = NULL;              /* Internal file object pointer */
    hid_t       dxpl = H5AC_ind_read_dxpl_id;        /* DXPL to use */
    H5B2_t      *bt2 = NULL;            /* v2 B-tree wrapper */
    haddr_t     bt2_addr;               /* Address of B-tree created */
    H5B2_test_rec_t record;             /* Record to insert into tree */
    H5B2_test_rec_t modify;             /* Modified value */
    H5B2_test_rec_t find;               /* Record to find */
    H5B2_test_rec_t idx;                /* Index within B-tree, for iterator */
    H5B2_stat_t bt2_stat;               /* Statistics about B-tree created */
    unsigned    u;                      /* Local index variable */
    herr_t      ret;                    /* Generic error return value */

    /*
     * Test inserting enough records into v2 B-tree to split the root node
     */
    TESTING("B-tree update: split root");

    /* Create the file for the test */
    if(create_file(&file, &f, fapl) < 0)
        TEST_ERROR

    /* Create the v2 B-tree & get its address */
    if(create_btree(f, dxpl, cparam, &bt2, &bt2_addr) < 0)
        TEST_ERROR

    /* Insert records to fill root leaf node */
    for(u = 0; u < (INSERT_SPLIT_ROOT_NREC_REC - 1); u++) {
        record.key = u + 2;
        record.val = u * 2 + 4;
        if(H5B2_update(bt2, dxpl, &record, no_modify_cb, NULL) < 0)
            FAIL_STACK_ERROR
    } /* end for */

    /* Check up on B-tree */
    bt2_stat.depth = 0;
    bt2_stat.nrecords = (INSERT_SPLIT_ROOT_NREC_REC - 1);
    if(check_stats(bt2, &bt2_stat) < 0)
        TEST_ERROR
    record.key = 33;
    if(check_node_depth(bt2, dxpl, &record, (unsigned)0) < 0)
        TEST_ERROR

    /* Check for closing & re-opening the B-tree */
    if(reopen_btree(f, dxpl, &bt2, bt2_addr, tparam) < 0)
        TEST_ERROR

    /* Insert record to split root leaf node */
    record.key = INSERT_SPLIT_ROOT_NREC_REC + 1;
    record.val = (INSERT_SPLIT_ROOT_NREC_REC - 1) * 2 + 4;
    if(H5B2_update(bt2, dxpl, &record, no_modify_cb, NULL) < 0)
        FAIL_STACK_ERROR

    /* Check up on B-tree */
    bt2_stat.depth = 1;
    bt2_stat.nrecords = INSERT_SPLIT_ROOT_NREC_REC;
    if(check_stats(bt2, &bt2_stat) < 0)
        TEST_ERROR
    record.key = 33;
    if(check_node_depth(bt2, dxpl, &record, (unsigned)1) < 0)
        TEST_ERROR

    /* Iterate over B-tree to check records have been inserted correctly */
    idx.key = 2;
    idx.val = 4;
    if(H5B2_iterate(bt2, dxpl, iter_rec_cb, &idx) < 0)
        FAIL_STACK_ERROR

    /* Make certain that the index is correct */
    if(idx.key != (INSERT_SPLIT_ROOT_NREC_REC + 2))
        TEST_ERROR

    /* Check for closing & re-opening the B-tree */
    if(reopen_btree(f, dxpl, &bt2, bt2_addr, tparam) < 0)
        TEST_ERROR

    /* Modify all records */
    for(u = 0; u < INSERT_SPLIT_ROOT_NREC_REC; u++) {
        record.key = u + 2;
        modify.key = u + 2;
        modify.val = u * 2 + 5;
        if(H5B2_update(bt2, dxpl, &record, modify_rec_cb, &modify) < 0)
            FAIL_STACK_ERROR
    } /* end for */

    /* Check up on B-tree */
    bt2_stat.depth = 1;
    bt2_stat.nrecords = INSERT_SPLIT_ROOT_NREC_REC;
    if(check_stats(bt2, &bt2_stat) < 0)
        TEST_ERROR
    record.key = 33;
    if(check_node_depth(bt2, dxpl, &record, (unsigned)1) < 0)
        TEST_ERROR

    /* Iterate over B-tree to check records have been inserted correctly */
    idx.key = 2;
    idx.val = 5;
    if(H5B2_iterate(bt2, dxpl, iter_rec_cb, &idx) < 0)
        FAIL_STACK_ERROR

    /* Make certain that the index is correct */
    if(idx.key != (INSERT_SPLIT_ROOT_NREC_REC + 2))
        TEST_ERROR


    /* Check for closing & re-opening the B-tree */
    if(reopen_btree(f, dxpl, &bt2, bt2_addr, tparam) < 0)
        TEST_ERROR

    /* Insert a couple more records, on the left side of the B-tree */
    record.key = 0;
    record.val = 1;
    if(H5B2_update(bt2, dxpl, &record, no_modify_cb, NULL) < 0)
        FAIL_STACK_ERROR
    record.key = 1;
    record.val = 3;
    if(H5B2_update(bt2, dxpl, &record, no_modify_cb, NULL) < 0)
        FAIL_STACK_ERROR

    /* Check up on B-tree */
    bt2_stat.depth = 1;
    bt2_stat.nrecords = (INSERT_SPLIT_ROOT_NREC_REC + 2);
    if(check_stats(bt2, &bt2_stat) < 0)
        TEST_ERROR
    record.key = 33;
    if(check_node_depth(bt2, dxpl, &record, (unsigned)1) < 0)
        TEST_ERROR

    /* Check for closing & re-opening the B-tree */
    if(reopen_btree(f, dxpl, &bt2, bt2_addr, tparam) < 0)
        TEST_ERROR


    /* Iterate over B-tree to check records have been inserted correctly */
    idx.key = 0;
    idx.val = 1;
    if(H5B2_iterate(bt2, dxpl, iter_rec_cb, &idx) < 0)
        FAIL_STACK_ERROR

    /* Make certain that the index is correct */
    if(idx.key != (INSERT_SPLIT_ROOT_NREC_REC + 2))
        TEST_ERROR

    /* Attempt to find non-existant record in level-1 B-tree */
    /* (Should not be found, but not fail) */
    find.key = 800;
    find.val = (hsize_t)-1;
    if(H5B2_find(bt2, dxpl, &find, find_rec_cb, &find) != FALSE)
        TEST_ERROR
    if(find.val != (hsize_t)-1)
        TEST_ERROR

    /* Attempt to find existant record in root of level-1 B-tree */
    find.key = 33;
    find.val = (hsize_t)-1;
    if(H5B2_find(bt2, dxpl, &find, find_rec_cb, &find) != TRUE)
        FAIL_STACK_ERROR
    if(find.key != 33)
        TEST_ERROR
    if(find.val != 67)
        TEST_ERROR

    /* Attempt to find existant record in leaf of level-1 B-tree */
    find.key = 56;
    find.val = (hsize_t)-1;
    if(H5B2_find(bt2, dxpl, &find, find_rec_cb, &find) != TRUE)
        FAIL_STACK_ERROR
    if(find.key != 56)
        TEST_ERROR
    if(find.val != 113)
        TEST_ERROR

    /* Attempt to index non-existant record in level-1 B-tree */
    H5E_BEGIN_TRY {
	ret = H5B2_index(bt2, dxpl, H5_ITER_INC, (hsize_t)(INSERT_SPLIT_ROOT_NREC_REC + 2), index_rec_cb, NULL);
    } H5E_END_TRY;
    /* Should fail */
    if(ret != FAIL)
        TEST_ERROR

    /* Attempt to index existing record in root of level-1 B-tree */
    find.key = (hsize_t)-1;
    find.val = (hsize_t)-1;
    if(H5B2_index(bt2, dxpl, H5_ITER_INC, (hsize_t)33, index_rec_cb, &find) < 0)
        FAIL_STACK_ERROR
    if(find.key != 33)
        TEST_ERROR
    if(find.val != 67)
        TEST_ERROR

    /* Attempt to index existing record in left leaf of level-1 B-tree */
    find.key = (hsize_t)-1;
    find.val = (hsize_t)-1;
    if(H5B2_index(bt2, dxpl, H5_ITER_INC, (hsize_t)0, index_rec_cb, &find) < 0)
        FAIL_STACK_ERROR
    if(find.key != 0)
        TEST_ERROR
    if(find.val != 1)
        TEST_ERROR

    /* Attempt to index existing record in right leaf of level-1 B-tree */
    find.key = (hsize_t)-1;
    find.val = (hsize_t)-1;
    if(H5B2_index(bt2, dxpl, H5_ITER_INC, (hsize_t)50, index_rec_cb, &find) < 0)
        FAIL_STACK_ERROR
    if(find.key != 50)
        TEST_ERROR
    if(find.val != 101)
        TEST_ERROR

    /* Close the v2 B-tree */
    if(H5B2_close(bt2, dxpl) < 0)
        FAIL_STACK_ERROR
    bt2 = NULL;

    if(H5Fclose(file) < 0)
        TEST_ERROR

    PASSED();

    return 0;

error:
    H5E_BEGIN_TRY {
        if(bt2)
            H5B2_close(bt2, dxpl);
	H5Fclose(file);
    } H5E_END_TRY;
    return 1;
} /* test_update_split_root() */


/*-------------------------------------------------------------------------
 * Function:	test_update_level1_2leaf_redistrib
 *
 * Purpose:	Basic tests for the B-tree v2 code.  This test inserts enough
 *              records to split the root node and force the tree to depth 1.
 *              It continues to add a more records to the each of the
 *              left and right leaf nodes after the split to force a 2 node
 *              redistribution
 *
 * Return:	Success:	0
 *		Failure:	1
 *
 * Programmer:	Quincey Koziol
 *              Saturday, December 26, 2015
 *
 *-------------------------------------------------------------------------
 */
static unsigned
test_update_level1_2leaf_redistrib(hid_t fapl, const H5B2_create_t *cparam,
    const bt2_test_param_t *tparam)
{
    hid_t	file = -1;              /* File ID */
    H5F_t	*f = NULL;              /* Internal file object pointer */
    hid_t       dxpl = H5AC_ind_read_dxpl_id;        /* DXPL to use */
    H5B2_t      *bt2 = NULL;            /* v2 B-tree wrapper */
    haddr_t     bt2_addr;               /* Address of B-tree created */
    H5B2_test_rec_t record;             /* Record to insert into tree */
    H5B2_stat_t bt2_stat;               /* Statistics about B-tree created */
    unsigned    u;                      /* Local index variable */

    /*
     * Test inserting many records into v2 B-tree
     */
    TESTING("B-tree update: redistribute 2 leaves in level 1 B-tree (l->r)");

    /* Create the file for the test */
    if(create_file(&file, &f, fapl) < 0)
        TEST_ERROR

    /* Create the v2 B-tree & get its address */
    if(create_btree(f, dxpl, cparam, &bt2, &bt2_addr) < 0)
        TEST_ERROR

    /* Insert enough records to force root to split into 2 leaves */
    for(u = 0; u < INSERT_SPLIT_ROOT_NREC_REC; u++) {
        record.key = u + (INSERT_SPLIT_ROOT_NREC_REC / 2) + 1;
        record.val = u + (INSERT_SPLIT_ROOT_NREC_REC / 2) + 10;
        if(H5B2_update(bt2, dxpl, &record, no_modify_cb, NULL) < 0)
            FAIL_STACK_ERROR
    } /* end for */

    /* Check up on B-tree */
    bt2_stat.depth = 1;
    bt2_stat.nrecords = INSERT_SPLIT_ROOT_NREC_REC;
    if(check_stats(bt2, &bt2_stat) < 0)
        TEST_ERROR
    record.key = INSERT_SPLIT_ROOT_NREC_REC;
    if(check_node_depth(bt2, dxpl, &record, (unsigned)1) < 0)
        TEST_ERROR

    /* Check for closing & re-opening the B-tree */
    if(reopen_btree(f, dxpl, &bt2, bt2_addr, tparam) < 0)
        TEST_ERROR


    /* Force redistribution from left node into right node */
    for(u = 0; u < (INSERT_SPLIT_ROOT_NREC_REC / 2) + 1; u++) {
        record.key = u;
        record.val = u + 9;
        if(H5B2_update(bt2, dxpl, &record, no_modify_cb, NULL) < 0)
            FAIL_STACK_ERROR
    } /* end for */

    /* Check up on B-tree */
    bt2_stat.depth = 1;
    bt2_stat.nrecords = (INSERT_SPLIT_ROOT_NREC_REC + (INSERT_SPLIT_ROOT_NREC_REC / 2) + 1);
    if(check_stats(bt2, &bt2_stat) < 0)
        TEST_ERROR
    record.key = (INSERT_SPLIT_ROOT_NREC_REC / 2) + (INSERT_SPLIT_ROOT_NREC_REC / 4);
    if(check_node_depth(bt2, dxpl, &record, (unsigned)1) < 0)
        TEST_ERROR

    /* Close the v2 B-tree */
    if(H5B2_close(bt2, dxpl) < 0)
        FAIL_STACK_ERROR
    bt2 = NULL;

    PASSED();

    /*
     * Test inserting many records into v2 B-tree
     */
    TESTING("B-tree update: redistribute 2 leaves in level 1 B-tree (r->l)");

    /* Create the v2 B-tree & get its address */
    if(create_btree(f, dxpl, cparam, &bt2, &bt2_addr) < 0)
        TEST_ERROR

    /* Insert enough records to force root to split into 2 leaves */
    for(u = 0; u < INSERT_SPLIT_ROOT_NREC_REC; u++) {
        record.key = u;
        record.val = u + 9;
        if(H5B2_update(bt2, dxpl, &record, no_modify_cb, NULL) < 0)
            FAIL_STACK_ERROR
    } /* end for */

    /* Check up on B-tree */
    bt2_stat.depth = 1;
    bt2_stat.nrecords = INSERT_SPLIT_ROOT_NREC_REC;
    if(check_stats(bt2, &bt2_stat) < 0)
        TEST_ERROR
    record.key = (INSERT_SPLIT_ROOT_NREC_REC / 2) - 1;
    if(check_node_depth(bt2, dxpl, &record, (unsigned)1) < 0)
        TEST_ERROR

    /* Check for closing & re-opening the B-tree */
    if(reopen_btree(f, dxpl, &bt2, bt2_addr, tparam) < 0)
        TEST_ERROR

    /* Force redistribution from left node into right node */
    for(u = 0; u < (INSERT_SPLIT_ROOT_NREC_REC / 2) + 1; u++) {
        record.key = u + INSERT_SPLIT_ROOT_NREC_REC;
        record.val = u + INSERT_SPLIT_ROOT_NREC_REC + 9;
        if(H5B2_update(bt2, dxpl, &record, no_modify_cb, NULL) < 0)
            FAIL_STACK_ERROR
    } /* end for */

    /* Check up on B-tree */
    bt2_stat.depth = 1;
    bt2_stat.nrecords = INSERT_SPLIT_ROOT_NREC_REC + (INSERT_SPLIT_ROOT_NREC_REC / 2) + 1;
    if(check_stats(bt2, &bt2_stat) < 0)
        TEST_ERROR
    record.key = (INSERT_SPLIT_ROOT_NREC_REC / 2) + (INSERT_SPLIT_ROOT_NREC_REC / 4) - 1;
    if(check_node_depth(bt2, dxpl, &record, (unsigned)1) < 0)
        TEST_ERROR

    /* Close the v2 B-tree */
    if(H5B2_close(bt2, dxpl) < 0)
        FAIL_STACK_ERROR
    bt2 = NULL;

    /* Close file */
    if(H5Fclose(file) < 0)
        FAIL_STACK_ERROR

    PASSED();

    return 0;

error:
    H5E_BEGIN_TRY {
        if(bt2)
            H5B2_close(bt2, dxpl);
	H5Fclose(file);
    } H5E_END_TRY;
    return 1;
} /* test_update_level1_2leaf_redistrib() */


/*-------------------------------------------------------------------------
 * Function:	test_update_level1_side_split
 *
 * Purpose:	Basic tests for the B-tree v2 code.  This test inserts enough
 *              records to split the root node and force the tree to depth 1.
 *              It continues to add a more records to the each of the
 *              left and right leaf nodes after the split to force a 2 node
 *              split, adding another node to the B-tree
 *
 * Return:	Success:	0
 *		Failure:	1
 *
 * Programmer:	Quincey Koziol
 *              Saturday, December 26, 2015
 *
 *-------------------------------------------------------------------------
 */
static unsigned
test_update_level1_side_split(hid_t fapl, const H5B2_create_t *cparam,
    const bt2_test_param_t *tparam)
{
    hid_t	file = -1;              /* File ID */
    H5F_t	*f = NULL;              /* Internal file object pointer */
    hid_t       dxpl = H5AC_ind_read_dxpl_id;        /* DXPL to use */
    H5B2_t      *bt2 = NULL;            /* v2 B-tree wrapper */
    haddr_t     bt2_addr;               /* Address of B-tree created */
    H5B2_test_rec_t record;             /* Record to insert into tree */
    H5B2_stat_t bt2_stat;               /* Statistics about B-tree created */
    unsigned    u;                      /* Local index variable */

    /*
     * Test inserting many records into v2 B-tree
     */
    TESTING("B-tree update: split side leaf into 2 leaves in level 1 B-tree (l->r)");

    /* Create the file for the test */
    if(create_file(&file, &f, fapl) < 0)
        TEST_ERROR

    /* Create the v2 B-tree & get its address */
    if(create_btree(f, dxpl, cparam, &bt2, &bt2_addr) < 0)
        TEST_ERROR

    /* Insert enough records to force root to split into 2 leaves */
    for(u = 0; u < INSERT_SPLIT_ROOT_NREC_REC; u++) {
        record.key = u + INSERT_SPLIT_ROOT_NREC_REC;
        record.val = u + INSERT_SPLIT_ROOT_NREC_REC + 10;
        if(H5B2_update(bt2, dxpl, &record, no_modify_cb, NULL) < 0)
            FAIL_STACK_ERROR
    } /* end for */

    /* Check up on B-tree */
    bt2_stat.depth = 1;
    bt2_stat.nrecords = INSERT_SPLIT_ROOT_NREC_REC;
    if(check_stats(bt2, &bt2_stat) < 0)
        TEST_ERROR
    record.key = INSERT_SPLIT_ROOT_NREC_REC + (INSERT_SPLIT_ROOT_NREC_REC / 2) - 1;
    if(check_node_depth(bt2, dxpl, &record, (unsigned)1) < 0)
        TEST_ERROR

    /* Check for closing & re-opening the B-tree */
    if(reopen_btree(f, dxpl, &bt2, bt2_addr, tparam) < 0)
        TEST_ERROR

    /* Force left node to split */
    for(u = 0; u < INSERT_SPLIT_ROOT_NREC_REC; u++) {
        record.key = u;
        record.val = u + 10;
        if(H5B2_update(bt2, dxpl, &record, no_modify_cb, NULL) < 0)
            FAIL_STACK_ERROR
    } /* end for */

    /* Check up on B-tree */
    bt2_stat.depth = 1;
    bt2_stat.nrecords = 2 * INSERT_SPLIT_ROOT_NREC_REC;
    if(check_stats(bt2, &bt2_stat) < 0)
        TEST_ERROR
    record.key = 31;
    if(check_node_depth(bt2, dxpl, &record, (unsigned)1) < 0)
        TEST_ERROR
    record.key = 64;
    if(check_node_depth(bt2, dxpl, &record, (unsigned)1) < 0)
        TEST_ERROR

    /* Close the v2 B-tree */
    if(H5B2_close(bt2, dxpl) < 0)
        FAIL_STACK_ERROR
    bt2 = NULL;

    PASSED();

    /*
     * Test inserting many records into v2 B-tree
     */
    TESTING("B-tree update: split side leaf into 2 leaves in level 1 B-tree (r->l)");

    /* Create the v2 B-tree & get its address */
    if(create_btree(f, dxpl, cparam, &bt2, &bt2_addr) < 0)
        TEST_ERROR

    /* Insert enough records to force root to split into 2 leaves */
    for(u = 0; u < INSERT_SPLIT_ROOT_NREC_REC; u++) {
        record.key = u;
        record.val = u + 10;
        if(H5B2_update(bt2, dxpl, &record, no_modify_cb, NULL) < 0)
            FAIL_STACK_ERROR
    } /* end for */

    /* Check up on B-tree */
    bt2_stat.depth = 1;
    bt2_stat.nrecords = INSERT_SPLIT_ROOT_NREC_REC;
    if(check_stats(bt2, &bt2_stat) < 0)
        TEST_ERROR
    record.key = (INSERT_SPLIT_ROOT_NREC_REC / 2) - 1;
    if(check_node_depth(bt2, dxpl, &record, (unsigned)1) < 0)
        TEST_ERROR

    /* Check for closing & re-opening the B-tree */
    if(reopen_btree(f, dxpl, &bt2, bt2_addr, tparam) < 0)
        TEST_ERROR

    /* Force right node to split */
    for(u = 0; u < INSERT_SPLIT_ROOT_NREC_REC; u++) {
        record.key = u + INSERT_SPLIT_ROOT_NREC_REC;
        record.val = u + INSERT_SPLIT_ROOT_NREC_REC + 10;
        if(H5B2_update(bt2, dxpl, &record, no_modify_cb, NULL) < 0)
            FAIL_STACK_ERROR
    } /* end for */

    /* Check up on B-tree */
    bt2_stat.depth = 1;
    bt2_stat.nrecords = 2 * INSERT_SPLIT_ROOT_NREC_REC;
    if(check_stats(bt2, &bt2_stat) < 0)
        TEST_ERROR
    record.key = 63;
    if(check_node_depth(bt2, dxpl, &record, (unsigned)1) < 0)
        TEST_ERROR
    record.key = 95;
    if(check_node_depth(bt2, dxpl, &record, (unsigned)1) < 0)
        TEST_ERROR

    /* Close the v2 B-tree */
    if(H5B2_close(bt2, dxpl) < 0)
        FAIL_STACK_ERROR
    bt2 = NULL;

    /* Close file */
    if(H5Fclose(file) < 0)
        FAIL_STACK_ERROR

    PASSED();

    return 0;

error:
    H5E_BEGIN_TRY {
        if(bt2)
            H5B2_close(bt2, dxpl);
	H5Fclose(file);
    } H5E_END_TRY;
    return 1;
} /* test_update_level1_side_split() */


/*-------------------------------------------------------------------------
 * Function:	test_update_level1_3leaf_redistrib
 *
 * Purpose:	Basic tests for the B-tree v2 code.  This test inserts enough
 *              records to split the root node and force the tree to depth 1.
 *              It continues to add a more records to the each of the
 *              left and right leaf nodes after the split to force a 2 node
 *              split, adding another node to the B-tree, then continues to
 *              add records until a 3 node redistribution occurs
 *
 * Return:	Success:	0
 *
 *		Failure:	1
 *
 * Programmer:	Quincey Koziol
 *              Saturday, December 26, 2015
 *
 *-------------------------------------------------------------------------
 */
static unsigned
test_update_level1_3leaf_redistrib(hid_t fapl, const H5B2_create_t *cparam,
    const bt2_test_param_t *tparam)
{
    hid_t	file = -1;              /* File ID */
    H5F_t	*f = NULL;              /* Internal file object pointer */
    hid_t       dxpl = H5AC_ind_read_dxpl_id;        /* DXPL to use */
    H5B2_t      *bt2 = NULL;            /* v2 B-tree wrapper */
    haddr_t     bt2_addr;               /* Address of B-tree created */
    H5B2_test_rec_t record;             /* Record to insert into tree */
    H5B2_test_rec_t idx;                /* Index within B-tree, for iterator */
    H5B2_stat_t bt2_stat;               /* Statistics about B-tree created */
    unsigned    u;                      /* Local index variable */

    /*
     * Test inserting many records into v2 B-tree
     */
    TESTING("B-tree update: redistribute 3 leaves in level 1 B-tree");

    /* Create the file for the test */
    if(create_file(&file, &f, fapl) < 0)
        TEST_ERROR

    /* Create the v2 B-tree & get its address */
    if(create_btree(f, dxpl, cparam, &bt2, &bt2_addr) < 0)
        TEST_ERROR

    /* Insert enough records to force root to split into 2 leaves */
    for(u = 0; u < INSERT_SPLIT_ROOT_NREC_REC; u++) {
        record.key = u + (INSERT_SPLIT_ROOT_NREC_REC + (INSERT_SPLIT_ROOT_NREC_REC / 2) + 1);
        record.val = record.key * 2;
        if(H5B2_update(bt2, dxpl, &record, no_modify_cb, NULL) < 0)
            FAIL_STACK_ERROR
    } /* end for */

    /* Check up on B-tree */
    bt2_stat.depth = 1;
    bt2_stat.nrecords = INSERT_SPLIT_ROOT_NREC_REC;
    if(check_stats(bt2, &bt2_stat) < 0)
        TEST_ERROR
    record.key = (2 * INSERT_SPLIT_ROOT_NREC_REC);
    if(check_node_depth(bt2, dxpl, &record, (unsigned)1) < 0)
        TEST_ERROR

    /* Check for closing & re-opening the B-tree */
    if(reopen_btree(f, dxpl, &bt2, bt2_addr, tparam) < 0)
        TEST_ERROR

    /* Force left node to split */
    for(u = 0; u < INSERT_SPLIT_ROOT_NREC_REC; u++) {
        record.key = u;
        record.val = record.key * 2;
        if(H5B2_update(bt2, dxpl, &record, no_modify_cb, NULL) < 0)
            FAIL_STACK_ERROR
    } /* end for */

    /* Check up on B-tree */
    bt2_stat.depth = 1;
    bt2_stat.nrecords = 2 * INSERT_SPLIT_ROOT_NREC_REC;
    if(check_stats(bt2, &bt2_stat) < 0)
        TEST_ERROR
    record.key = (INSERT_SPLIT_ROOT_NREC_REC / 2) - 1;
    if(check_node_depth(bt2, dxpl, &record, (unsigned)1) < 0)
        TEST_ERROR
    record.key = INSERT_SPLIT_ROOT_NREC_REC + (INSERT_SPLIT_ROOT_NREC_REC / 2) + 1;
    if(check_node_depth(bt2, dxpl, &record, (unsigned)1) < 0)
        TEST_ERROR

    /* Check for closing & re-opening the B-tree */
    if(reopen_btree(f, dxpl, &bt2, bt2_addr, tparam) < 0)
        TEST_ERROR

    /* Insert records to force middle node to redistribute */
    for(u = 0; u < ((INSERT_SPLIT_ROOT_NREC_REC / 2) + 1); u++) {
        record.key = u + INSERT_SPLIT_ROOT_NREC_REC;
        record.val = record.key * 2;
        if(H5B2_update(bt2, dxpl, &record, no_modify_cb, NULL) < 0)
            FAIL_STACK_ERROR
    } /* end for */

    /* Check up on B-tree */
    bt2_stat.depth = 1;
    bt2_stat.nrecords = (2 * INSERT_SPLIT_ROOT_NREC_REC) + (INSERT_SPLIT_ROOT_NREC_REC / 2) + 1;
    if(check_stats(bt2, &bt2_stat) < 0)
        TEST_ERROR
    record.key = 52;
    if(check_node_depth(bt2, dxpl, &record, (unsigned)1) < 0)
        TEST_ERROR
    record.key = 107;
    if(check_node_depth(bt2, dxpl, &record, (unsigned)1) < 0)
        TEST_ERROR

    /* Check for closing & re-opening the B-tree */
    if(reopen_btree(f, dxpl, &bt2, bt2_addr, tparam) < 0)
        TEST_ERROR

    /* Iterate over B-tree to check records have been inserted correctly */
    idx.key = 0;
    idx.val = 0;
    if(H5B2_iterate(bt2, dxpl, iter_rec_cb, &idx) < 0)
        FAIL_STACK_ERROR

    /* Make certain that the index is correct */
    if(idx.key != ((INSERT_SPLIT_ROOT_NREC_REC * 2) + (INSERT_SPLIT_ROOT_NREC_REC / 2) + 1))
        TEST_ERROR

    /* Close the v2 B-tree */
    if(H5B2_close(bt2, dxpl) < 0)
        FAIL_STACK_ERROR
    bt2 = NULL;

    /* Close file */
    if(H5Fclose(file) < 0)
        FAIL_STACK_ERROR

    PASSED();

    return 0;

error:
    H5E_BEGIN_TRY {
        if(bt2)
            H5B2_close(bt2, dxpl);
	H5Fclose(file);
    } H5E_END_TRY;
    return 1;
} /* test_update_level1_3leaf_redistrib() */


/*-------------------------------------------------------------------------
 * Function:	test_update_level1_middle_split
 *
 * Purpose:	Basic tests for the B-tree v2 code.  This test inserts enough
 *              records to split the root node and force the tree to depth 1.
 *              It continues to add a more records to the each of the
 *              left and right leaf nodes after the split to force a 2 node
 *              split, adding another node to the B-tree, then continues to
 *              add records until a 3 node split occurs
 *
 * Return:	Success:	0
 *		Failure:	1
 *
 * Programmer:	Quincey Koziol
 *              Saturday, December 26, 2015
 *
 *-------------------------------------------------------------------------
 */
static unsigned
test_update_level1_middle_split(hid_t fapl, const H5B2_create_t *cparam,
    const bt2_test_param_t *tparam)
{
    hid_t	file = -1;              /* File ID */
    H5F_t	*f = NULL;              /* Internal file object pointer */
    hid_t       dxpl = H5AC_ind_read_dxpl_id;        /* DXPL to use */
    H5B2_t      *bt2 = NULL;            /* v2 B-tree wrapper */
    haddr_t     bt2_addr;               /* Address of B-tree created */
    H5B2_test_rec_t record;             /* Record to insert into tree */
    H5B2_stat_t bt2_stat;               /* Statistics about B-tree created */
    H5B2_test_rec_t idx;                /* Index within B-tree, for iterator */
    unsigned    u;                      /* Local index variable */

    /*
     * Test inserting many records into v2 B-tree
     */
    TESTING("B-tree update: split middle leaf into 2 leaves in level 1 B-tree");

    /* Create the file for the test */
    if(create_file(&file, &f, fapl) < 0)
        TEST_ERROR

    /* Create the v2 B-tree & get its address */
    if(create_btree(f, dxpl, cparam, &bt2, &bt2_addr) < 0)
        TEST_ERROR

    /* Insert enough records to force root to split into 2 leaves */
    for(u = 0; u < INSERT_SPLIT_ROOT_NREC_REC; u++) {
        record.key = u + (INSERT_SPLIT_ROOT_NREC_REC * 2);
        record.val = record.key * 2;
        if(H5B2_update(bt2, dxpl, &record, no_modify_cb, NULL) < 0)
            FAIL_STACK_ERROR
    } /* end for */

    /* Check up on B-tree */
    bt2_stat.depth = 1;
    bt2_stat.nrecords = INSERT_SPLIT_ROOT_NREC_REC;
    if(check_stats(bt2, &bt2_stat) < 0)
        TEST_ERROR
    record.key = (2 * INSERT_SPLIT_ROOT_NREC_REC) + (INSERT_SPLIT_ROOT_NREC_REC / 2) - 1;
    if(check_node_depth(bt2, dxpl, &record, (unsigned)1) < 0)
        TEST_ERROR

    /* Check for closing & re-opening the B-tree */
    if(reopen_btree(f, dxpl, &bt2, bt2_addr, tparam) < 0)
        TEST_ERROR

    /* Force split from left node into right node */
    for(u = 0; u < (INSERT_SPLIT_ROOT_NREC_REC * 2); u++) {
        record.key = u;
        record.val = record.key * 2;
        if(H5B2_update(bt2, dxpl, &record, no_modify_cb, NULL) < 0)
            FAIL_STACK_ERROR
    } /* end for */

    /* Check up on B-tree */
    bt2_stat.depth = 1;
    bt2_stat.nrecords = 3 * INSERT_SPLIT_ROOT_NREC_REC;
    if(check_stats(bt2, &bt2_stat) < 0)
        TEST_ERROR
    record.key = 63;
    if(check_node_depth(bt2, dxpl, &record, (unsigned)1) < 0)
        TEST_ERROR
    record.key = 95;
    if(check_node_depth(bt2, dxpl, &record, (unsigned)1) < 0)
        TEST_ERROR
    record.key = 128;
    if(check_node_depth(bt2, dxpl, &record, (unsigned)1) < 0)
        TEST_ERROR

    /* Check for closing & re-opening the B-tree */
    if(reopen_btree(f, dxpl, &bt2, bt2_addr, tparam) < 0)
        TEST_ERROR

    /* Iterate over B-tree to check records have been inserted correctly */
    idx.key = 0;
    idx.val = 0;
    if(H5B2_iterate(bt2, dxpl, iter_rec_cb, &idx) < 0)
        FAIL_STACK_ERROR

    /* Make certain that the index is correct */
    if(idx.key != (INSERT_SPLIT_ROOT_NREC_REC * 3))
        TEST_ERROR

    /* Close the v2 B-tree */
    if(H5B2_close(bt2, dxpl) < 0)
        FAIL_STACK_ERROR
    bt2 = NULL;

    /* Close file */
    if(H5Fclose(file) < 0)
        STACK_ERROR

    PASSED();

    return 0;

error:
    H5E_BEGIN_TRY {
        if(bt2)
            H5B2_close(bt2, dxpl);
	H5Fclose(file);
    } H5E_END_TRY;
    return 1;
} /* test_update_level1_middle_split() */


/*-------------------------------------------------------------------------
 * Function:	test_update_make_level2
 *
 * Purpose:	Basic tests for the B-tree v2 code.  This test inserts enough
 *              records to make a level 2 B-tree
 *
 * Return:	Success:	0
 *		Failure:	1
 *
 * Programmer:	Quincey Koziol
 *              Saturday, December 26, 2015
 *
 *-------------------------------------------------------------------------
 */
static unsigned
test_update_make_level2(hid_t fapl, const H5B2_create_t *cparam,
    const bt2_test_param_t *tparam)
{
    hid_t	file = -1;              /* File ID */
    H5F_t	*f = NULL;              /* Internal file object pointer */
    hid_t       dxpl = H5AC_ind_read_dxpl_id;        /* DXPL to use */
    H5B2_t      *bt2 = NULL;            /* v2 B-tree wrapper */
    haddr_t     bt2_addr;               /* Address of B-tree created */
    H5B2_test_rec_t record;             /* Record to insert into tree */
    H5B2_test_rec_t find;               /* Record to find */
    H5B2_test_rec_t idx;                /* Index within B-tree, for iterator */
    H5B2_stat_t bt2_stat;               /* Statistics about B-tree created */
    unsigned    u;                      /* Local index variable */
    herr_t      ret;                    /* Generic error return value */

    /*
     * Test inserting many records into v2 B-tree
     */
    TESTING("B-tree update: make level 2 B-tree (l->r)");

    /* Create the file for the test */
    if(create_file(&file, &f, fapl) < 0)
        TEST_ERROR

    /* Create the v2 B-tree & get its address */
    if(create_btree(f, dxpl, cparam, &bt2, &bt2_addr) < 0)
        TEST_ERROR

    /* Insert enough records to force root to split into 2 internal nodes */
    for(u = 0; u < (INSERT_SPLIT_ROOT_NREC_REC * 9); u++) {
        record.key = u + 2;  /* Leave a gap for later insertion */
        record.val = record.key * 2;
        if(H5B2_update(bt2, dxpl, &record, no_modify_cb, NULL) < 0)
            FAIL_STACK_ERROR
    } /* end for */
    for(; u < (INSERT_SPLIT_ROOT_NREC_REC * 41); u++) {
        record.key = u + 4;  /* Leave a gap for later insertion */
        record.val = record.key * 2;
        if(H5B2_update(bt2, dxpl, &record, no_modify_cb, NULL) < 0)
            FAIL_STACK_ERROR
    } /* end for */

    /* Check up on B-tree */
    bt2_stat.depth = 2;
    bt2_stat.nrecords = (INSERT_SPLIT_ROOT_NREC_REC * 41);
    if(check_stats(bt2, &bt2_stat) < 0)
        TEST_ERROR
    record.key = 1347;
    if(check_node_depth(bt2, dxpl, &record, (unsigned)2) < 0)
        TEST_ERROR

    /* Check for closing & re-opening the B-tree */
    if(reopen_btree(f, dxpl, &bt2, bt2_addr, tparam) < 0)
        TEST_ERROR

    /* Add some extra records to left-most leaf */
    record.key = 0;
    record.val = record.key * 2;
    if(H5B2_update(bt2, dxpl, &record, no_modify_cb, NULL) < 0)
        FAIL_STACK_ERROR
    record.key = 1;
    record.val = record.key * 2;
    if(H5B2_update(bt2, dxpl, &record, no_modify_cb, NULL) < 0)
        FAIL_STACK_ERROR

    /* Add some extra records to middle leaf */
    record.key = (INSERT_SPLIT_ROOT_NREC_REC * 9) + 2;
    record.val = record.key * 2;
    if(H5B2_update(bt2, dxpl, &record, no_modify_cb, NULL) < 0)
        FAIL_STACK_ERROR
    record.key = (INSERT_SPLIT_ROOT_NREC_REC * 9) + 3;
    record.val = record.key * 2;
    if(H5B2_update(bt2, dxpl, &record, no_modify_cb, NULL) < 0)
        FAIL_STACK_ERROR

    /* Check for closing & re-opening the B-tree */
    if(reopen_btree(f, dxpl, &bt2, bt2_addr, tparam) < 0)
        TEST_ERROR


    /* Iterate over B-tree to check records have been inserted correctly */
    idx.key = 0;
    idx.val = 0;
    if(H5B2_iterate(bt2, dxpl, iter_rec_cb, &idx) < 0)
        FAIL_STACK_ERROR

    /* Make certain that the index is correct */
    if(idx.key != ((INSERT_SPLIT_ROOT_NREC_REC * 41) + 4))
        TEST_ERROR

    /* Attempt to find non-existant record in level-2 B-tree */
    /* (Should not be found, but not fail) */
    find.key = INSERT_SPLIT_ROOT_NREC_REC * 42;
    find.val = (hsize_t)-1;
    if(H5B2_find(bt2, dxpl, &find, find_rec_cb, &find) != FALSE)
        TEST_ERROR
    if(find.val != (hsize_t)-1)
        TEST_ERROR

    /* Attempt to find existant record in root of level-2 B-tree */
    find.key = 1347;
    find.val = (hsize_t)-1;
    if(H5B2_find(bt2, dxpl, &find, find_rec_cb, &find) != TRUE)
        FAIL_STACK_ERROR
    if(find.val != (1347 * 2))
        TEST_ERROR

    /* Check with B-tree */
    record.key = 1347;
    if(check_node_depth(bt2, dxpl, &record, (unsigned)2) < 0)
        TEST_ERROR

    /* Attempt to find existant record in internal node of level-2 B-tree */
    find.key = 513;
    find.val = (hsize_t)-1;
    if(H5B2_find(bt2, dxpl, &find, find_rec_cb, &find) != TRUE)
        FAIL_STACK_ERROR
    if(find.val != (513 * 2))
        TEST_ERROR

    /* Check with B-tree */
    record.key = 513;
    if(check_node_depth(bt2, dxpl, &record, (unsigned)1) < 0)
        TEST_ERROR

    /* Attempt to find existant record in leaf of level-2 B-tree */
    find.key = 555;
    find.val = (hsize_t)-1;
    if(H5B2_find(bt2, dxpl, &find, find_rec_cb, &find) != TRUE)
        FAIL_STACK_ERROR
    if(find.val != (555 * 2))
        TEST_ERROR

    /* Check with B-tree */
    record.key = 555;
    if(check_node_depth(bt2, dxpl, &record, (unsigned)0) < 0)
        TEST_ERROR

    /* Attempt to index non-existant record in level-2 B-tree */
    H5E_BEGIN_TRY {
	ret = H5B2_index(bt2, dxpl, H5_ITER_INC, (hsize_t)(INSERT_SPLIT_ROOT_NREC_REC * 42), index_rec_cb, NULL);
    } H5E_END_TRY;
    /* Should fail */
    if(ret != FAIL)
        TEST_ERROR

    /* Attempt to index existing record in root of level-2 B-tree */
    find.key = (hsize_t)-1;
    find.val = (hsize_t)-1;
    if(H5B2_index(bt2, dxpl, H5_ITER_INC, (hsize_t)1347, index_rec_cb, &find) < 0)
        FAIL_STACK_ERROR
    if(find.key != 1347)
        TEST_ERROR
    if(find.val != (1347 * 2))
        TEST_ERROR

    /* Attempt to index existing record in internal node of level-2 B-tree */
    find.key = (hsize_t)-1;
    find.val = (hsize_t)-1;
    if(H5B2_index(bt2, dxpl, H5_ITER_INC, (hsize_t)513, index_rec_cb, &find) < 0)
        FAIL_STACK_ERROR
    if(find.key != 513)
        TEST_ERROR
    if(find.val != (513 * 2))
        TEST_ERROR

    /* Attempt to index existing record in leaf of level-2 B-tree */
    find.key = (hsize_t)-1;
    find.val = (hsize_t)-1;
    if(H5B2_index(bt2, dxpl, H5_ITER_INC, (hsize_t)555, index_rec_cb, &find) < 0)
        FAIL_STACK_ERROR
    if(find.key != 555)
        TEST_ERROR
    if(find.val != (555 * 2))
        TEST_ERROR

    /* Close the v2 B-tree */
    if(H5B2_close(bt2, dxpl) < 0)
        FAIL_STACK_ERROR
    bt2 = NULL;

    PASSED();


    /*
     * Test inserting many records into v2 B-tree
     */
    TESTING("B-tree update: make level 2 B-tree (r->l)");

    /* Create the v2 B-tree & get its address */
    if(create_btree(f, dxpl, cparam, &bt2, &bt2_addr) < 0)
        TEST_ERROR

    /* Insert enough records to force root to split into 2 internal nodes */
    for(u = 0; u < (INSERT_SPLIT_ROOT_NREC_REC * 9); u++) {
        record.key = ((INSERT_SPLIT_ROOT_NREC_REC * 41) + 1) - u;
        record.val = record.key * 2;
        if(H5B2_update(bt2, dxpl, &record, no_modify_cb, NULL) < 0)
            FAIL_STACK_ERROR
    } /* end for */
    for(; u < (INSERT_SPLIT_ROOT_NREC_REC * 41); u++) {
        record.key = ((INSERT_SPLIT_ROOT_NREC_REC * 41) + 1) - (u +2); /* Leave a gap for later insertion */
        record.val = record.key * 2;
        if(H5B2_update(bt2, dxpl, &record, no_modify_cb, NULL) < 0)
            FAIL_STACK_ERROR
    } /* end for */

    /* Check up on B-tree */
    bt2_stat.depth = 2;
    bt2_stat.nrecords = (INSERT_SPLIT_ROOT_NREC_REC * 41);
    if(check_stats(bt2, &bt2_stat) < 0)
        TEST_ERROR
    record.key = 1344;
    if(check_node_depth(bt2, dxpl, &record, (unsigned)2) < 0)
        TEST_ERROR

    /* Check for closing & re-opening the B-tree */
    if(reopen_btree(f, dxpl, &bt2, bt2_addr, tparam) < 0)
        TEST_ERROR

    /* Add some extra records to right-most leaf */
    record.key = (INSERT_SPLIT_ROOT_NREC_REC * 41) + 2;
    record.val = record.key * 2;
    if(H5B2_update(bt2, dxpl, &record, no_modify_cb, NULL) < 0)
        FAIL_STACK_ERROR
    record.key = (INSERT_SPLIT_ROOT_NREC_REC * 41) + 3;
    record.val = record.key * 2;
    if(H5B2_update(bt2, dxpl, &record, no_modify_cb, NULL) < 0)
        FAIL_STACK_ERROR

    /* Add some extra records to middle leaf */
    record.key = ((INSERT_SPLIT_ROOT_NREC_REC * 41) - (INSERT_SPLIT_ROOT_NREC_REC * 9));
    record.val = record.key * 2;
    if(H5B2_update(bt2, dxpl, &record, no_modify_cb, NULL) < 0)
        FAIL_STACK_ERROR
    record.key = ((INSERT_SPLIT_ROOT_NREC_REC * 41) - (INSERT_SPLIT_ROOT_NREC_REC * 9)) + 1;
    record.val = record.key * 2;
    if(H5B2_update(bt2, dxpl, &record, no_modify_cb, NULL) < 0)
        FAIL_STACK_ERROR

    /* Check for closing & re-opening the B-tree */
    if(reopen_btree(f, dxpl, &bt2, bt2_addr, tparam) < 0)
        TEST_ERROR


    /* Iterate over B-tree to check records have been inserted correctly */
    idx.key = 0;
    idx.val = 0;
    if(H5B2_iterate(bt2, dxpl, iter_rec_cb, &idx) < 0)
        FAIL_STACK_ERROR

    /* Make certain that the index is correct */
    if(idx.key != ((INSERT_SPLIT_ROOT_NREC_REC * 41) + 4))
        TEST_ERROR

    /* Attempt to find non-existant record in level-2 B-tree */
    /* (Should not be found, but not fail) */
    find.key = INSERT_SPLIT_ROOT_NREC_REC * 42;
    find.val = (hsize_t)-1;
    if(H5B2_find(bt2, dxpl, &find, find_rec_cb, &find) != FALSE)
        TEST_ERROR
    if(find.val != (hsize_t)-1)
        TEST_ERROR

    /* Attempt to find existant record in root of level-2 B-tree */
    find.key = 1344;
    find.val = (hsize_t)-1;
    if(H5B2_find(bt2, dxpl, &find, find_rec_cb, &find) != TRUE)
        FAIL_STACK_ERROR
    if(find.val != (1344 * 2))
        TEST_ERROR

    /* Check with B-tree */
    record.key = 1344;
    if(check_node_depth(bt2, dxpl, &record, (unsigned)2) < 0)
        TEST_ERROR

    /* Attempt to find existant record in internal node of level-2 B-tree */
    find.key = 512;
    find.val = (hsize_t)-1;
    if(H5B2_find(bt2, dxpl, &find, find_rec_cb, &find) != TRUE)
        FAIL_STACK_ERROR
    if(find.val != (512 * 2))
        TEST_ERROR

    /* Check with B-tree */
    record.key = 512;
    if(check_node_depth(bt2, dxpl, &record, (unsigned)1) < 0)
        TEST_ERROR

    /* Attempt to find existant record in leaf of level-2 B-tree */
    find.key = 555;
    find.val = (hsize_t)-1;
    if(H5B2_find(bt2, dxpl, &find, find_rec_cb, &find) != TRUE)
        FAIL_STACK_ERROR
    if(find.val != (555 * 2))
        TEST_ERROR

    /* Check with B-tree */
    record.key = 555;
    if(check_node_depth(bt2, dxpl, &record, (unsigned)0) < 0)
        TEST_ERROR

    /* Attempt to index non-existant record in level-2 B-tree */
    H5E_BEGIN_TRY {
	ret = H5B2_index(bt2, dxpl, H5_ITER_INC, (hsize_t)(INSERT_SPLIT_ROOT_NREC_REC * 42), index_rec_cb, NULL);
    } H5E_END_TRY;
    /* Should fail */
    if(ret != FAIL)
        TEST_ERROR

    /* Attempt to index existing record in root of level-2 B-tree */
    find.key = (hsize_t)-1;
    find.val = (hsize_t)-1;
    if(H5B2_index(bt2, dxpl, H5_ITER_INC, (hsize_t)1344, index_rec_cb, &find) < 0)
        FAIL_STACK_ERROR
    if(find.key != 1344)
        TEST_ERROR
    if(find.val != (1344 * 2))
        TEST_ERROR

    /* Attempt to index existing record in internal node of level-2 B-tree */
    find.key = (hsize_t)-1;
    find.val = (hsize_t)-1;
    if(H5B2_index(bt2, dxpl, H5_ITER_INC, (hsize_t)512, index_rec_cb, &find) < 0)
        FAIL_STACK_ERROR
    if(find.key != 512)
        TEST_ERROR
    if(find.val != (512 * 2))
        TEST_ERROR

    /* Attempt to index existing record in leaf of level-2 B-tree */
    find.key = (hsize_t)-1;
    find.val = (hsize_t)-1;
    if(H5B2_index(bt2, dxpl, H5_ITER_INC, (hsize_t)555, index_rec_cb, &find) < 0)
        FAIL_STACK_ERROR
    if(find.key != 555)
        TEST_ERROR
    if(find.val != (555 * 2))
        TEST_ERROR

    /* Close the v2 B-tree */
    if(H5B2_close(bt2, dxpl) < 0)
        FAIL_STACK_ERROR
    bt2 = NULL;

    PASSED();


    /*
     * Test inserting many records into v2 B-tree
     */
    TESTING("B-tree update: make level 2 B-tree (l+r->middle)");

    /* Create the v2 B-tree & get its address */
    if(create_btree(f, dxpl, cparam, &bt2, &bt2_addr) < 0)
        TEST_ERROR

    /* Insert enough records to force root to split into 2 internal nodes */
    for(u = 0; u < (INSERT_SPLIT_ROOT_NREC_REC * 9); u++) {
        record.key = ((INSERT_SPLIT_ROOT_NREC_REC * 41) + 3) - u;
        record.val = record.key * 2;
        if(H5B2_update(bt2, dxpl, &record, no_modify_cb, NULL) < 0)
            FAIL_STACK_ERROR
    } /* end for */
    for(; u < (INSERT_SPLIT_ROOT_NREC_REC * 41); u++) {
        record.key = u - ((INSERT_SPLIT_ROOT_NREC_REC * 9) - 2);  /* Leave a gap for later insertion */
        record.val = record.key * 2;
        if(H5B2_update(bt2, dxpl, &record, no_modify_cb, NULL) < 0)
            FAIL_STACK_ERROR
    } /* end for */

    /* Check up on B-tree */
    bt2_stat.depth = 2;
    bt2_stat.nrecords = (INSERT_SPLIT_ROOT_NREC_REC * 41);
    if(check_stats(bt2, &bt2_stat) < 0)
        TEST_ERROR
    record.key = 1345;
    if(check_node_depth(bt2, dxpl, &record, (unsigned)2) < 0)
        TEST_ERROR

    /* Check for closing & re-opening the B-tree */
    if(reopen_btree(f, dxpl, &bt2, bt2_addr, tparam) < 0)
        TEST_ERROR

    /* Add some extra records to right-most leaf */
    record.key = (INSERT_SPLIT_ROOT_NREC_REC * 41) + 4;
    record.val = record.key * 2;
    if(H5B2_update(bt2, dxpl, &record, no_modify_cb, NULL) < 0)
        FAIL_STACK_ERROR
    record.key = (INSERT_SPLIT_ROOT_NREC_REC * 41) + 5;
    record.val = record.key * 2;
    if(H5B2_update(bt2, dxpl, &record, no_modify_cb, NULL) < 0)
        FAIL_STACK_ERROR

    /* Add some extra records to middle leaf */
    record.key = ((INSERT_SPLIT_ROOT_NREC_REC * 41) - (INSERT_SPLIT_ROOT_NREC_REC * 9)) + 2;
    record.val = record.key * 2;
    if(H5B2_update(bt2, dxpl, &record, no_modify_cb, NULL) < 0)
        FAIL_STACK_ERROR
    record.key = ((INSERT_SPLIT_ROOT_NREC_REC * 41) - (INSERT_SPLIT_ROOT_NREC_REC * 9)) + 3;
    record.val = record.key * 2;
    if(H5B2_update(bt2, dxpl, &record, no_modify_cb, NULL) < 0)
        FAIL_STACK_ERROR

    /* Add some extra records to left-most leaf */
    record.key = 0;
    record.val = record.key * 2;
    if(H5B2_update(bt2, dxpl, &record, no_modify_cb, NULL) < 0)
        FAIL_STACK_ERROR
    record.key = 1;
    record.val = record.key * 2;
    if(H5B2_update(bt2, dxpl, &record, no_modify_cb, NULL) < 0)
        FAIL_STACK_ERROR

    /* Check for closing & re-opening the B-tree */
    if(reopen_btree(f, dxpl, &bt2, bt2_addr, tparam) < 0)
        TEST_ERROR


    /* Iterate over B-tree to check records have been inserted correctly */
    idx.key = 0;
    idx.val = 0;
    if(H5B2_iterate(bt2, dxpl, iter_rec_cb, &idx) < 0)
        FAIL_STACK_ERROR

    /* Make certain that the index is correct */
    if(idx.key != ((INSERT_SPLIT_ROOT_NREC_REC * 41) + 6))
        TEST_ERROR

    /* Attempt to find non-existant record in level-2 B-tree */
    /* (Should not be found, but not fail) */
    find.key = INSERT_SPLIT_ROOT_NREC_REC * 42;
    find.val = (hsize_t)-1;
    if(H5B2_find(bt2, dxpl, &find, find_rec_cb, &find) != FALSE)
        TEST_ERROR
    if(find.val != (hsize_t)-1)
        TEST_ERROR

    /* Attempt to find existant record in root of level-2 B-tree */
    find.key = 1345;
    find.val = (hsize_t)-1;
    if(H5B2_find(bt2, dxpl, &find, find_rec_cb, &find) != TRUE)
        FAIL_STACK_ERROR
    if(find.val != (1345 * 2))
        TEST_ERROR

    /* Check with B-tree */
    record.key = 1345;
    if(check_node_depth(bt2, dxpl, &record, (unsigned)2) < 0)
        TEST_ERROR

    /* Attempt to find existant record in internal node of level-2 B-tree */
    find.key = 513;
    find.val = (hsize_t)-1;
    if(H5B2_find(bt2, dxpl, &find, find_rec_cb, &find) != TRUE)
        FAIL_STACK_ERROR
    if(find.val != (513 * 2))
        TEST_ERROR

    /* Check with B-tree */
    record.key = 513;
    if(check_node_depth(bt2, dxpl, &record, (unsigned)1) < 0)
        TEST_ERROR

    /* Attempt to find existant record in leaf of level-2 B-tree */
    find.key = 555;
    find.val = (hsize_t)-1;
    if(H5B2_find(bt2, dxpl, &find, find_rec_cb, &find) != TRUE)
        FAIL_STACK_ERROR
    if(find.val != (555 * 2))
        TEST_ERROR

    /* Check with B-tree */
    record.key = 555;
    if(check_node_depth(bt2, dxpl, &record, (unsigned)0) < 0)
        TEST_ERROR

    /* Attempt to index non-existant record in level-2 B-tree */
    H5E_BEGIN_TRY {
	ret = H5B2_index(bt2, dxpl, H5_ITER_INC, (hsize_t)(INSERT_SPLIT_ROOT_NREC_REC * 42), index_rec_cb, NULL);
    } H5E_END_TRY;
    /* Should fail */
    if(ret != FAIL)
        TEST_ERROR

    /* Attempt to index existing record in level-2 B-tree */
    find.key = (hsize_t)-1;
    find.val = (hsize_t)-1;
    if(H5B2_index(bt2, dxpl, H5_ITER_INC, (hsize_t)1345, index_rec_cb, &find) < 0)
        FAIL_STACK_ERROR
    if(find.key != 1345)
        TEST_ERROR
    if(find.val != (1345 * 2))
        TEST_ERROR

    /* Attempt to index existing record in internal node of level-2 B-tree */
    find.key = (hsize_t)-1;
    find.val = (hsize_t)-1;
    if(H5B2_index(bt2, dxpl, H5_ITER_INC, (hsize_t)513, index_rec_cb, &find) < 0)
        FAIL_STACK_ERROR
    if(find.key != 513)
        TEST_ERROR
    if(find.val != (513 * 2))
        TEST_ERROR

    /* Attempt to index existing record in leaf of level-2 B-tree */
    find.key = (hsize_t)-1;
    find.val = (hsize_t)-1;
    if(H5B2_index(bt2, dxpl, H5_ITER_INC, (hsize_t)555, index_rec_cb, &find) < 0)
        FAIL_STACK_ERROR
    if(find.key != 555)
        TEST_ERROR
    if(find.val != (555 * 2))
        TEST_ERROR

    /* Close the v2 B-tree */
    if(H5B2_close(bt2, dxpl) < 0)
        FAIL_STACK_ERROR
    bt2 = NULL;

    /* Close file */
    if(H5Fclose(file) < 0)
        FAIL_STACK_ERROR

    PASSED();

    return 0;

error:
    H5E_BEGIN_TRY {
        if(bt2)
            H5B2_close(bt2, dxpl);
	H5Fclose(file);
    } H5E_END_TRY;
    return 1;
} /* test_update_make_level2() */


/*-------------------------------------------------------------------------
 * Function:	test_update_lots
 *
 * Purpose:	Basic tests for the B-tree v2 code.  This test inserts many
 *              records in random order, enough to make at a level 4 B-tree.
 *
 * Return:	Success:	0
 *		Failure:	1
 *
 * Programmer:	Quincey Koziol
 *              Sunday, December 27, 2015
 *
 *-------------------------------------------------------------------------
 */
static unsigned
test_update_lots(hid_t fapl, const H5B2_create_t *cparam,
    const bt2_test_param_t *tparam)
{
    hid_t	file = -1;              /* File ID */
    H5F_t	*f = NULL;              /* Internal file object pointer */
    hid_t       dxpl = H5AC_ind_read_dxpl_id;        /* DXPL to use */
    H5B2_t      *bt2 = NULL;            /* v2 B-tree wrapper */
    haddr_t     bt2_addr;               /* Address of B-tree created */
    time_t      curr_time;              /* Current time, for seeding random number generator */
    H5B2_test_rec_t *records;           /* Record #'s for random insertion */
    H5B2_test_rec_t record;             /* Record to insert into tree */
    H5B2_test_rec_t modify;             /* Modified value */
    H5B2_test_rec_t find;               /* Record to find */
    H5B2_test_rec_t iter;               /* Index within B-tree, for iterator */
    H5B2_stat_t bt2_stat;               /* Statistics about B-tree created */
    hsize_t     nrec;                   /* Number of records in B-tree */
    unsigned    u;                      /* Local index variable */
    herr_t      ret;                    /* Generic error return value */

    /* Initialize random number seed */
    curr_time = HDtime(NULL);
#ifdef QAK
curr_time = 1451342093;
HDfprintf(stderr, "curr_time = %lu\n", (unsigned long)curr_time);
#endif /* QAK */
    HDsrandom((unsigned)curr_time);

    /*
     * Test inserting many records into v2 B-tree
     */
    TESTING("B-tree update: create random level 4 B-tree");

    /* Allocate space for the records */
    if(NULL == (records = (H5B2_test_rec_t *)HDmalloc(sizeof(H5B2_test_rec_t) * INSERT_MANY_REC)))
        TEST_ERROR

    /* Initialize record #'s */
    for(u = 0; u < INSERT_MANY_REC; u++) {
        records[u].key = u;
        records[u].val = u * 2;
    } /* end for */

    /* Shuffle record #'s */
    for(u = 0; u < INSERT_MANY_REC; u++) {
        H5B2_test_rec_t temp_rec;       /* Temporary record */
        unsigned swap_idx;              /* Location to swap with when shuffling */

        swap_idx = ((unsigned)HDrandom() % (INSERT_MANY_REC - u)) + u;
        temp_rec = records[u];
        records[u] = records[swap_idx];
        records[swap_idx] = temp_rec;
    } /* end for */

    /* Create the file for the test */
    if(create_file(&file, &f, fapl) < 0)
        TEST_ERROR

<<<<<<< HEAD
    /* Get a pointer to the internal file object */
    if(NULL == (f = (H5F_t *)H5VL_object(file)))
        STACK_ERROR

    /* Ignore metadata tags in the file's cache */
    if(H5AC_ignore_tags(f) < 0)
        STACK_ERROR

=======
>>>>>>> 57b7130a
    /* Create the v2 B-tree & get its address */
    if(create_btree(f, dxpl, cparam, &bt2, &bt2_addr) < 0)
        TEST_ERROR

    /* Insert random records */
    for(u = 0; u < INSERT_MANY_REC; u++) {
        record = records[u];
        if(H5B2_update(bt2, dxpl, &record, no_modify_cb, NULL) < 0)
            FAIL_STACK_ERROR
    } /* end for */

    /* Check up on B-tree */
    bt2_stat.depth = 4;
    bt2_stat.nrecords = INSERT_MANY_REC;
    if(check_stats(bt2, &bt2_stat) < 0)
        TEST_ERROR

    /* Close the v2 B-tree */
    if(H5B2_close(bt2, dxpl) < 0)
        FAIL_STACK_ERROR
    bt2 = NULL;

    /* Close file */
    if(H5Fclose(file) < 0)
        STACK_ERROR
    file = -1;

<<<<<<< HEAD
    /* Re-open the file */
    if((file = H5Fopen(filename, H5F_ACC_RDWR, fapl)) < 0)
        FAIL_STACK_ERROR

    /* Get a pointer to the internal file object */
    if(NULL == (f = (H5F_t *)H5VL_object(file)))
        FAIL_STACK_ERROR

    /* Ignore metadata tags in the file's cache */
    if(H5AC_ignore_tags(f) < 0)
        STACK_ERROR
=======
    /* Re-open the file for the test */
    if(reopen_file(&file, &f, fapl) < 0)
        TEST_ERROR
>>>>>>> 57b7130a

    /* Re-open v2 B-tree */
    if(NULL == (bt2 = H5B2_open(f, dxpl, bt2_addr, f)))
        FAIL_STACK_ERROR

    /* Check up on B-tree after re-open */
    bt2_stat.depth = 4;
    bt2_stat.nrecords = INSERT_MANY_REC;
    if(check_stats(bt2, &bt2_stat) < 0)
        TEST_ERROR

    /* Iterate over B-tree to check records have been inserted correctly */
    iter.key = 0;
    iter.val = 0;
    if(H5B2_iterate(bt2, dxpl, iter_rec_cb, &iter) < 0)
        FAIL_STACK_ERROR

    /* Make certain that the index is correct */
    if(iter.key != INSERT_MANY_REC)
        TEST_ERROR

    /* Attempt to find non-existant record in level-4 B-tree */
    /* (Should not be found, but not fail) */
    find.key = INSERT_MANY_REC * 2;
    find.val = (hsize_t)-1;
    if(H5B2_find(bt2, dxpl, &find, find_rec_cb, &find) != FALSE)
        TEST_ERROR
    if(find.val != (hsize_t)-1)
        TEST_ERROR

    /* Find random records */
    for(u = 0; u < FIND_MANY_REC; u++) {
        /* Pick random record */
        find.key = (hsize_t)(HDrandom() % INSERT_MANY_REC);
        find.val = (hsize_t)-1;

        /* Attempt to find existant record in level-4 B-tree */
        if(H5B2_find(bt2, dxpl, &find, find_rec_cb, &find) != TRUE)
            FAIL_STACK_ERROR
        if(find.val != (find.key * 2))
            TEST_ERROR
    } /* end for */

    /* Attempt to index non-existant record in level-4 B-tree, in increasing & decreasing order */
    H5E_BEGIN_TRY {
	ret = H5B2_index(bt2, dxpl, H5_ITER_INC, (hsize_t)(INSERT_MANY_REC * 3), find_rec_cb, NULL);
    } H5E_END_TRY;
    /* Should fail */
    if(ret != FAIL)
        TEST_ERROR
    H5E_BEGIN_TRY {
	ret = H5B2_index(bt2, dxpl, H5_ITER_DEC, (hsize_t)(INSERT_MANY_REC * 3), find_rec_cb, NULL);
    } H5E_END_TRY;
    /* Should fail */
    if(ret != FAIL)
        TEST_ERROR

    /* Find random records */
    for(u = 0; u < FIND_MANY_REC; u++) {
        hsize_t idx;    /* Record index */

        /* Pick random record */
        idx = (hsize_t)(HDrandom() % INSERT_MANY_REC);

        /* Reset find record */
        find.key = (hsize_t)-1;
        find.val = (hsize_t)-1;

        /* Attempt to find existant record in level-4 B-tree */
        /* (in increasing order) */
        if(H5B2_index(bt2, dxpl, H5_ITER_INC, idx, index_rec_cb, &find) < 0)
            FAIL_STACK_ERROR
        if(find.key != idx)
            TEST_ERROR
        if(find.val != (find.key * 2))
            TEST_ERROR

        /* Reset find record */
        find.key = (hsize_t)-1;
        find.val = (hsize_t)-1;

        /* Attempt to find existant record in level-4 B-tree */
        /* (in decreasing order) */
        if(H5B2_index(bt2, dxpl, H5_ITER_DEC, idx, index_rec_cb, &find) < 0)
            FAIL_STACK_ERROR
        if(find.key != (INSERT_MANY_REC - (idx + 1)))
            TEST_ERROR
        if(find.val != (find.key * 2))
            TEST_ERROR
    } /* end for */

    PASSED();

    TESTING("B-tree update: update record in level 4 B-tree");

    /* Check for closing & re-opening the B-tree */
    if(reopen_btree(f, dxpl, &bt2, bt2_addr, tparam) < 0)
        TEST_ERROR

    record.key = INSERT_MANY_REC / 2;
    modify.key = INSERT_MANY_REC / 2;
    modify.val = record.key * 3;
    if(H5B2_update(bt2, dxpl, &record, modify_rec_cb, &modify) < 0)
        FAIL_STACK_ERROR

    /* Query the number of records in the B-tree */
    if(H5B2_get_nrec(bt2, &nrec) < 0)
        FAIL_STACK_ERROR

    /* Make certain that the # of records is correct */
    if(nrec != INSERT_MANY_REC)
        TEST_ERROR

    /* Close the v2 B-tree */
    if(H5B2_close(bt2, dxpl) < 0)
        FAIL_STACK_ERROR
    bt2 = NULL;

    /* Close file */
    if(H5Fclose(file) < 0)
        TEST_ERROR

    PASSED();

    HDfree(records);

    return 0;

error:
    HDfprintf(stderr, "curr_time = %lu\n", (unsigned long)curr_time);
    H5E_BEGIN_TRY {
        if(bt2)
            H5B2_close(bt2, dxpl);
	H5Fclose(file);
    } H5E_END_TRY;
    HDfree(records);

    return 1;
} /* test_update_lots() */


/*-------------------------------------------------------------------------
 * Function:	test_remove_basic
 *
 * Purpose:	Basic tests for the B-tree v2 code
 *
 * Return:	Success:	0
 *		Failure:	1
 *
 * Programmer:	Quincey Koziol
 *              Friday, February 25, 2005
 *
 *-------------------------------------------------------------------------
 */
static unsigned
test_remove_basic(hid_t fapl, const H5B2_create_t *cparam,
    const bt2_test_param_t *tparam)
{
    hid_t	file = -1;              /* File ID */
    H5F_t	*f = NULL;              /* Internal file object pointer */
    hid_t       dxpl = H5AC_ind_read_dxpl_id;        /* DXPL to use */
    H5B2_t      *bt2 = NULL;            /* v2 B-tree wrapper */
    haddr_t     bt2_addr;               /* Address of B-tree created */
    hsize_t     record;                 /* Record to insert into tree */
    hsize_t     rrecord;                /* Record to remove from tree */
    hsize_t     nrec;                   /* Number of records in B-tree */
    haddr_t     root_addr;              /* Address of root of B-tree created */
    herr_t      ret;                    /* Generic error return value */

    /* Record removal tests */
    TESTING("B-tree remove: record from empty B-tree");

    /* Create the file for the test */
    if(create_file(&file, &f, fapl) < 0)
        TEST_ERROR

    /* Create the v2 B-tree & get its address */
    if(create_btree(f, dxpl, cparam, &bt2, &bt2_addr) < 0)
        TEST_ERROR

    /* Query the number of records in the B-tree */
    if(H5B2_get_nrec(bt2, &nrec) < 0)
        FAIL_STACK_ERROR

    /* Make certain that the # of records is correct */
    if(nrec != 0)
        TEST_ERROR

    /* Attempt to remove a record from a B-tree with no records */
    record = 0;
    H5E_BEGIN_TRY {
	ret = H5B2_remove(bt2, dxpl, &record, NULL, NULL);
    } H5E_END_TRY;
    /* Should fail */
    if(ret != FAIL)
        TEST_ERROR

    PASSED();

    TESTING("B-tree remove: non-existant record from 1 record B-tree");

    /* Check for closing & re-opening the B-tree */
    if(reopen_btree(f, dxpl, &bt2, bt2_addr, tparam) < 0)
        TEST_ERROR

    /* Insert one record into B-tree */
    record = 42;
    if(H5B2_insert(bt2, dxpl, &record) < 0)
        FAIL_STACK_ERROR

    /* Query the number of records in the B-tree */
    if(H5B2_get_nrec(bt2, &nrec) < 0)
        FAIL_STACK_ERROR

    /* Make certain that the # of records is correct */
    if(nrec != 1)
        TEST_ERROR

    /* Query the address of the root node in the B-tree */
    if(H5B2_get_root_addr_test(bt2, &root_addr) < 0)
        FAIL_STACK_ERROR

    /* Make certain that the address of the root node is defined */
    if(!H5F_addr_defined(root_addr))
        TEST_ERROR

    /* Attempt to remove a non-existant record from a B-tree with 1 record */
    record = 0;
    H5E_BEGIN_TRY {
	ret = H5B2_remove(bt2, dxpl, &record, NULL, NULL);
    } H5E_END_TRY;
    /* Should fail */
    if(ret != FAIL)
        TEST_ERROR

    PASSED();

    /* Attempt to remove a record from a B-tree with 1 record */
    TESTING("B-tree remove: existant record from 1 record B-tree");

    /* Check for closing & re-opening the B-tree */
    if(reopen_btree(f, dxpl, &bt2, bt2_addr, tparam) < 0)
        TEST_ERROR

    record = 42;
    rrecord = 0;
    if(H5B2_remove(bt2, dxpl, &record, remove_cb, &rrecord) < 0)
        FAIL_STACK_ERROR

    /* Make certain that the record value is correct */
    if(rrecord != 42)
        TEST_ERROR

    /* Query the number of records in the B-tree */
    if(H5B2_get_nrec(bt2, &nrec) < 0)
        FAIL_STACK_ERROR

    /* Make certain that the # of records is correct */
    if(nrec != 0)
        TEST_ERROR

    /* Query the address of the root node in the B-tree */
    if(H5B2_get_root_addr_test(bt2, &root_addr) < 0)
        FAIL_STACK_ERROR

    /* Make certain that the root node has been freed */
    if(H5F_addr_defined(root_addr))
        TEST_ERROR

    PASSED();

    /* Attempt to insert records into B-tree which had records removed */
    TESTING("B-tree remove: adding records to B-tree after removal");

    /* Check for closing & re-opening the B-tree */
    if(reopen_btree(f, dxpl, &bt2, bt2_addr, tparam) < 0)
        TEST_ERROR

    /* Insert several records into B-tree again */
    record = 42;
    if(H5B2_insert(bt2, dxpl, &record) < 0)
        FAIL_STACK_ERROR
    record = 34;
    if(H5B2_insert(bt2, dxpl, &record) < 0)
        FAIL_STACK_ERROR
    record = 56;
    if(H5B2_insert(bt2, dxpl, &record) < 0)
        FAIL_STACK_ERROR
    record = 38;
    if(H5B2_insert(bt2, dxpl, &record) < 0)
        FAIL_STACK_ERROR

    /* Query the number of records in the B-tree */
    if(H5B2_get_nrec(bt2, &nrec) < 0)
        FAIL_STACK_ERROR

    /* Make certain that the # of records is correct */
    if(nrec != 4)
        TEST_ERROR

    PASSED();

    /* Attempt to remove a non-existant record from a level-0 B-tree with mult. record */
    TESTING("B-tree remove: non-existant record from level-0 B-tree");

    /* Check for closing & re-opening the B-tree */
    if(reopen_btree(f, dxpl, &bt2, bt2_addr, tparam) < 0)
        TEST_ERROR

    record = 0;
    H5E_BEGIN_TRY {
	ret = H5B2_remove(bt2, dxpl, &record, NULL, NULL);
    } H5E_END_TRY;
    /* Should fail */
    if(ret != FAIL)
        TEST_ERROR

    PASSED();

    /* Attempt to remove a record from a level-0 B-tree with mult. record */
    TESTING("B-tree remove: mult. existant records from level-0 B-tree");

    /* Check for closing & re-opening the B-tree */
    if(reopen_btree(f, dxpl, &bt2, bt2_addr, tparam) < 0)
        TEST_ERROR

    record = 42;
    rrecord = 0;
    if(H5B2_remove(bt2, dxpl, &record, remove_cb, &rrecord) < 0)
        FAIL_STACK_ERROR

    /* Make certain that the record value is correct */
    if(rrecord != 42)
        TEST_ERROR

    /* Query the number of records in the B-tree */
    if(H5B2_get_nrec(bt2, &nrec) < 0)
        FAIL_STACK_ERROR

    /* Make certain that the # of records is correct */
    if(nrec != 3)
        TEST_ERROR

    /* Query the address of the root node in the B-tree */
    if(H5B2_get_root_addr_test(bt2, &root_addr) < 0)
        FAIL_STACK_ERROR

    /* Make certain that the root node has not been freed */
    if(!H5F_addr_defined(root_addr))
        TEST_ERROR

    record = 34;
    rrecord = 0;
    if(H5B2_remove(bt2, dxpl, &record, remove_cb, &rrecord) < 0)
        FAIL_STACK_ERROR

    /* Make certain that the record value is correct */
    if(rrecord != 34)
        TEST_ERROR

    /* Query the number of records in the B-tree */
    if(H5B2_get_nrec(bt2, &nrec) < 0)
        FAIL_STACK_ERROR

    /* Make certain that the # of records is correct */
    if(nrec != 2)
        TEST_ERROR

    /* Query the address of the root node in the B-tree */
    if(H5B2_get_root_addr_test(bt2, &root_addr) < 0)
        FAIL_STACK_ERROR

    /* Make certain that the root node has not been freed */
    if(!H5F_addr_defined(root_addr))
        TEST_ERROR

    record = 56;
    rrecord = 0;
    if(H5B2_remove(bt2, dxpl, &record, remove_cb, &rrecord) < 0)
        FAIL_STACK_ERROR

    /* Make certain that the record value is correct */
    if(rrecord != 56)
        TEST_ERROR

    /* Query the number of records in the B-tree */
    if(H5B2_get_nrec(bt2, &nrec) < 0)
        FAIL_STACK_ERROR

    /* Make certain that the # of records is correct */
    if(nrec != 1)
        TEST_ERROR

    /* Query the address of the root node in the B-tree */
    if(H5B2_get_root_addr_test(bt2, &root_addr) < 0)
        FAIL_STACK_ERROR

    /* Make certain that the root node has not been freed */
    if(!H5F_addr_defined(root_addr))
        TEST_ERROR

    record = 38;
    rrecord = 0;
    if(H5B2_remove(bt2, dxpl, &record, remove_cb, &rrecord) < 0)
        FAIL_STACK_ERROR

    /* Make certain that the record value is correct */
    if(rrecord != 38)
        TEST_ERROR

    /* Query the number of records in the B-tree */
    if(H5B2_get_nrec(bt2, &nrec) < 0)
        FAIL_STACK_ERROR

    /* Make certain that the # of records is correct */
    if(nrec != 0)
        TEST_ERROR

    /* Query the address of the root node in the B-tree */
    if(H5B2_get_root_addr_test(bt2, &root_addr) < 0)
        FAIL_STACK_ERROR

    /* Make certain that the root node has been freed */
    if(H5F_addr_defined(root_addr))
        TEST_ERROR

    /* Close the v2 B-tree */
    if(H5B2_close(bt2, dxpl) < 0)
        FAIL_STACK_ERROR
    bt2 = NULL;

    /* Close file */
    if(H5Fclose(file) < 0)
        FAIL_STACK_ERROR

    PASSED();

    return 0;

error:
    H5E_BEGIN_TRY {
        if(bt2)
            H5B2_close(bt2, dxpl);
	H5Fclose(file);
    } H5E_END_TRY;
    return 1;
} /* test_remove_basic() */


/*-------------------------------------------------------------------------
 * Function:	test_remove_level1_noredistrib
 *
 * Purpose:	Basic tests for the B-tree v2 code
 *
 * Return:	Success:	0
 *		Failure:	1
 *
 * Programmer:	Quincey Koziol
 *              Friday, February 25, 2005
 *
 *-------------------------------------------------------------------------
 */
static unsigned
test_remove_level1_noredistrib(hid_t fapl, const H5B2_create_t *cparam,
    const bt2_test_param_t *tparam)
{
    hid_t	file = -1;              /* File ID */
    H5F_t	*f = NULL;              /* Internal file object pointer */
    hid_t       dxpl = H5AC_ind_read_dxpl_id;        /* DXPL to use */
    H5B2_t      *bt2 = NULL;            /* v2 B-tree wrapper */
    haddr_t     bt2_addr;               /* Address of B-tree created */
    hsize_t     record;                 /* Record to insert into tree */
    hsize_t     rrecord;                /* Record to remove from tree */
    hsize_t     nrec;                   /* Number of records in B-tree */
    haddr_t     root_addr;              /* Address of root of B-tree created */
    unsigned    u;                      /* Local index variable */
    herr_t      ret;                    /* Generic error return value */

    /* B-tree record removal tests */
    TESTING("B-tree remove: non-existant record from level-1 B-tree");

    /* Create the file for the test */
    if(create_file(&file, &f, fapl) < 0)
        TEST_ERROR

    /* Create the v2 B-tree & get its address */
    if(create_btree(f, dxpl, cparam, &bt2, &bt2_addr) < 0)
        TEST_ERROR

    /* Create level-1 B-tree with 3 leaves */
    for(u = 0; u < (INSERT_SPLIT_ROOT_NREC * 2); u++) {
        record = u;
        if(H5B2_insert(bt2, dxpl, &record) < 0)
            FAIL_STACK_ERROR
    } /* end for */

    /* Query the number of records in the B-tree */
    if(H5B2_get_nrec(bt2, &nrec) < 0)
        FAIL_STACK_ERROR

    /* Make certain that the # of records is correct */
    if(nrec != (INSERT_SPLIT_ROOT_NREC * 2))
        TEST_ERROR

    /* Query the address of the root node in the B-tree */
    if(H5B2_get_root_addr_test(bt2, &root_addr) < 0)
        FAIL_STACK_ERROR

    /* Make certain that the address of the root node is defined */
    if(!H5F_addr_defined(root_addr))
        TEST_ERROR

    /* Attempt to remove a non-existant record from a B-tree with 1 record */
    record = (INSERT_SPLIT_ROOT_NREC * 2) + 1;
    H5E_BEGIN_TRY {
	ret = H5B2_remove(bt2, dxpl, &record, NULL, NULL);
    } H5E_END_TRY;
    /* Should fail */
    if(ret != FAIL)
        TEST_ERROR

    /* Query the number of records in the B-tree */
    if(H5B2_get_nrec(bt2, &nrec) < 0)
        FAIL_STACK_ERROR

    /* Make certain that the # of records is correct */
    if(nrec != (INSERT_SPLIT_ROOT_NREC*2))
        TEST_ERROR

    PASSED();

    /* Attempt to remove a record from right leaf of a level-1 B-tree with noredistribution */
    TESTING("B-tree remove: record from right leaf of level-1 B-tree");

    /* Check for closing & re-opening the B-tree */
    if(reopen_btree(f, dxpl, &bt2, bt2_addr, tparam) < 0)
        TEST_ERROR

    /* Check up on B-tree */
    record = 62;      /* Left record in root node */
    if(check_node_depth(bt2, dxpl, &record, (unsigned)1) < 0)
        TEST_ERROR
    record = 94;      /* Right record in root node */
    if(check_node_depth(bt2, dxpl, &record, (unsigned)1) < 0)
        TEST_ERROR
    record = (INSERT_SPLIT_ROOT_NREC * 2) - 2;
    if(check_node_depth(bt2, dxpl, &record, (unsigned)0) < 0)
        TEST_ERROR

    rrecord = 0;
    if(H5B2_remove(bt2, dxpl, &record, remove_cb, &rrecord) < 0)
        FAIL_STACK_ERROR

    /* Make certain that the record value is correct */
    if(rrecord != ((INSERT_SPLIT_ROOT_NREC * 2) - 2))
        TEST_ERROR

    /* Make certain that the leaf nodes didn't redistribute */
    record = 62;      /* Left record in root node */
    if(check_node_depth(bt2, dxpl, &record, (unsigned)1) < 0)
        TEST_ERROR
    record = 94;      /* Right record in root node */
    if(check_node_depth(bt2, dxpl, &record, (unsigned)1) < 0)
        TEST_ERROR

    /* Query the number of records in the B-tree */
    if(H5B2_get_nrec(bt2, &nrec) < 0)
        FAIL_STACK_ERROR

    /* Make certain that the # of records is correct */
    if(nrec != ((INSERT_SPLIT_ROOT_NREC * 2) - 1))
        TEST_ERROR

    PASSED();

    /* Attempt to remove a record from left leaf of a level-1 B-tree with noredistribution */
    TESTING("B-tree remove: record from left leaf of level-1 B-tree");

    /* Check for closing & re-opening the B-tree */
    if(reopen_btree(f, dxpl, &bt2, bt2_addr, tparam) < 0)
        TEST_ERROR

    /* Check up on B-tree */
    record = 0;
    if(check_node_depth(bt2, dxpl, &record, (unsigned)0) < 0)
        TEST_ERROR

    rrecord = 1;
    if(H5B2_remove(bt2, dxpl, &record, remove_cb, &rrecord) < 0)
        FAIL_STACK_ERROR

    /* Make certain that the record value is correct */
    if(rrecord != 0)
        TEST_ERROR

    /* Make certain that the leaf nodes didn't redistribute */
    record = 62;      /* Left record in root node */
    if(check_node_depth(bt2, dxpl, &record, (unsigned)1) < 0)
        TEST_ERROR
    record = 94;      /* Right record in root node */
    if(check_node_depth(bt2, dxpl, &record, (unsigned)1) < 0)
        TEST_ERROR

    /* Query the number of records in the B-tree */
    if(H5B2_get_nrec(bt2, &nrec) < 0)
        FAIL_STACK_ERROR

    /* Make certain that the # of records is correct */
    if(nrec != ((INSERT_SPLIT_ROOT_NREC * 2) - 2))
        TEST_ERROR

    PASSED();

    /* Attempt to remove a record from middle leaf of a level-1 B-tree with noredistribution */
    TESTING("B-tree remove: record from middle leaf of level-1 B-tree");

    /* Check for closing & re-opening the B-tree */
    if(reopen_btree(f, dxpl, &bt2, bt2_addr, tparam) < 0)
        TEST_ERROR

    /* Check up on B-tree */
    record = INSERT_SPLIT_ROOT_NREC;
    if(check_node_depth(bt2, dxpl, &record, (unsigned)0) < 0)
        TEST_ERROR

    rrecord = 0;
    if(H5B2_remove(bt2, dxpl, &record, remove_cb, &rrecord) < 0)
        FAIL_STACK_ERROR

    /* Make certain that the record value is correct */
    if(rrecord != INSERT_SPLIT_ROOT_NREC)
        TEST_ERROR

    /* Make certain that the leaf nodes didn't redistribute */
    record = 62;      /* Left record in root node */
    if(check_node_depth(bt2, dxpl, &record, (unsigned)1) < 0)
        TEST_ERROR
    record = 94;      /* Right record in root node */
    if(check_node_depth(bt2, dxpl, &record, (unsigned)1) < 0)
        TEST_ERROR

    /* Query the number of records in the B-tree */
    if(H5B2_get_nrec(bt2, &nrec) < 0)
        FAIL_STACK_ERROR

    /* Make certain that the # of records is correct */
    if(nrec != ((INSERT_SPLIT_ROOT_NREC * 2) - 3))
        TEST_ERROR

    /* Close the v2 B-tree */
    if(H5B2_close(bt2, dxpl) < 0)
        FAIL_STACK_ERROR
    bt2 = NULL;

    /* Close file */
    if(H5Fclose(file) < 0)
        FAIL_STACK_ERROR

    PASSED();

    return 0;

error:
    H5E_BEGIN_TRY {
        if(bt2)
            H5B2_close(bt2, dxpl);
	H5Fclose(file);
    } H5E_END_TRY;
    return 1;
} /* test_remove_level1_noredistrib() */


/*-------------------------------------------------------------------------
 * Function:	test_remove_level1_redistrib
 *
 * Purpose:	Basic tests for the B-tree v2 code
 *
 * Return:	Success:	0
 *		Failure:	1
 *
 * Programmer:	Quincey Koziol
 *              Friday, March  4, 2005
 *
 *-------------------------------------------------------------------------
 */
static unsigned
test_remove_level1_redistrib(hid_t fapl, const H5B2_create_t *cparam,
    const bt2_test_param_t *tparam)
{
    hid_t	file = -1;              /* File ID */
    H5F_t	*f = NULL;              /* Internal file object pointer */
    hid_t       dxpl = H5AC_ind_read_dxpl_id;        /* DXPL to use */
    H5B2_t      *bt2 = NULL;            /* v2 B-tree wrapper */
    haddr_t     bt2_addr;               /* Address of B-tree created */
    hsize_t     record;                 /* Record to insert into tree */
    hsize_t     rrecord;                /* Record to remove from tree */
    hsize_t     nrec;                   /* Number of records in B-tree */
    haddr_t     root_addr;              /* Address of root of B-tree created */
    unsigned    u;                      /* Local index variable */

    /* More complex record removals */
    TESTING("B-tree remove: redistribute 2 leaves in level-1 B-tree (r->l)");

    /* Create the file for the test */
    if(create_file(&file, &f, fapl) < 0)
        TEST_ERROR

    /* Create the v2 B-tree & get its address */
    if(create_btree(f, dxpl, cparam, &bt2, &bt2_addr) < 0)
        TEST_ERROR

    /* Create level-1 B-tree with 3 leaves */
    for(u = 0; u < (INSERT_SPLIT_ROOT_NREC * 2); u++) {
        record = u;
        if(H5B2_insert(bt2, dxpl, &record) < 0)
            FAIL_STACK_ERROR
    } /* end for */

    /* Check record values in root of B-tree */
    record = 62;      /* Left record in root node */
    if(check_node_depth(bt2, dxpl, &record, (unsigned)1) < 0)
        TEST_ERROR
    record = 94;      /* Right record in root node */
    if(check_node_depth(bt2, dxpl, &record, (unsigned)1) < 0)
        TEST_ERROR

    /* Query the number of records in the B-tree */
    if(H5B2_get_nrec(bt2, &nrec) < 0)
        FAIL_STACK_ERROR

    /* Make certain that the # of records is correct */
    if(nrec != (INSERT_SPLIT_ROOT_NREC * 2))
        TEST_ERROR

    /* Query the address of the root node in the B-tree */
    if(H5B2_get_root_addr_test(bt2, &root_addr) < 0)
        FAIL_STACK_ERROR

    /* Make certain that the address of the root node is defined */
    if(!H5F_addr_defined(root_addr))
        TEST_ERROR

    /* Check for closing & re-opening the B-tree */
    if(reopen_btree(f, dxpl, &bt2, bt2_addr, tparam) < 0)
        TEST_ERROR

    /* Attempt to remove enough records from right leaf of a level-1 B-tree to force redistribution */
    for(u = 0; u < 8; u++) {
        record = (INSERT_SPLIT_ROOT_NREC * 2) - (u + 1);
        rrecord = HSIZET_MAX;
        if(H5B2_remove(bt2, dxpl, &record, remove_cb, &rrecord) < 0)
            FAIL_STACK_ERROR

        /* Make certain that the record value is correct */
        if(rrecord != ((INSERT_SPLIT_ROOT_NREC * 2) - (u + 1)))
            TEST_ERROR

        /* Query the number of records in the B-tree */
        if(H5B2_get_nrec(bt2, &nrec) < 0)
            FAIL_STACK_ERROR

        /* Make certain that the # of records is correct */
        if(nrec != ((INSERT_SPLIT_ROOT_NREC * 2) - (u + 1)))
            TEST_ERROR
    } /* end for */

    /* Check record values in root of B-tree */
    record = 62;      /* Left record in root node */
    if(check_node_depth(bt2, dxpl, &record, (unsigned)1) < 0)
        TEST_ERROR
    record = 90;      /* Right record in root node */
    if(check_node_depth(bt2, dxpl, &record, (unsigned)1) < 0)
        TEST_ERROR

    PASSED();

    /* Attempt to remove enough records from left leaf of a level-1 B-tree to force redistribution */
    TESTING("B-tree remove: redistribute 2 leaves in level-1 B-tree (l->r)");

    /* Check for closing & re-opening the B-tree */
    if(reopen_btree(f, dxpl, &bt2, bt2_addr, tparam) < 0)
        TEST_ERROR

    for(u = 0; u < 39; u++) {
        record = u;
        rrecord = HSIZET_MAX;
        if(H5B2_remove(bt2, dxpl, &record, remove_cb, &rrecord) < 0)
            FAIL_STACK_ERROR

        /* Make certain that the record value is correct */
        if(rrecord != u)
            TEST_ERROR

        /* Query the number of records in the B-tree */
        if(H5B2_get_nrec(bt2, &nrec) < 0)
            FAIL_STACK_ERROR

        /* Make certain that the # of records is correct */
        if(nrec != (((INSERT_SPLIT_ROOT_NREC * 2) - 8) - (u + 1)))
            TEST_ERROR
    } /* end for */

    /* Check record values in root of B-tree */
    record = 64;      /* Left record in root node */
    if(check_node_depth(bt2, dxpl, &record, (unsigned)1) < 0)
        TEST_ERROR
    record = 90;      /* Right record in root node */
    if(check_node_depth(bt2, dxpl, &record, (unsigned)1) < 0)
        TEST_ERROR

    PASSED();

    /* Attempt to remove enough records from middle leaf of a level-1 B-tree to force redistribution */
    TESTING("B-tree remove: redistribute 3 leaves in level-1 B-tree");

    /* Check for closing & re-opening the B-tree */
    if(reopen_btree(f, dxpl, &bt2, bt2_addr, tparam) < 0)
        TEST_ERROR

    for(u = 0; u < 2; u++) {
        record = INSERT_SPLIT_ROOT_NREC + 2 + u;
        rrecord = HSIZET_MAX;
        if(H5B2_remove(bt2, dxpl, &record, remove_cb, &rrecord) < 0)
            FAIL_STACK_ERROR

        /* Make certain that the record value is correct */
        if(rrecord != (INSERT_SPLIT_ROOT_NREC + 2 + u))
            TEST_ERROR

        /* Query the number of records in the B-tree */
        if(H5B2_get_nrec(bt2, &nrec) < 0)
            FAIL_STACK_ERROR

        /* Make certain that the # of records is correct */
        if(nrec != ((((INSERT_SPLIT_ROOT_NREC * 2) - 47)) - (u + 1)))
            TEST_ERROR
    } /* end for */

    /* Check record values in root of B-tree */
    record = 64;      /* Left record in root node */
    if(check_node_depth(bt2, dxpl, &record, (unsigned)1) < 0)
        TEST_ERROR
    record = 91;      /* Right record in root node */
    if(check_node_depth(bt2, dxpl, &record, (unsigned)1) < 0)
        TEST_ERROR

    /* Close the v2 B-tree */
    if(H5B2_close(bt2, dxpl) < 0)
        FAIL_STACK_ERROR
    bt2 = NULL;

    /* Close file */
    if(H5Fclose(file) < 0)
        TEST_ERROR

    PASSED();

    return 0;

error:
    H5E_BEGIN_TRY {
        if(bt2)
            H5B2_close(bt2, dxpl);
	H5Fclose(file);
    } H5E_END_TRY;
    return 1;
} /* test_remove_level1_redistrib() */


/*-------------------------------------------------------------------------
 * Function:	test_remove_level1_2leaf_merge
 *
 * Purpose:	Basic tests for the B-tree v2 code
 *
 * Return:	Success:	0
 *		Failure:	1
 *
 * Programmer:	Quincey Koziol
 *              Friday, March  4, 2005
 *
 *-------------------------------------------------------------------------
 */
static unsigned
test_remove_level1_2leaf_merge(hid_t fapl, const H5B2_create_t *cparam,
    const bt2_test_param_t *tparam)
{
    hid_t	file = -1;              /* File ID */
    H5F_t	*f = NULL;              /* Internal file object pointer */
    hid_t       dxpl = H5AC_ind_read_dxpl_id;        /* DXPL to use */
    H5B2_t      *bt2 = NULL;            /* v2 B-tree wrapper */
    haddr_t     bt2_addr;               /* Address of B-tree created */
    hsize_t     record;                 /* Record to insert into tree */
    hsize_t     rrecord;                /* Record to remove from tree */
    hsize_t     nrec;                   /* Number of records in B-tree */
    haddr_t     root_addr;              /* Address of root of B-tree created */
    H5B2_node_info_test_t ninfo;        /* B-tree node info */
    unsigned    u;                      /* Local index variable */

    TESTING("B-tree remove: merge 2 leaves to 1 in level-1 B-tree (r->l)");

    /* Create the file for the test */
    if(create_file(&file, &f, fapl) < 0)
        TEST_ERROR

    /* Create the v2 B-tree & get its address */
    if(create_btree(f, dxpl, cparam, &bt2, &bt2_addr) < 0)
        TEST_ERROR

    /* Create level-1 B-tree with 3 leaves */
    for(u = 0; u < (INSERT_SPLIT_ROOT_NREC * 2); u++) {
        record = u;
        if(H5B2_insert(bt2, dxpl, &record) < 0)
            FAIL_STACK_ERROR
    } /* end for */

    /* Check record values in root of B-tree */
    record = 62;      /* Left record in root node */
    if(check_node_depth(bt2, dxpl, &record, (unsigned)1) < 0)
        TEST_ERROR
    ninfo.depth = 1;
    ninfo.nrec = 2;
    record = 94;      /* Right record in root node */
    if(check_node_info(bt2, dxpl, record, &ninfo) < 0)
        TEST_ERROR

    /* Query the number of records in the B-tree */
    if(H5B2_get_nrec(bt2, &nrec) < 0)
        FAIL_STACK_ERROR

    /* Make certain that the # of records is correct */
    if(nrec != (INSERT_SPLIT_ROOT_NREC * 2))
        TEST_ERROR

    /* Query the address of the root node in the B-tree */
    if(H5B2_get_root_addr_test(bt2, &root_addr) < 0)
        FAIL_STACK_ERROR

    /* Make certain that the address of the root node is defined */
    if(!H5F_addr_defined(root_addr))
        TEST_ERROR

    /* Check for closing & re-opening the B-tree */
    if(reopen_btree(f, dxpl, &bt2, bt2_addr, tparam) < 0)
        TEST_ERROR

    /* Attempt to remove enough records from right leaf of a level-1 B-tree to force redistribution */
    for(u = 0; u < (INSERT_SPLIT_ROOT_NREC / 4); u++) {
        record = (INSERT_SPLIT_ROOT_NREC * 2) - (u + 1);
        rrecord = HSIZET_MAX;
        if(H5B2_remove(bt2, dxpl, &record, remove_cb, &rrecord) < 0)
            FAIL_STACK_ERROR

        /* Make certain that the record value is correct */
        if(rrecord != ((INSERT_SPLIT_ROOT_NREC * 2) - (u + 1)))
            TEST_ERROR

        /* Query the number of records in the B-tree */
        if(H5B2_get_nrec(bt2, &nrec) < 0)
            FAIL_STACK_ERROR

        /* Make certain that the # of records is correct */
        if(nrec != ((INSERT_SPLIT_ROOT_NREC * 2) - (u + 1)))
            TEST_ERROR
    } /* end for */

    /* Check record values in root of B-tree */
    ninfo.depth = 1;
    ninfo.nrec = 1;
    record = 62;      /* Left record in root node */
    if(check_node_info(bt2, dxpl, record, &ninfo) < 0)
        TEST_ERROR

    PASSED();

    /* Attempt to remove enough records from left leaf of a level-1 B-tree to force redistribution */
    TESTING("B-tree remove: merge 2 leaves to 1 in level-1 B-tree (l->r)");

    /* Check for closing & re-opening the B-tree */
    if(reopen_btree(f, dxpl, &bt2, bt2_addr, tparam) < 0)
        TEST_ERROR

    /* Fill B-tree back up */
    for(u = 0; u < (INSERT_SPLIT_ROOT_NREC / 4); u++) {
        record = (INSERT_SPLIT_ROOT_NREC * 2) - (u + 1);
        if(H5B2_insert(bt2, dxpl, &record) < 0)
            FAIL_STACK_ERROR
    } /* end for */

    /* Check record values in root of B-tree */
    record = 62;      /* Left record in root node */
    if(check_node_depth(bt2, dxpl, &record, (unsigned)1) < 0)
        TEST_ERROR
    ninfo.depth = 1;
    ninfo.nrec = 2;
    record = 94;      /* Right record in root node */
    if(check_node_info(bt2, dxpl, record, &ninfo) < 0)
        TEST_ERROR

    /* Remove records */
    for(u = 0; u < ((3 * INSERT_SPLIT_ROOT_NREC) / 4) - 1; u++) {
        record = u;
        rrecord = HSIZET_MAX;
        if(H5B2_remove(bt2, dxpl, &record, remove_cb, &rrecord) < 0)
            FAIL_STACK_ERROR

        /* Make certain that the record value is correct */
        if(rrecord != u)
            TEST_ERROR

        /* Query the number of records in the B-tree */
        if(H5B2_get_nrec(bt2, &nrec) < 0)
            FAIL_STACK_ERROR

        /* Make certain that the # of records is correct */
        if(nrec != ((INSERT_SPLIT_ROOT_NREC * 2) - (u + 1)))
            TEST_ERROR
    } /* end for */

    /* Check record values in root of B-tree */
    ninfo.depth = 1;
    ninfo.nrec = 1;
    record = 94;      /* Left record in root node */
    if(check_node_info(bt2, dxpl, record, &ninfo) < 0)
        TEST_ERROR

    /* Close the v2 B-tree */
    if(H5B2_close(bt2, dxpl) < 0)
        FAIL_STACK_ERROR
    bt2 = NULL;

    /* Close file */
    if(H5Fclose(file) < 0)
        TEST_ERROR

    PASSED();

    return 0;

error:
    H5E_BEGIN_TRY {
        if(bt2)
            H5B2_close(bt2, dxpl);
	H5Fclose(file);
    } H5E_END_TRY;
    return 1;
} /* test_remove_level1_2leaf_merge() */


/*-------------------------------------------------------------------------
 * Function:	test_remove_level1_3leaf_merge
 *
 * Purpose:	Basic tests for the B-tree v2 code
 *
 * Return:	Success:	0
 *		Failure:	1
 *
 * Programmer:	Quincey Koziol
 *              Friday, March  4, 2005
 *
 *-------------------------------------------------------------------------
 */
static unsigned
test_remove_level1_3leaf_merge(hid_t fapl, const H5B2_create_t *cparam,
    const bt2_test_param_t *tparam)
{
    hid_t	file = -1;              /* File ID */
    H5F_t	*f = NULL;              /* Internal file object pointer */
    hid_t       dxpl = H5AC_ind_read_dxpl_id;        /* DXPL to use */
    H5B2_t      *bt2 = NULL;            /* v2 B-tree wrapper */
    haddr_t     bt2_addr;               /* Address of B-tree created */
    hsize_t     record;                 /* Record to insert into tree */
    hsize_t     rrecord;                /* Record to remove from tree */
    hsize_t     nrec;                   /* Number of records in B-tree */
    haddr_t     root_addr;              /* Address of root of B-tree created */
    H5B2_node_info_test_t ninfo;        /* B-tree node info */
    unsigned    u;                      /* Local index variable */

    TESTING("B-tree remove: merge 3 leaves to 2 in level-1 B-tree");

    /* Create the file for the test */
    if(create_file(&file, &f, fapl) < 0)
        TEST_ERROR

    /* Create the v2 B-tree & get its address */
    if(create_btree(f, dxpl, cparam, &bt2, &bt2_addr) < 0)
        TEST_ERROR

    /* Create level-1 B-tree with 3 leaves */
    for(u = 0; u < (INSERT_SPLIT_ROOT_NREC * 2); u++) {
        record = u;
        if(H5B2_insert(bt2, dxpl, &record) < 0)
            FAIL_STACK_ERROR
    } /* end for */

    /* Check record values in root of B-tree */
    record = 62;      /* Left record in root node */
    if(check_node_depth(bt2, dxpl, &record, (unsigned)1) < 0)
        TEST_ERROR
    ninfo.depth = 1;
    ninfo.nrec = 2;
    record = 94;      /* Right record in root node */
    if(check_node_info(bt2, dxpl, record, &ninfo) < 0)
        TEST_ERROR

    /* Query the number of records in the B-tree */
    if(H5B2_get_nrec(bt2, &nrec) < 0)
        FAIL_STACK_ERROR

    /* Make certain that the # of records is correct */
    if(nrec != (INSERT_SPLIT_ROOT_NREC * 2))
        TEST_ERROR

    /* Query the address of the root node in the B-tree */
    if(H5B2_get_root_addr_test(bt2, &root_addr) < 0)
        FAIL_STACK_ERROR

    /* Make certain that the address of the root node is defined */
    if(!H5F_addr_defined(root_addr))
        TEST_ERROR

    /* Check for closing & re-opening the B-tree */
    if(reopen_btree(f, dxpl, &bt2, bt2_addr, tparam) < 0)
        TEST_ERROR

    /* Attempt to remove enough records from middle leaf of a level-1 B-tree to force merge */
    for(u = 0; u < ((5 * INSERT_SPLIT_ROOT_NREC) / 6) - 1; u++) {
        record = ((3 * INSERT_SPLIT_ROOT_NREC) / 2) - (u + 1);
        rrecord = HSIZET_MAX;
        if(H5B2_remove(bt2, dxpl, &record, remove_cb, &rrecord) < 0)
            FAIL_STACK_ERROR

        /* Make certain that the record value is correct */
        if(rrecord != (((3 * INSERT_SPLIT_ROOT_NREC) / 2) - (u + 1)))
            TEST_ERROR

        /* Query the number of records in the B-tree */
        if(H5B2_get_nrec(bt2, &nrec) < 0)
            FAIL_STACK_ERROR

        /* Make certain that the # of records is correct */
        if(nrec != ((INSERT_SPLIT_ROOT_NREC * 2) - (u + 1)))
            TEST_ERROR
    } /* end for */

    /* Check record values in root of B-tree */
    ninfo.depth = 1;
    ninfo.nrec = 1;
    record = 37;      /* Only record in root node */
    if(check_node_info(bt2, dxpl, record, &ninfo) < 0)
        TEST_ERROR

    /* Close the v2 B-tree */
    if(H5B2_close(bt2, dxpl) < 0)
        FAIL_STACK_ERROR
    bt2 = NULL;

    /* Close file */
    if(H5Fclose(file) < 0)
        TEST_ERROR

    PASSED();

    return 0;

error:
    H5E_BEGIN_TRY {
        if(bt2)
            H5B2_close(bt2, dxpl);
	H5Fclose(file);
    } H5E_END_TRY;
    return 1;
} /* test_remove_level1_3leaf_merge() */


/*-------------------------------------------------------------------------
 * Function:	test_remove_level1_promote
 *
 * Purpose:	Basic tests for the B-tree v2 code
 *
 * Return:	Success:	0
 *		Failure:	1
 *
 * Programmer:	Quincey Koziol
 *              Friday, March  4, 2005
 *
 *-------------------------------------------------------------------------
 */
static unsigned
test_remove_level1_promote(hid_t fapl, const H5B2_create_t *cparam,
    const bt2_test_param_t *tparam)
{
    hid_t	file = -1;              /* File ID */
    H5F_t	*f = NULL;              /* Internal file object pointer */
    hid_t       dxpl = H5AC_ind_read_dxpl_id;        /* DXPL to use */
    H5B2_t      *bt2 = NULL;            /* v2 B-tree wrapper */
    haddr_t     bt2_addr;               /* Address of B-tree created */
    hsize_t     record;                 /* Record to insert into tree */
    hsize_t     rrecord;                /* Record to remove from tree */
    hsize_t     nrec;                   /* Number of records in B-tree */
    haddr_t     root_addr;              /* Address of root of B-tree created */
    H5B2_node_info_test_t ninfo;        /* B-tree node info */
    unsigned    u;                      /* Local index variable */

    TESTING("B-tree remove: promote from right leaf of level-1 B-tree");

    /* Create the file for the test */
    if(create_file(&file, &f, fapl) < 0)
        TEST_ERROR

    /* Create the v2 B-tree & get its address */
    if(create_btree(f, dxpl, cparam, &bt2, &bt2_addr) < 0)
        TEST_ERROR

    /* Create level-1 B-tree with 5 leaves */
    for(u = 0; u < (INSERT_SPLIT_ROOT_NREC * 4); u++) {
        record = u;
        if(H5B2_insert(bt2, dxpl, &record) < 0)
            FAIL_STACK_ERROR
    } /* end for */

    /* Check record values in root of B-tree */
    record = 62;      /* Left-most record in root node */
    if(check_node_depth(bt2, dxpl, &record, (unsigned)1) < 0)
        TEST_ERROR
    record = 125;      /* Center-Left record in root node */
    if(check_node_depth(bt2, dxpl, &record, (unsigned)1) < 0)
        TEST_ERROR
    record = 188;      /* Center-Right record in root node */
    if(check_node_depth(bt2, dxpl, &record, (unsigned)1) < 0)
        TEST_ERROR
    ninfo.depth = 1;
    ninfo.nrec = 4;
    record = 220;      /* Right-most record in root node */
    if(check_node_info(bt2, dxpl, record, &ninfo) < 0)
        TEST_ERROR

    /* Query the number of records in the B-tree */
    if(H5B2_get_nrec(bt2, &nrec) < 0)
        FAIL_STACK_ERROR

    /* Make certain that the # of records is correct */
    if(nrec != (INSERT_SPLIT_ROOT_NREC * 4))
        TEST_ERROR

    /* Query the address of the root node in the B-tree */
    if(H5B2_get_root_addr_test(bt2, &root_addr) < 0)
        FAIL_STACK_ERROR

    /* Make certain that the address of the root node is defined */
    if(!H5F_addr_defined(root_addr))
        TEST_ERROR

    /* Check for closing & re-opening the B-tree */
    if(reopen_btree(f, dxpl, &bt2, bt2_addr, tparam) < 0)
        TEST_ERROR

    /* Attempt to remove record from root node of a level-1 B-tree to force promotion from right leaf */
    record = 220;
    rrecord = HSIZET_MAX;
    if(H5B2_remove(bt2, dxpl, &record, remove_cb, &rrecord) < 0)
        FAIL_STACK_ERROR

    /* Make certain that the record value is correct */
    if(rrecord != 220)
        TEST_ERROR

    /* Check record values in root of B-tree */
    record = 62;      /* Left-most record in root node */
    if(check_node_depth(bt2, dxpl, &record, (unsigned)1) < 0)
        TEST_ERROR
    record = 125;      /* Center-Left record in root node */
    if(check_node_depth(bt2, dxpl, &record, (unsigned)1) < 0)
        TEST_ERROR
    record = 188;      /* Center-Right record in root node */
    if(check_node_depth(bt2, dxpl, &record, (unsigned)1) < 0)
        TEST_ERROR
    ninfo.depth = 1;
    ninfo.nrec = 4;
    record = 221;      /* Right-most record in root node */
    if(check_node_info(bt2, dxpl, record, &ninfo) < 0)
        TEST_ERROR

    /* Query the number of records in the B-tree */
    if(H5B2_get_nrec(bt2, &nrec) < 0)
        FAIL_STACK_ERROR

    /* Make certain that the # of records is correct */
    if(nrec != (INSERT_SPLIT_ROOT_NREC * 4) - 1)
        TEST_ERROR

    PASSED();

    /* Attempt to remove record from root node of a level-1 B-tree to force promotion from left leaf */
    /* (Note: current algorithm doesn't actually ever promote from left leaf.
     *  It would be useful to update the B-tree routines to always choose
     *  to promote a record from the node with more children. - QAK)
     */
    TESTING("B-tree remove: promote from left leaf of level-1 B-tree");

    /* Check for closing & re-opening the B-tree */
    if(reopen_btree(f, dxpl, &bt2, bt2_addr, tparam) < 0)
        TEST_ERROR

    record = 62;
    rrecord = HSIZET_MAX;
    if(H5B2_remove(bt2, dxpl, &record, remove_cb, &rrecord) < 0)
        FAIL_STACK_ERROR

    /* Make certain that the record value is correct */
    if(rrecord != 62)
        TEST_ERROR

    /* Check record values in root of B-tree */
    record = 63;      /* Left-most record in root node */
    if(check_node_depth(bt2, dxpl, &record, (unsigned)1) < 0)
        TEST_ERROR
    record = 125;      /* Center-Left record in root node */
    if(check_node_depth(bt2, dxpl, &record, (unsigned)1) < 0)
        TEST_ERROR
    record = 188;      /* Center-Right record in root node */
    if(check_node_depth(bt2, dxpl, &record, (unsigned)1) < 0)
        TEST_ERROR
    ninfo.depth = 1;
    ninfo.nrec = 4;
    record = 221;      /* Right-most record in root node */
    if(check_node_info(bt2, dxpl, record, &ninfo) < 0)
        TEST_ERROR

    /* Query the number of records in the B-tree */
    if(H5B2_get_nrec(bt2, &nrec) < 0)
        FAIL_STACK_ERROR

    /* Make certain that the # of records is correct */
    if(nrec != (INSERT_SPLIT_ROOT_NREC * 4) - 2)
        TEST_ERROR

    PASSED();

    /* Attempt to remove record from root node of a level-1 B-tree to force promotion from middle leaf */
    TESTING("B-tree remove: promote from middle leaf of level-1 B-tree");

    /* Check for closing & re-opening the B-tree */
    if(reopen_btree(f, dxpl, &bt2, bt2_addr, tparam) < 0)
        TEST_ERROR

    record = 125;
    rrecord = HSIZET_MAX;
    if(H5B2_remove(bt2, dxpl, &record, remove_cb, &rrecord) < 0)
        FAIL_STACK_ERROR

    /* Make certain that the record value is correct */
    if(rrecord != 125)
        TEST_ERROR

    /* Check record values in root of B-tree */
    record = 63;      /* Left-most record in root node */
    if(check_node_depth(bt2, dxpl, &record, (unsigned)1) < 0)
        TEST_ERROR
    record = 126;      /* Center-Left record in root node */
    if(check_node_depth(bt2, dxpl, &record, (unsigned)1) < 0)
        TEST_ERROR
    record = 188;      /* Center-Right record in root node */
    if(check_node_depth(bt2, dxpl, &record, (unsigned)1) < 0)
        TEST_ERROR
    ninfo.depth = 1;
    ninfo.nrec = 4;
    record = 221;      /* Right-most record in root node */
    if(check_node_info(bt2, dxpl, record, &ninfo) < 0)
        TEST_ERROR

    /* Query the number of records in the B-tree */
    if(H5B2_get_nrec(bt2, &nrec) < 0)
        FAIL_STACK_ERROR

    /* Make certain that the # of records is correct */
    if(nrec != (INSERT_SPLIT_ROOT_NREC * 4) - 3)
        TEST_ERROR

    /* Close the v2 B-tree */
    if(H5B2_close(bt2, dxpl) < 0)
        FAIL_STACK_ERROR
    bt2 = NULL;

    /* Close file */
    if(H5Fclose(file) < 0)
        TEST_ERROR

    PASSED();

    return 0;

error:
    H5E_BEGIN_TRY {
        if(bt2)
            H5B2_close(bt2, dxpl);
	H5Fclose(file);
    } H5E_END_TRY;
    return 1;
} /* test_remove_level1_promote() */


/*-------------------------------------------------------------------------
 * Function:	test_remove_level1_promote_2leaf_redistrib
 *
 * Purpose:	Basic tests for the B-tree v2 code
 *
 * Return:	Success:	0
 *		Failure:	1
 *
 * Programmer:	Quincey Koziol
 *              Friday, March  4, 2005
 *
 *-------------------------------------------------------------------------
 */
static unsigned
test_remove_level1_promote_2leaf_redistrib(hid_t fapl, const H5B2_create_t *cparam,
    const bt2_test_param_t *tparam)
{
    hid_t	file = -1;              /* File ID */
    H5F_t	*f = NULL;              /* Internal file object pointer */
    hid_t       dxpl = H5AC_ind_read_dxpl_id;        /* DXPL to use */
    H5B2_t      *bt2 = NULL;            /* v2 B-tree wrapper */
    haddr_t     bt2_addr;               /* Address of B-tree created */
    hsize_t     record;                 /* Record to insert into tree */
    hsize_t     rrecord;                /* Record to remove from tree */
    hsize_t     nrec;                   /* Number of records in B-tree */
    haddr_t     root_addr;              /* Address of root of B-tree created */
    H5B2_node_info_test_t ninfo;        /* B-tree node info */
    unsigned    u;                      /* Local index variable */

    TESTING("B-tree remove: promote from leaf of level-1 B-tree w/2 node redistrib");

    /* Create the file for the test */
    if(create_file(&file, &f, fapl) < 0)
        TEST_ERROR

    /* Create the v2 B-tree & get its address */
    if(create_btree(f, dxpl, cparam, &bt2, &bt2_addr) < 0)
        TEST_ERROR

    /* Create level-1 B-tree with 3 leaves */
    for(u = 0; u < (INSERT_SPLIT_ROOT_NREC * 2); u++) {
        record = u;
        if(H5B2_insert(bt2, dxpl, &record) < 0)
            FAIL_STACK_ERROR
    } /* end for */

    /* Check record values in root of B-tree */
    record = 62;      /* Left-most record in root node */
    if(check_node_depth(bt2, dxpl, &record, (unsigned)1) < 0)
        TEST_ERROR
    ninfo.depth = 1;
    ninfo.nrec = 2;
    record = 94;      /* Right record in root node */
    if(check_node_info(bt2, dxpl, record, &ninfo) < 0)
        TEST_ERROR

    /* Query the number of records in the B-tree */
    if(H5B2_get_nrec(bt2, &nrec) < 0)
        FAIL_STACK_ERROR

    /* Make certain that the # of records is correct */
    if(nrec != (INSERT_SPLIT_ROOT_NREC * 2))
        TEST_ERROR

    /* Query the address of the root node in the B-tree */
    if(H5B2_get_root_addr_test(bt2, &root_addr) < 0)
        FAIL_STACK_ERROR

    /* Make certain that the address of the root node is defined */
    if(!H5F_addr_defined(root_addr))
        TEST_ERROR

    /* Check for closing & re-opening the B-tree */
    if(reopen_btree(f, dxpl, &bt2, bt2_addr, tparam) < 0)
        TEST_ERROR

    /* Attempt to remove record from root node of a level-1 B-tree to force promotion from right leaf */

    /* Remove records from right leaf until its ready to redistribute */
    for(u = 0; u < 7; u++) {
        record = (INSERT_SPLIT_ROOT_NREC * 2) - (u + 1);
        rrecord = HSIZET_MAX;
        if(H5B2_remove(bt2, dxpl, &record, remove_cb, &rrecord) < 0)
            FAIL_STACK_ERROR

        /* Make certain that the record value is correct */
        if(rrecord != ((INSERT_SPLIT_ROOT_NREC * 2) - (u + 1)))
            TEST_ERROR

        /* Query the number of records in the B-tree */
        if(H5B2_get_nrec(bt2, &nrec) < 0)
            FAIL_STACK_ERROR

        /* Make certain that the # of records is correct */
        if(nrec != ((INSERT_SPLIT_ROOT_NREC * 2) - (u + 1)))
            TEST_ERROR
    } /* end for */

    record = 94;
    rrecord = HSIZET_MAX;
    if(H5B2_remove(bt2, dxpl, &record, remove_cb, &rrecord) < 0)
        FAIL_STACK_ERROR

    /* Make certain that the record value is correct */
    if(rrecord != 94)
        TEST_ERROR

    /* Check record values in root of B-tree */
    record = 62;      /* Left-most record in root node */
    if(check_node_depth(bt2, dxpl, &record, (unsigned)1) < 0)
        TEST_ERROR
    ninfo.depth = 1;
    ninfo.nrec = 2;
    record = 90;      /* Right record in root node */
    if(check_node_info(bt2, dxpl, record, &ninfo) < 0)
        TEST_ERROR

    /* Query the number of records in the B-tree */
    if(H5B2_get_nrec(bt2, &nrec) < 0)
        FAIL_STACK_ERROR

    /* Make certain that the # of records is correct */
    if(nrec != (INSERT_SPLIT_ROOT_NREC * 2) - 8)
        TEST_ERROR

    /* Close the v2 B-tree */
    if(H5B2_close(bt2, dxpl) < 0)
        FAIL_STACK_ERROR
    bt2 = NULL;

    /* Close file */
    if(H5Fclose(file) < 0)
        TEST_ERROR

    PASSED();

    return 0;

error:
    H5E_BEGIN_TRY {
        if(bt2)
            H5B2_close(bt2, dxpl);
	H5Fclose(file);
    } H5E_END_TRY;
    return 1;
} /* test_remove_level1_promote_2leaf_redistrib() */


/*-------------------------------------------------------------------------
 * Function:	test_remove_level1_promote_3leaf_redistrib
 *
 * Purpose:	Basic tests for the B-tree v2 code
 *
 * Return:	Success:	0
 *		Failure:	1
 *
 * Programmer:	Quincey Koziol
 *              Friday, March  4, 2005
 *
 *-------------------------------------------------------------------------
 */
static unsigned
test_remove_level1_promote_3leaf_redistrib(hid_t fapl, const H5B2_create_t *cparam,
    const bt2_test_param_t *tparam)
{
    hid_t	file = -1;              /* File ID */
    H5F_t	*f = NULL;              /* Internal file object pointer */
    hid_t       dxpl = H5AC_ind_read_dxpl_id;        /* DXPL to use */
    H5B2_t      *bt2 = NULL;            /* v2 B-tree wrapper */
    haddr_t     bt2_addr;               /* Address of B-tree created */
    hsize_t     record;                 /* Record to insert into tree */
    hsize_t     rrecord;                /* Record to remove from tree */
    hsize_t     nrec;                   /* Number of records in B-tree */
    haddr_t     root_addr;              /* Address of root of B-tree created */
    H5B2_node_info_test_t ninfo;        /* B-tree node info */
    unsigned    u;                      /* Local index variable */

    TESTING("B-tree remove: promote from leaf of level-1 B-tree w/3 node redistrib");

    /* Create the file for the test */
    if(create_file(&file, &f, fapl) < 0)
        TEST_ERROR

    /* Create the v2 B-tree & get its address */
    if(create_btree(f, dxpl, cparam, &bt2, &bt2_addr) < 0)
        TEST_ERROR

    /* Create level-1 B-tree with 3 leaves */
    for(u = 0; u < (INSERT_SPLIT_ROOT_NREC * 2); u++) {
        record = u;
        if(H5B2_insert(bt2, dxpl, &record) < 0)
            FAIL_STACK_ERROR
    } /* end for */

    /* Check record values in root of B-tree */
    record = 62;      /* Left-most record in root node */
    if(check_node_depth(bt2, dxpl, &record, (unsigned)1) < 0)
        TEST_ERROR
    ninfo.depth = 1;
    ninfo.nrec = 2;
    record = 94;      /* Right record in root node */
    if(check_node_info(bt2, dxpl, record, &ninfo) < 0)
        TEST_ERROR

    /* Query the number of records in the B-tree */
    if(H5B2_get_nrec(bt2, &nrec) < 0)
        FAIL_STACK_ERROR

    /* Make certain that the # of records is correct */
    if(nrec != (INSERT_SPLIT_ROOT_NREC * 2))
        TEST_ERROR

    /* Query the address of the root node in the B-tree */
    if(H5B2_get_root_addr_test(bt2, &root_addr) < 0)
        FAIL_STACK_ERROR

    /* Make certain that the address of the root node is defined */
    if(!H5F_addr_defined(root_addr))
        TEST_ERROR

    /* Check for closing & re-opening the B-tree */
    if(reopen_btree(f, dxpl, &bt2, bt2_addr, tparam) < 0)
        TEST_ERROR

    /* Attempt to remove record from root node of a level-1 B-tree to force promotion from middle leaf */

    /* Remove records from right leaf until its ready to redistribute */
    for(u = 0; u < 7; u++) {
        record = 63 + u;
        rrecord = HSIZET_MAX;
        if(H5B2_remove(bt2, dxpl, &record, remove_cb, &rrecord) < 0)
            FAIL_STACK_ERROR

        /* Make certain that the record value is correct */
        if(rrecord != (63 + u))
            TEST_ERROR

        /* Query the number of records in the B-tree */
        if(H5B2_get_nrec(bt2, &nrec) < 0)
            FAIL_STACK_ERROR

        /* Make certain that the # of records is correct */
        if(nrec != ((INSERT_SPLIT_ROOT_NREC * 2) - (u + 1)))
            TEST_ERROR
    } /* end for */

    record = 62;
    rrecord = HSIZET_MAX;
    if(H5B2_remove(bt2, dxpl, &record, remove_cb, &rrecord) < 0)
        FAIL_STACK_ERROR

    /* Make certain that the record value is correct */
    if(rrecord != 62)
        TEST_ERROR

    /* Check record values in root of B-tree */
    record = 39;      /* Left record in root node */
    if(check_node_depth(bt2, dxpl, &record, (unsigned)1) < 0)
        TEST_ERROR
    ninfo.depth = 1;
    ninfo.nrec = 2;
    record = 86;      /* Right record in root node */
    if(check_node_info(bt2, dxpl, record, &ninfo) < 0)
        TEST_ERROR

    /* Query the number of records in the B-tree */
    if(H5B2_get_nrec(bt2, &nrec) < 0)
        FAIL_STACK_ERROR

    /* Make certain that the # of records is correct */
    if(nrec != (INSERT_SPLIT_ROOT_NREC * 2) - 8)
        TEST_ERROR

    /* Close the v2 B-tree */
    if(H5B2_close(bt2, dxpl) < 0)
        FAIL_STACK_ERROR
    bt2 = NULL;

    /* Close file */
    if(H5Fclose(file) < 0)
        TEST_ERROR

    PASSED();

    return 0;

error:
    H5E_BEGIN_TRY {
        if(bt2)
            H5B2_close(bt2, dxpl);
	H5Fclose(file);
    } H5E_END_TRY;
    return 1;
} /* test_remove_level1_promote_3leaf_redistrib() */


/*-------------------------------------------------------------------------
 * Function:	test_remove_level1_promote_2leaf_merge
 *
 * Purpose:	Basic tests for the B-tree v2 code
 *
 * Return:	Success:	0
 *		Failure:	1
 *
 * Programmer:	Quincey Koziol
 *              Friday, March  4, 2005
 *
 *-------------------------------------------------------------------------
 */
static unsigned
test_remove_level1_promote_2leaf_merge(hid_t fapl, const H5B2_create_t *cparam,
    const bt2_test_param_t *tparam)
{
    hid_t	file = -1;              /* File ID */
    H5F_t	*f = NULL;              /* Internal file object pointer */
    hid_t       dxpl = H5AC_ind_read_dxpl_id;        /* DXPL to use */
    H5B2_t      *bt2 = NULL;            /* v2 B-tree wrapper */
    haddr_t     bt2_addr;               /* Address of B-tree created */
    hsize_t     record;                 /* Record to insert into tree */
    hsize_t     rrecord;                /* Record to remove from tree */
    hsize_t     nrec;                   /* Number of records in B-tree */
    haddr_t     root_addr;              /* Address of root of B-tree created */
    H5B2_node_info_test_t ninfo;        /* B-tree node info */
    unsigned    u;                      /* Local index variable */

    TESTING("B-tree remove: promote from leaf of level-1 B-tree w/2->1 merge");

    /* Create the file for the test */
    if(create_file(&file, &f, fapl) < 0)
        TEST_ERROR

    /* Create the v2 B-tree & get its address */
    if(create_btree(f, dxpl, cparam, &bt2, &bt2_addr) < 0)
        TEST_ERROR

    /* Create level-1 B-tree with 3 leaves */
    for(u = 0; u < (INSERT_SPLIT_ROOT_NREC * 2); u++) {
        record = u;
        if(H5B2_insert(bt2, dxpl, &record) < 0)
            FAIL_STACK_ERROR
    } /* end for */

    /* Check record values in root of B-tree */
    record = 62;      /* Left-most record in root node */
    if(check_node_depth(bt2, dxpl, &record, (unsigned)1) < 0)
        TEST_ERROR
    ninfo.depth = 1;
    ninfo.nrec = 2;
    record = 94;      /* Right record in root node */
    if(check_node_info(bt2, dxpl, record, &ninfo) < 0)
        TEST_ERROR

    /* Query the number of records in the B-tree */
    if(H5B2_get_nrec(bt2, &nrec) < 0)
        FAIL_STACK_ERROR

    /* Make certain that the # of records is correct */
    if(nrec != (INSERT_SPLIT_ROOT_NREC * 2))
        TEST_ERROR

    /* Query the address of the root node in the B-tree */
    if(H5B2_get_root_addr_test(bt2, &root_addr) < 0)
        FAIL_STACK_ERROR

    /* Make certain that the address of the root node is defined */
    if(!H5F_addr_defined(root_addr))
        TEST_ERROR

    /* Check for closing & re-opening the B-tree */
    if(reopen_btree(f, dxpl, &bt2, bt2_addr, tparam) < 0)
        TEST_ERROR

    /* Attempt to remove record from root node of a level-1 B-tree to force promotion from right leaf */

    /* Remove records from right leaf until its ready to merge */
    for(u = 0; u < 14; u++) {
        record = (INSERT_SPLIT_ROOT_NREC * 2) - (u + 1);
        rrecord = HSIZET_MAX;
        if(H5B2_remove(bt2, dxpl, &record, remove_cb, &rrecord) < 0)
            FAIL_STACK_ERROR

        /* Make certain that the record value is correct */
        if(rrecord != ((INSERT_SPLIT_ROOT_NREC * 2) - (u + 1)))
            TEST_ERROR

        /* Query the number of records in the B-tree */
        if(H5B2_get_nrec(bt2, &nrec) < 0)
            FAIL_STACK_ERROR

        /* Make certain that the # of records is correct */
        if(nrec != ((INSERT_SPLIT_ROOT_NREC * 2) - (u + 1)))
            TEST_ERROR
    } /* end for */

    record = 87;
    rrecord = HSIZET_MAX;
    if(H5B2_remove(bt2, dxpl, &record, remove_cb, &rrecord) < 0)
        FAIL_STACK_ERROR

    /* Make certain that the record value is correct */
    if(rrecord != 87)
        TEST_ERROR

    /* Check record values in root of B-tree */
    ninfo.depth = 1;
    ninfo.nrec = 1;
    record = 62;      /* Middle record in root node */
    if(check_node_info(bt2, dxpl, record, &ninfo) < 0)
        TEST_ERROR

    /* Query the number of records in the B-tree */
    if(H5B2_get_nrec(bt2, &nrec) < 0)
        FAIL_STACK_ERROR

    /* Make certain that the # of records is correct */
    if(nrec != (INSERT_SPLIT_ROOT_NREC * 2) - 15)
        TEST_ERROR

    /* Close the v2 B-tree */
    if(H5B2_close(bt2, dxpl) < 0)
        FAIL_STACK_ERROR
    bt2 = NULL;

    /* Close file */
    if(H5Fclose(file) < 0)
        TEST_ERROR

    PASSED();

    return 0;

error:
    H5E_BEGIN_TRY {
        if(bt2)
            H5B2_close(bt2, dxpl);
	H5Fclose(file);
    } H5E_END_TRY;
    return 1;
} /* test_remove_level1_promote_2leaf_merge() */


/*-------------------------------------------------------------------------
 * Function:	test_remove_level1_promote_3leaf_merge
 *
 * Purpose:	Basic tests for the B-tree v2 code
 *
 * Return:	Success:	0
 *		Failure:	1
 *
 * Programmer:	Quincey Koziol
 *              Friday, March  4, 2005
 *
 *-------------------------------------------------------------------------
 */
static unsigned
test_remove_level1_promote_3leaf_merge(hid_t fapl, const H5B2_create_t *cparam,
    const bt2_test_param_t *tparam)
{
    hid_t	file = -1;              /* File ID */
    H5F_t	*f = NULL;              /* Internal file object pointer */
    hid_t       dxpl = H5AC_ind_read_dxpl_id;        /* DXPL to use */
    H5B2_t      *bt2 = NULL;            /* v2 B-tree wrapper */
    haddr_t     bt2_addr;               /* Address of B-tree created */
    hsize_t     record;                 /* Record to insert into tree */
    hsize_t     rrecord;                /* Record to remove from tree */
    hsize_t     nrec;                   /* Number of records in B-tree */
    haddr_t     root_addr;              /* Address of root of B-tree created */
    H5B2_node_info_test_t ninfo;        /* B-tree node info */
    unsigned    u;                      /* Local index variable */

    TESTING("B-tree remove: promote from leaf of level-1 B-tree w/3->2 merge");

    /* Create the file for the test */
    if(create_file(&file, &f, fapl) < 0)
        TEST_ERROR

    /* Create the v2 B-tree & get its address */
    if(create_btree(f, dxpl, cparam, &bt2, &bt2_addr) < 0)
        TEST_ERROR

    /* Create level-2 B-tree with 3 leaves */
    for(u = 0; u < (INSERT_SPLIT_ROOT_NREC * 2); u++) {
        record = u;
        if(H5B2_insert(bt2, dxpl, &record) < 0)
            FAIL_STACK_ERROR
    } /* end for */

    /* Check record values in root of B-tree */
    record = 62;      /* Left-most record in root node */
    if(check_node_depth(bt2, dxpl, &record, (unsigned)1) < 0)
        TEST_ERROR
    ninfo.depth = 1;
    ninfo.nrec = 2;
    record = 94;      /* Right record in root node */
    if(check_node_info(bt2, dxpl, record, &ninfo) < 0)
        TEST_ERROR

    /* Query the number of records in the B-tree */
    if(H5B2_get_nrec(bt2, &nrec) < 0)
        FAIL_STACK_ERROR

    /* Make certain that the # of records is correct */
    if(nrec != (INSERT_SPLIT_ROOT_NREC * 2))
        TEST_ERROR

    /* Query the address of the root node in the B-tree */
    if(H5B2_get_root_addr_test(bt2, &root_addr) < 0)
        FAIL_STACK_ERROR

    /* Make certain that the address of the root node is defined */
    if(!H5F_addr_defined(root_addr))
        TEST_ERROR

    /* Check for closing & re-opening the B-tree */
    if(reopen_btree(f, dxpl, &bt2, bt2_addr, tparam) < 0)
        TEST_ERROR

    /* Attempt to remove record from root node of a level-1 B-tree to force promotion from middle leaf */

    /* Remove records from middle leaf until it's ready to merge */
    for(u = 0; u < 50; u++) {
        record = ((3 * INSERT_SPLIT_ROOT_NREC) / 2) - (u + 1);
        rrecord = HSIZET_MAX;
        if(H5B2_remove(bt2, dxpl, &record, remove_cb, &rrecord) < 0)
            FAIL_STACK_ERROR

        /* Make certain that the record value is correct */
        if(rrecord != (((3 * INSERT_SPLIT_ROOT_NREC) / 2) - (u + 1)))
            TEST_ERROR

        /* Query the number of records in the B-tree */
        if(H5B2_get_nrec(bt2, &nrec) < 0)
            FAIL_STACK_ERROR

        /* Make certain that the # of records is correct */
        if(nrec != ((INSERT_SPLIT_ROOT_NREC * 2) - (u + 1)))
            TEST_ERROR
    } /* end for */

    record = 25;
    rrecord = HSIZET_MAX;
    if(H5B2_remove(bt2, dxpl, &record, remove_cb, &rrecord) < 0)
        FAIL_STACK_ERROR

    /* Make certain that the record value is correct */
    if(rrecord != 25)
        TEST_ERROR

    /* Check record values in root of B-tree */
    ninfo.depth = 1;
    ninfo.nrec = 1;
    record = 37;      /* Right record in root node */
    if(check_node_info(bt2, dxpl, record, &ninfo) < 0)
        TEST_ERROR

    /* Query the number of records in the B-tree */
    if(H5B2_get_nrec(bt2, &nrec) < 0)
        FAIL_STACK_ERROR

    /* Make certain that the # of records is correct */
    if(nrec != (INSERT_SPLIT_ROOT_NREC * 2) - 51)
        TEST_ERROR

    /* Close the v2 B-tree */
    if(H5B2_close(bt2, dxpl) < 0)
        FAIL_STACK_ERROR
    bt2 = NULL;

    /* Close file */
    if(H5Fclose(file) < 0)
        TEST_ERROR

    PASSED();

    return 0;

error:
    H5E_BEGIN_TRY {
        if(bt2)
            H5B2_close(bt2, dxpl);
	H5Fclose(file);
    } H5E_END_TRY;
    return 1;
} /* test_remove_level1_promote_3leaf_merge() */


/*-------------------------------------------------------------------------
 * Function:	test_remove_level1_collapse
 *
 * Purpose:	Basic tests for the B-tree v2 code
 *
 * Return:	Success:	0
 *		Failure:	1
 *
 * Programmer:	Quincey Koziol
 *              Friday, March  4, 2005
 *
 *-------------------------------------------------------------------------
 */
static unsigned
test_remove_level1_collapse(hid_t fapl, const H5B2_create_t *cparam,
    const bt2_test_param_t *tparam)
{
    hid_t	file = -1;              /* File ID */
    H5F_t	*f = NULL;              /* Internal file object pointer */
    hid_t       dxpl = H5AC_ind_read_dxpl_id;        /* DXPL to use */
    H5B2_t      *bt2 = NULL;            /* v2 B-tree wrapper */
    haddr_t     bt2_addr;               /* Address of B-tree created */
    hsize_t     record;                 /* Record to insert into tree */
    hsize_t     rrecord;                /* Record to remove from tree */
    hsize_t     nrec;                   /* Number of records in B-tree */
    haddr_t     root_addr;              /* Address of root of B-tree created */
    H5B2_node_info_test_t ninfo;        /* B-tree node info */
    unsigned    u;                      /* Local index variable */

    TESTING("B-tree remove: collapse level-1 B-tree back to level-0");

    /* Create the file for the test */
    if(create_file(&file, &f, fapl) < 0)
        TEST_ERROR

    /* Create the v2 B-tree & get its address */
    if(create_btree(f, dxpl, cparam, &bt2, &bt2_addr) < 0)
        TEST_ERROR

    /* Create level-1 B-tree with 2 leaves */
    for(u = 0; u < INSERT_SPLIT_ROOT_NREC; u++) {
        record = u;
        if(H5B2_insert(bt2, dxpl, &record) < 0)
            FAIL_STACK_ERROR
    } /* end for */

    /* Check record values in root of B-tree */
    ninfo.depth = 1;
    ninfo.nrec = 1;
    record = 31;      /* Middle record in root node */
    if(check_node_info(bt2, dxpl, record, &ninfo) < 0)
        TEST_ERROR

    /* Query the number of records in the B-tree */
    if(H5B2_get_nrec(bt2, &nrec) < 0)
        FAIL_STACK_ERROR

    /* Make certain that the # of records is correct */
    if(nrec != INSERT_SPLIT_ROOT_NREC)
        TEST_ERROR

    /* Query the address of the root node in the B-tree */
    if(H5B2_get_root_addr_test(bt2, &root_addr) < 0)
        FAIL_STACK_ERROR

    /* Make certain that the address of the root node is defined */
    if(!H5F_addr_defined(root_addr))
        TEST_ERROR

    /* Check for closing & re-opening the B-tree */
    if(reopen_btree(f, dxpl, &bt2, bt2_addr, tparam) < 0)
        TEST_ERROR

    /* Attempt to remove records from B-tree to force a single leaf for the B-tree */
    for(u = 0; u < 14; u++) {
        record = INSERT_SPLIT_ROOT_NREC - (u + 1);
        rrecord = HSIZET_MAX;
        if(H5B2_remove(bt2, dxpl, &record, remove_cb, &rrecord) < 0)
            FAIL_STACK_ERROR

        /* Make certain that the record value is correct */
        if(rrecord != (INSERT_SPLIT_ROOT_NREC - (u + 1)))
            TEST_ERROR

        /* Query the number of records in the B-tree */
        if(H5B2_get_nrec(bt2, &nrec) < 0)
            FAIL_STACK_ERROR

        /* Make certain that the # of records is correct */
        if(nrec != (INSERT_SPLIT_ROOT_NREC - (u + 1)))
            TEST_ERROR
    } /* end for */

    /* Check record values in root of B-tree */
    ninfo.depth = 0;
    ninfo.nrec = (uint16_t)(INSERT_SPLIT_ROOT_NREC - u);
    record = 31;      /* Middle record in root node */
    if(check_node_info(bt2, dxpl, record, &ninfo) < 0)
        TEST_ERROR

    /* Query the number of records in the B-tree */
    if(H5B2_get_nrec(bt2, &nrec) < 0)
        FAIL_STACK_ERROR

    /* Make certain that the # of records is correct */
    if(nrec != (INSERT_SPLIT_ROOT_NREC - u))
        TEST_ERROR

    /* Query the address of the root node in the B-tree */
    if(H5B2_get_root_addr_test(bt2, &root_addr) < 0)
        FAIL_STACK_ERROR

    /* Make certain that the address of the root node is defined */
    if(!H5F_addr_defined(root_addr))
        TEST_ERROR

    /* Close the v2 B-tree */
    if(H5B2_close(bt2, dxpl) < 0)
        FAIL_STACK_ERROR
    bt2 = NULL;

    /* Close file */
    if(H5Fclose(file) < 0)
        TEST_ERROR

    PASSED();

    return 0;

error:
    H5E_BEGIN_TRY {
        if(bt2)
            H5B2_close(bt2, dxpl);
	H5Fclose(file);
    } H5E_END_TRY;
    return 1;
} /* test_remove_level1_collapse() */


/*-------------------------------------------------------------------------
 * Function:	test_remove_level2_promote
 *
 * Purpose:	Basic tests for the B-tree v2 code
 *
 * Return:	Success:	0
 *		Failure:	1
 *
 * Programmer:	Quincey Koziol
 *              Friday, March  4, 2005
 *
 *-------------------------------------------------------------------------
 */
static unsigned
test_remove_level2_promote(hid_t fapl, const H5B2_create_t *cparam,
    const bt2_test_param_t *tparam)
{
    hid_t	file = -1;              /* File ID */
    H5F_t	*f = NULL;              /* Internal file object pointer */
    hid_t       dxpl = H5AC_ind_read_dxpl_id;        /* DXPL to use */
    H5B2_t      *bt2 = NULL;            /* v2 B-tree wrapper */
    haddr_t     bt2_addr;               /* Address of B-tree created */
    hsize_t     record;                 /* Record to insert into tree */
    hsize_t     rrecord;                /* Record to remove from tree */
    hsize_t     nrec;                   /* Number of records in B-tree */
    haddr_t     root_addr;              /* Address of root of B-tree created */
    H5B2_node_info_test_t ninfo;        /* B-tree node info */
    unsigned    u;                      /* Local index variable */

    TESTING("B-tree remove: promote from right internal of level-2 B-tree");

    /* Create the file for the test */
    if(create_file(&file, &f, fapl) < 0)
        TEST_ERROR

    /* Create the v2 B-tree & get its address */
    if(create_btree(f, dxpl, cparam, &bt2, &bt2_addr) < 0)
        TEST_ERROR

    /* Create level-2 B-tree with 3 internal nodes */
    for(u = 0; u < ((INSERT_SPLIT_ROOT_NREC * 59) + 1); u++) {
        record = u;
        if(H5B2_insert(bt2, dxpl, &record) < 0)
            FAIL_STACK_ERROR
    } /* end for */

    /* Check record values in root of B-tree */
    record = 1889;      /* Left record in root node */
    if(check_node_depth(bt2, dxpl, &record, (unsigned)2) < 0)
        TEST_ERROR
    ninfo.depth = 2;
    ninfo.nrec = 2;
    record = 2834;      /* Right record in root node */
    if(check_node_info(bt2, dxpl, record, &ninfo) < 0)
        TEST_ERROR

    /* Query the number of records in the B-tree */
    if(H5B2_get_nrec(bt2, &nrec) < 0)
        FAIL_STACK_ERROR

    /* Make certain that the # of records is correct */
    if(nrec != ((INSERT_SPLIT_ROOT_NREC * 59) + 1))
        TEST_ERROR

    /* Query the address of the root node in the B-tree */
    if(H5B2_get_root_addr_test(bt2, &root_addr) < 0)
        FAIL_STACK_ERROR

    /* Make certain that the address of the root node is defined */
    if(!H5F_addr_defined(root_addr))
        TEST_ERROR

    /* Check for closing & re-opening the B-tree */
    if(reopen_btree(f, dxpl, &bt2, bt2_addr, tparam) < 0)
        TEST_ERROR

    /* Check information about record in right internal node */
    ninfo.depth = 1;
    ninfo.nrec = 14;
    record = 2960;      /* Record in right internal node */
    if(check_node_info(bt2, dxpl, record, &ninfo) < 0)
        TEST_ERROR

    /* Attempt to remove record from right internal node of a level-2 B-tree to force promotion */
    record = 2960;
    rrecord = HSIZET_MAX;
    if(H5B2_remove(bt2, dxpl, &record, remove_cb, &rrecord) < 0)
        FAIL_STACK_ERROR

    /* Make certain that the record value is correct */
    if(rrecord != 2960)
        TEST_ERROR

    /* Check information about record promoted into right internal node */
    ninfo.depth = 1;
    ninfo.nrec = 14;
    record = 2961;      /* Record in right internal node */
    if(check_node_info(bt2, dxpl, record, &ninfo) < 0)
        TEST_ERROR

    /* Query the number of records in the B-tree */
    if(H5B2_get_nrec(bt2, &nrec) < 0)
        FAIL_STACK_ERROR

    /* Make certain that the # of records is correct */
    if(nrec != (INSERT_SPLIT_ROOT_NREC * 59))
        TEST_ERROR

    PASSED();

    /* Attempt to remove record from left internal node of a level-2 B-tree to force promotion */
    TESTING("B-tree remove: promote from left internal of level-2 B-tree");

    /* Check for closing & re-opening the B-tree */
    if(reopen_btree(f, dxpl, &bt2, bt2_addr, tparam) < 0)
        TEST_ERROR

    /* Check information about record in left internal node */
    ninfo.depth = 1;
    ninfo.nrec = 29;
    record = 1133;      /* Record in left internal node */
    if(check_node_info(bt2, dxpl, record, &ninfo) < 0)
        TEST_ERROR

    record = 1133;
    rrecord = HSIZET_MAX;
    if(H5B2_remove(bt2, dxpl, &record, remove_cb, &rrecord) < 0)
        FAIL_STACK_ERROR

    /* Make certain that the record value is correct */
    if(rrecord != 1133)
        TEST_ERROR

    /* Check information about record in left internal node */
    ninfo.depth = 1;
    ninfo.nrec = 29;
    record = 1134;      /* Record in left internal node */
    if(check_node_info(bt2, dxpl, record, &ninfo) < 0)
        TEST_ERROR

    /* Query the number of records in the B-tree */
    if(H5B2_get_nrec(bt2, &nrec) < 0)
        FAIL_STACK_ERROR

    /* Make certain that the # of records is correct */
    if(nrec != (INSERT_SPLIT_ROOT_NREC * 59) - 1)
        TEST_ERROR

    PASSED();

    /* Attempt to remove record from middle internal node of a level-2 B-tree to force promotion */
    TESTING("B-tree remove: promote from middle internal of level-2 B-tree");

    /* Check for closing & re-opening the B-tree */
    if(reopen_btree(f, dxpl, &bt2, bt2_addr, tparam) < 0)
        TEST_ERROR

    /* Check information about record in middle internal node */
    ninfo.depth = 1;
    ninfo.nrec = 14;
    record = 2267;      /* Record in middle internal node */
    if(check_node_info(bt2, dxpl, record, &ninfo) < 0)
        TEST_ERROR

    record = 2267;
    rrecord = HSIZET_MAX;
    if(H5B2_remove(bt2, dxpl, &record, remove_cb, &rrecord) < 0)
        FAIL_STACK_ERROR

    /* Make certain that the record value is correct */
    if(rrecord != 2267)
        TEST_ERROR

    /* Check information about record in middle internal node */
    ninfo.depth = 1;
    ninfo.nrec = 14;
    record = 2268;      /* Record in middle internal node */
    if(check_node_info(bt2, dxpl, record, &ninfo) < 0)
        TEST_ERROR

    /* Query the number of records in the B-tree */
    if(H5B2_get_nrec(bt2, &nrec) < 0)
        FAIL_STACK_ERROR

    /* Make certain that the # of records is correct */
    if(nrec != (INSERT_SPLIT_ROOT_NREC * 59) - 2)
        TEST_ERROR

    PASSED();

    /* Attempt to remove record from root node of a level-2 B-tree to force promotion */
    TESTING("B-tree remove: promote record from root of level-2 B-tree");

    /* Check for closing & re-opening the B-tree */
    if(reopen_btree(f, dxpl, &bt2, bt2_addr, tparam) < 0)
        TEST_ERROR

    /* Check information about record in root node */
    ninfo.depth = 2;
    ninfo.nrec = 2;
    record = 1889;      /* Left record in root node */
    if(check_node_info(bt2, dxpl, record, &ninfo) < 0)
        TEST_ERROR

    record = 1889;
    rrecord = HSIZET_MAX;
    if(H5B2_remove(bt2, dxpl, &record, remove_cb, &rrecord) < 0)
        FAIL_STACK_ERROR

    /* Make certain that the record value is correct */
    if(rrecord != 1889)
        TEST_ERROR

    /* Check information about record in root node */
    ninfo.depth = 2;
    ninfo.nrec = 2;
    record = 1890;      /* Left record in root node */
    if(check_node_info(bt2, dxpl, record, &ninfo) < 0)
        TEST_ERROR

    /* Query the number of records in the B-tree */
    if(H5B2_get_nrec(bt2, &nrec) < 0)
        FAIL_STACK_ERROR

    /* Make certain that the # of records is correct */
    if(nrec != (INSERT_SPLIT_ROOT_NREC * 59) - 3)
        TEST_ERROR

    /* Check for closing & re-opening the B-tree */
    if(reopen_btree(f, dxpl, &bt2, bt2_addr, tparam) < 0)
        TEST_ERROR

    /* Check information about record in root node */
    ninfo.depth = 2;
    ninfo.nrec = 2;
    record = 2834;      /* Right record in root node */
    if(check_node_info(bt2, dxpl, record, &ninfo) < 0)
        TEST_ERROR

    record = 2834;
    rrecord = HSIZET_MAX;
    if(H5B2_remove(bt2, dxpl, &record, remove_cb, &rrecord) < 0)
        FAIL_STACK_ERROR

    /* Make certain that the record value is correct */
    if(rrecord != 2834)
        TEST_ERROR

    /* Check information about record in root node */
    ninfo.depth = 2;
    ninfo.nrec = 2;
    record = 2835;      /* Right record in root node */
    if(check_node_info(bt2, dxpl, record, &ninfo) < 0)
        TEST_ERROR

    /* Query the number of records in the B-tree */
    if(H5B2_get_nrec(bt2, &nrec) < 0)
        FAIL_STACK_ERROR

    /* Make certain that the # of records is correct */
    if(nrec != (INSERT_SPLIT_ROOT_NREC * 59) - 4)
        TEST_ERROR

    /* Close the v2 B-tree */
    if(H5B2_close(bt2, dxpl) < 0)
        FAIL_STACK_ERROR
    bt2 = NULL;

    /* Close file */
    if(H5Fclose(file) < 0)
        TEST_ERROR

    PASSED();

    return 0;

error:
    H5E_BEGIN_TRY {
        if(bt2)
            H5B2_close(bt2, dxpl);
	H5Fclose(file);
    } H5E_END_TRY;
    return 1;
} /* test_remove_level2_promote() */


/*-------------------------------------------------------------------------
 * Function:	test_remove_level2_promote_2internal_redistrib
 *
 * Purpose:	Basic tests for the B-tree v2 code
 *
 * Return:	Success:	0
 *		Failure:	1
 *
 * Programmer:	Quincey Koziol
 *              Monday, March  7, 2005
 *
 *-------------------------------------------------------------------------
 */
static unsigned
test_remove_level2_promote_2internal_redistrib(hid_t fapl, const H5B2_create_t *cparam,
    const bt2_test_param_t *tparam)
{
    hid_t	file = -1;              /* File ID */
    H5F_t	*f = NULL;              /* Internal file object pointer */
    hid_t       dxpl = H5AC_ind_read_dxpl_id;        /* DXPL to use */
    H5B2_t      *bt2 = NULL;            /* v2 B-tree wrapper */
    haddr_t     bt2_addr;               /* Address of B-tree created */
    hsize_t     record;                 /* Record to insert into tree */
    hsize_t     rrecord;                /* Record to remove from tree */
    hsize_t     nrec;                   /* Number of records in B-tree */
    haddr_t     root_addr;              /* Address of root of B-tree created */
    H5B2_node_info_test_t ninfo;        /* B-tree node info */
    unsigned    u;                      /* Local index variable */

    TESTING("B-tree remove: promote from right internal of level-2 B-tree w/redistrib");

    /* Create the file for the test */
    if(create_file(&file, &f, fapl) < 0)
        TEST_ERROR

    /* Create the v2 B-tree & get its address */
    if(create_btree(f, dxpl, cparam, &bt2, &bt2_addr) < 0)
        TEST_ERROR

    /* Create level-2 B-tree with 3 internal nodes */
    for(u = 0; u < ((INSERT_SPLIT_ROOT_NREC * 59) + 1); u++) {
        record = u;
        if(H5B2_insert(bt2, dxpl, &record) < 0)
            FAIL_STACK_ERROR
    } /* end for */

    /* Check record values in root of B-tree */
    record = 1889;      /* Left record in root node */
    if(check_node_depth(bt2, dxpl, &record, (unsigned)2) < 0)
        TEST_ERROR
    ninfo.depth = 2;
    ninfo.nrec = 2;
    record = 2834;      /* Right record in root node */
    if(check_node_info(bt2, dxpl, record, &ninfo) < 0)
        TEST_ERROR

    /* Query the number of records in the B-tree */
    if(H5B2_get_nrec(bt2, &nrec) < 0)
        FAIL_STACK_ERROR

    /* Make certain that the # of records is correct */
    if(nrec != ((INSERT_SPLIT_ROOT_NREC * 59) + 1))
        TEST_ERROR

    /* Query the address of the root node in the B-tree */
    if(H5B2_get_root_addr_test(bt2, &root_addr) < 0)
        FAIL_STACK_ERROR

    /* Make certain that the address of the root node is defined */
    if(!H5F_addr_defined(root_addr))
        TEST_ERROR

    /* Check for closing & re-opening the B-tree */
    if(reopen_btree(f, dxpl, &bt2, bt2_addr, tparam) < 0)
        TEST_ERROR

    /* Check status of B-tree */
    ninfo.depth = 1;
    ninfo.nrec = 14;
    record = 3685;      /* Right-most record in root node */
    if(check_node_info(bt2, dxpl, record, &ninfo) < 0)
        TEST_ERROR

    /* Attempt to remove record from right internal node of a level-2 B-tree to force promotion w/redistribution */
    for(u = 0; u < 8; u++) {
        record = ((INSERT_SPLIT_ROOT_NREC * 59) + 1) - (u + 1);
        rrecord = HSIZET_MAX;
        if(H5B2_remove(bt2, dxpl, &record, remove_cb, &rrecord) < 0)
            FAIL_STACK_ERROR

        /* Make certain that the record value is correct */
        if(rrecord != (((INSERT_SPLIT_ROOT_NREC * 59) + 1)- (u + 1)))
            TEST_ERROR

        /* Query the number of records in the B-tree */
        if(H5B2_get_nrec(bt2, &nrec) < 0)
            FAIL_STACK_ERROR

        /* Make certain that the # of records is correct */
        if(nrec != (((INSERT_SPLIT_ROOT_NREC * 59) + 1) - (u + 1)))
            TEST_ERROR
    } /* end for */

    record = 3685;
    rrecord = HSIZET_MAX;
    if(H5B2_remove(bt2, dxpl, &record, remove_cb, &rrecord) < 0)
        FAIL_STACK_ERROR

    /* Make certain that the record value is correct */
    if(rrecord != 3685)
        TEST_ERROR

    /* Check status of B-tree */
    ninfo.depth = 1;
    ninfo.nrec = 14;
    record = 3681;      /* Right-most record in root node */
    if(check_node_info(bt2, dxpl, record, &ninfo) < 0)
        TEST_ERROR

    /* Query the number of records in the B-tree */
    if(H5B2_get_nrec(bt2, &nrec) < 0)
        FAIL_STACK_ERROR

    /* Make certain that the # of records is correct */
    if(nrec != (INSERT_SPLIT_ROOT_NREC * 59) - 8)
        TEST_ERROR

    /* Close the v2 B-tree */
    if(H5B2_close(bt2, dxpl) < 0)
        FAIL_STACK_ERROR
    bt2 = NULL;

    /* Close file */
    if(H5Fclose(file) < 0)
        TEST_ERROR

    PASSED();

    return 0;

error:
    H5E_BEGIN_TRY {
        if(bt2)
            H5B2_close(bt2, dxpl);
	H5Fclose(file);
    } H5E_END_TRY;
    return 1;
} /* test_remove_level2_promote_2internal_redistrib() */


/*-------------------------------------------------------------------------
 * Function:	test_remove_level2_3promote_internal_redistrib
 *
 * Purpose:	Basic tests for the B-tree v2 code
 *
 * Return:	Success:	0
 *		Failure:	1
 *
 * Programmer:	Quincey Koziol
 *              Monday, March  7, 2005
 *
 *-------------------------------------------------------------------------
 */
static unsigned
test_remove_level2_promote_3internal_redistrib(hid_t fapl, const H5B2_create_t *cparam,
    const bt2_test_param_t *tparam)
{
    hid_t	file = -1;              /* File ID */
    H5F_t	*f = NULL;              /* Internal file object pointer */
    hid_t       dxpl = H5AC_ind_read_dxpl_id;        /* DXPL to use */
    H5B2_t      *bt2 = NULL;            /* v2 B-tree wrapper */
    haddr_t     bt2_addr;               /* Address of B-tree created */
    hsize_t     record;                 /* Record to insert into tree */
    hsize_t     rrecord;                /* Record to remove from tree */
    hsize_t     nrec;                   /* Number of records in B-tree */
    haddr_t     root_addr;              /* Address of root of B-tree created */
    H5B2_node_info_test_t ninfo;        /* B-tree node info */
    unsigned    u;                      /* Local index variable */

    TESTING("B-tree remove: promote from left internal of level-2 B-tree w/redistrib");

    /* Create the file for the test */
    if(create_file(&file, &f, fapl) < 0)
        TEST_ERROR

    /* Create the v2 B-tree & get its address */
    if(create_btree(f, dxpl, cparam, &bt2, &bt2_addr) < 0)
        TEST_ERROR

    /* Create level-2 B-tree with 3 internal nodes */
    for(u = 0; u < ((INSERT_SPLIT_ROOT_NREC * 59) + 1); u++) {
        record = u;
        if(H5B2_insert(bt2, dxpl, &record) < 0)
            FAIL_STACK_ERROR
    } /* end for */

    /* Check record values in root of B-tree */
    record = 1889;      /* Left record in root node */
    if(check_node_depth(bt2, dxpl, &record, (unsigned)2) < 0)
        TEST_ERROR
    ninfo.depth = 2;
    ninfo.nrec = 2;
    record = 2834;      /* Right record in root node */
    if(check_node_info(bt2, dxpl, record, &ninfo) < 0)
        TEST_ERROR

    /* Query the number of records in the B-tree */
    if(H5B2_get_nrec(bt2, &nrec) < 0)
        FAIL_STACK_ERROR

    /* Make certain that the # of records is correct */
    if(nrec != ((INSERT_SPLIT_ROOT_NREC * 59) + 1))
        TEST_ERROR

    /* Query the address of the root node in the B-tree */
    if(H5B2_get_root_addr_test(bt2, &root_addr) < 0)
        FAIL_STACK_ERROR

    /* Make certain that the address of the root node is defined */
    if(!H5F_addr_defined(root_addr))
        TEST_ERROR

    /* Check for closing & re-opening the B-tree */
    if(reopen_btree(f, dxpl, &bt2, bt2_addr, tparam) < 0)
        TEST_ERROR

    /* Check status of B-tree */
    ninfo.depth = 1;
    ninfo.nrec = 29;
    record = 62;      /* Left-most record in left node */
    if(check_node_info(bt2, dxpl, record, &ninfo) < 0)
        TEST_ERROR

    /* Attempt to remove record from left internal node of a level-2 B-tree to force promotion w/redistribution */
    for(u = 0; u < 38; u++) {
        record = 63 + u;
        rrecord = HSIZET_MAX;
        if(H5B2_remove(bt2, dxpl, &record, remove_cb, &rrecord) < 0)
            FAIL_STACK_ERROR

        /* Make certain that the record value is correct */
        if(rrecord != (63 + u))
            TEST_ERROR

        /* Query the number of records in the B-tree */
        if(H5B2_get_nrec(bt2, &nrec) < 0)
            FAIL_STACK_ERROR

        /* Make certain that the # of records is correct */
        if(nrec != (((INSERT_SPLIT_ROOT_NREC * 59) + 1) - (u + 1)))
            TEST_ERROR
    } /* end for */

    record = 62;
    rrecord = HSIZET_MAX;
    if(H5B2_remove(bt2, dxpl, &record, remove_cb, &rrecord) < 0)
        FAIL_STACK_ERROR

    /* Make certain that the record value is correct */
    if(rrecord != 62)
        TEST_ERROR

    /* Check status of B-tree */
    ninfo.depth = 1;
    ninfo.nrec = 29;
    record = 49;      /* Left-most record in left node */
    if(check_node_info(bt2, dxpl, record, &ninfo) < 0)
        TEST_ERROR

    /* Query the number of records in the B-tree */
    if(H5B2_get_nrec(bt2, &nrec) < 0)
        FAIL_STACK_ERROR

    /* Make certain that the # of records is correct */
    if(nrec != (INSERT_SPLIT_ROOT_NREC * 59) - 38)
        TEST_ERROR

    /* Close the v2 B-tree */
    if(H5B2_close(bt2, dxpl) < 0)
        FAIL_STACK_ERROR
    bt2 = NULL;

    /* Close file */
    if(H5Fclose(file) < 0)
        TEST_ERROR

    PASSED();

    return 0;

error:
    H5E_BEGIN_TRY {
        if(bt2)
            H5B2_close(bt2, dxpl);
	H5Fclose(file);
    } H5E_END_TRY;
    return 1;
} /* test_remove_level2_promote_3internal_redistrib() */


/*-------------------------------------------------------------------------
 * Function:	test_remove_level2_promote_2internal_merge
 *
 * Purpose:	Basic tests for the B-tree v2 code
 *
 * Return:	Success:	0
 *		Failure:	1
 *
 * Programmer:	Quincey Koziol
 *              Monday, March  7, 2005
 *
 *-------------------------------------------------------------------------
 */
static unsigned
test_remove_level2_promote_2internal_merge(hid_t fapl, const H5B2_create_t *cparam,
    const bt2_test_param_t *tparam)
{
    hid_t	file = -1;              /* File ID */
    H5F_t	*f = NULL;              /* Internal file object pointer */
    hid_t       dxpl = H5AC_ind_read_dxpl_id;        /* DXPL to use */
    H5B2_t      *bt2 = NULL;            /* v2 B-tree wrapper */
    haddr_t     bt2_addr;               /* Address of B-tree created */
    hsize_t     record;                 /* Record to insert into tree */
    hsize_t     rrecord;                /* Record to remove from tree */
    hsize_t     nrec;                   /* Number of records in B-tree */
    haddr_t     root_addr;              /* Address of root of B-tree created */
    H5B2_node_info_test_t ninfo;        /* B-tree node info */
    unsigned    u;                      /* Local index variable */

    TESTING("B-tree remove: promote from right internal of level-2 B-tree w/merge");

    /* Create the file for the test */
    if(create_file(&file, &f, fapl) < 0)
        TEST_ERROR

    /* Create the v2 B-tree & get its address */
    if(create_btree(f, dxpl, cparam, &bt2, &bt2_addr) < 0)
        TEST_ERROR

    /* Create level-2 B-tree with 3 internal nodes */
    for(u = 0; u < ((INSERT_SPLIT_ROOT_NREC * 59) + 1); u++) {
        record = u;
        if(H5B2_insert(bt2, dxpl, &record) < 0)
            FAIL_STACK_ERROR
    } /* end for */

    /* Check record values in root of B-tree */
    record = 1889;      /* Left record in root node */
    if(check_node_depth(bt2, dxpl, &record, (unsigned)2) < 0)
        TEST_ERROR
    ninfo.depth = 2;
    ninfo.nrec = 2;
    record = 2834;      /* Right record in root node */
    if(check_node_info(bt2, dxpl, record, &ninfo) < 0)
        TEST_ERROR

    /* Query the number of records in the B-tree */
    if(H5B2_get_nrec(bt2, &nrec) < 0)
        FAIL_STACK_ERROR

    /* Make certain that the # of records is correct */
    if(nrec != ((INSERT_SPLIT_ROOT_NREC * 59) + 1))
        TEST_ERROR

    /* Query the address of the root node in the B-tree */
    if(H5B2_get_root_addr_test(bt2, &root_addr) < 0)
        FAIL_STACK_ERROR

    /* Make certain that the address of the root node is defined */
    if(!H5F_addr_defined(root_addr))
        TEST_ERROR

    /* Check for closing & re-opening the B-tree */
    if(reopen_btree(f, dxpl, &bt2, bt2_addr, tparam) < 0)
        TEST_ERROR

    /* Check information about record in right internal node */
    ninfo.depth = 1;
    ninfo.nrec = 14;
    record = 3685;      /* Right-most record in right internal node */
    if(check_node_info(bt2, dxpl, record, &ninfo) < 0)
        TEST_ERROR

    /* Attempt to remove record from right internal node of a level-2 B-tree to force promotion w/redistribution */
    for(u = 0; u < 15; u++) {
        record = ((INSERT_SPLIT_ROOT_NREC * 59) + 1) - (u + 1);
        rrecord = HSIZET_MAX;
        if(H5B2_remove(bt2, dxpl, &record, remove_cb, &rrecord) < 0)
            FAIL_STACK_ERROR

        /* Make certain that the record value is correct */
        if(rrecord != (((INSERT_SPLIT_ROOT_NREC * 59) + 1)- (u + 1)))
            TEST_ERROR

        /* Query the number of records in the B-tree */
        if(H5B2_get_nrec(bt2, &nrec) < 0)
            FAIL_STACK_ERROR

        /* Make certain that the # of records is correct */
        if(nrec != (((INSERT_SPLIT_ROOT_NREC * 59) + 1) - (u + 1)))
            TEST_ERROR
    } /* end for */

    /* Force merge by promoting current right-most record */
    record = 3678;
    rrecord = HSIZET_MAX;
    if(H5B2_remove(bt2, dxpl, &record, remove_cb, &rrecord) < 0)
        FAIL_STACK_ERROR

    /* Make certain that the record value is correct */
    if(rrecord != 3678)
        TEST_ERROR

    /* Check information about record in right internal node */
    ninfo.depth = 1;
    ninfo.nrec = 13;
    record = 3653;      /* Right-most record in right internal node (now) */
    if(check_node_info(bt2, dxpl, record, &ninfo) < 0)
        TEST_ERROR

    /* Query the number of records in the B-tree */
    if(H5B2_get_nrec(bt2, &nrec) < 0)
        FAIL_STACK_ERROR

    /* Make certain that the # of records is correct */
    if(nrec != (INSERT_SPLIT_ROOT_NREC * 59) - 15)
        TEST_ERROR

    /* Close the v2 B-tree */
    if(H5B2_close(bt2, dxpl) < 0)
        FAIL_STACK_ERROR
    bt2 = NULL;

    /* Close file */
    if(H5Fclose(file) < 0)
        TEST_ERROR

    PASSED();

    return 0;

error:
    H5E_BEGIN_TRY {
        if(bt2)
            H5B2_close(bt2, dxpl);
	H5Fclose(file);
    } H5E_END_TRY;
    return 1;
} /* test_remove_level2_promote_2internal_merge() */


/*-------------------------------------------------------------------------
 * Function:	test_remove_level2_3promote_internal_merge
 *
 * Purpose:	Basic tests for the B-tree v2 code
 *
 * Return:	Success:	0
 *		Failure:	1
 *
 * Programmer:	Quincey Koziol
 *              Monday, March  7, 2005
 *
 *-------------------------------------------------------------------------
 */
static unsigned
test_remove_level2_promote_3internal_merge(hid_t fapl, const H5B2_create_t *cparam,
    const bt2_test_param_t *tparam)
{
    hid_t	file = -1;              /* File ID */
    H5F_t	*f = NULL;              /* Internal file object pointer */
    hid_t       dxpl = H5AC_ind_read_dxpl_id;        /* DXPL to use */
    H5B2_t      *bt2 = NULL;            /* v2 B-tree wrapper */
    haddr_t     bt2_addr;               /* Address of B-tree created */
    hsize_t     record;                 /* Record to insert into tree */
    hsize_t     rrecord;                /* Record to remove from tree */
    hsize_t     nrec;                   /* Number of records in B-tree */
    haddr_t     root_addr;              /* Address of root of B-tree created */
    H5B2_node_info_test_t ninfo;        /* B-tree node info */
    unsigned    u;                      /* Local index variable */

    TESTING("B-tree remove: promote from middle internal of level-2 B-tree w/merge");

    /* Create the file for the test */
    if(create_file(&file, &f, fapl) < 0)
        TEST_ERROR

    /* Create the v2 B-tree & get its address */
    if(create_btree(f, dxpl, cparam, &bt2, &bt2_addr) < 0)
        TEST_ERROR

    /* Create level-2 B-tree with 3 internal nodes */
    for(u = 0; u < ((INSERT_SPLIT_ROOT_NREC * 59) + 1); u++) {
        record = u;
        if(H5B2_insert(bt2, dxpl, &record) < 0)
            FAIL_STACK_ERROR
    } /* end for */

    /* Check record values in root of B-tree */
    record = 1889;      /* Left record in root node */
    if(check_node_depth(bt2, dxpl, &record, (unsigned)2) < 0)
        TEST_ERROR
    ninfo.depth = 2;
    ninfo.nrec = 2;
    record = 2834;      /* Right record in root node */
    if(check_node_info(bt2, dxpl, record, &ninfo) < 0)
        TEST_ERROR

    /* Query the number of records in the B-tree */
    if(H5B2_get_nrec(bt2, &nrec) < 0)
        FAIL_STACK_ERROR

    /* Make certain that the # of records is correct */
    if(nrec != ((INSERT_SPLIT_ROOT_NREC * 59) + 1))
        TEST_ERROR

    /* Query the address of the root node in the B-tree */
    if(H5B2_get_root_addr_test(bt2, &root_addr) < 0)
        FAIL_STACK_ERROR

    /* Make certain that the address of the root node is defined */
    if(!H5F_addr_defined(root_addr))
        TEST_ERROR

    /* Check for closing & re-opening the B-tree */
    if(reopen_btree(f, dxpl, &bt2, bt2_addr, tparam) < 0)
        TEST_ERROR

    /* Check information about record in left internal node */
    ninfo.depth = 1;
    ninfo.nrec = 29;
    record = 62;      /* Left-most record in left internal node */
    if(check_node_info(bt2, dxpl, record, &ninfo) < 0)
        TEST_ERROR

    /* Attempt to remove record from left internal node of a level-2 B-tree to force promotion w/redistribution */
    for(u = 0; u < 112; u++) {
        record = 48 + u;
        rrecord = HSIZET_MAX;
        if(H5B2_remove(bt2, dxpl, &record, remove_cb, &rrecord) < 0)
            FAIL_STACK_ERROR

        /* Make certain that the record value is correct */
        if(rrecord != (48 + u))
            TEST_ERROR

        /* Query the number of records in the B-tree */
        if(H5B2_get_nrec(bt2, &nrec) < 0)
            FAIL_STACK_ERROR

        /* Make certain that the # of records is correct */
        if(nrec != (((INSERT_SPLIT_ROOT_NREC * 59) + 1) - (u + 1)))
            TEST_ERROR
    } /* end for */

    /* Force merge of left-most internal nodes by promotion */
    record = 25;
    rrecord = HSIZET_MAX;
    if(H5B2_remove(bt2, dxpl, &record, remove_cb, &rrecord) < 0)
        FAIL_STACK_ERROR

    /* Make certain that the record value is correct */
    if(rrecord != 25)
        TEST_ERROR

    /* Check information about record in left internal node */
    ninfo.depth = 1;
    ninfo.nrec = 28;
    record = 37;      /* Left-most record in left internal node (now) */
    if(check_node_info(bt2, dxpl, record, &ninfo) < 0)
        TEST_ERROR

    /* Query the number of records in the B-tree */
    if(H5B2_get_nrec(bt2, &nrec) < 0)
        FAIL_STACK_ERROR

    /* Make certain that the # of records is correct */
    if(nrec != (INSERT_SPLIT_ROOT_NREC * 59) - 112)
        TEST_ERROR

    /* Close the v2 B-tree */
    if(H5B2_close(bt2, dxpl) < 0)
        FAIL_STACK_ERROR
    bt2 = NULL;

    /* Close file */
    if(H5Fclose(file) < 0)
        TEST_ERROR

    PASSED();

    return 0;

error:
    H5E_BEGIN_TRY {
        if(bt2)
            H5B2_close(bt2, dxpl);
	H5Fclose(file);
    } H5E_END_TRY;
    return 1;
} /* test_remove_level2_promote_3internal_merge() */


/*-------------------------------------------------------------------------
 * Function:	test_remove_level2_2internal_merge_left
 *
 * Purpose:	Basic tests for the B-tree v2 code
 *
 * Return:	Success:	0
 *		Failure:	1
 *
 * Programmer:	Quincey Koziol
 *              Tuesday, March  8, 2005
 *
 *-------------------------------------------------------------------------
 */
static unsigned
test_remove_level2_2internal_merge_left(hid_t fapl, const H5B2_create_t *cparam,
    const bt2_test_param_t *tparam)
{
    hid_t	file = -1;              /* File ID */
    H5F_t	*f = NULL;              /* Internal file object pointer */
    hid_t       dxpl = H5AC_ind_read_dxpl_id;        /* DXPL to use */
    H5B2_t      *bt2 = NULL;            /* v2 B-tree wrapper */
    haddr_t     bt2_addr;               /* Address of B-tree created */
    hsize_t     record;                 /* Record to insert into tree */
    hsize_t     rrecord;                /* Record to remove from tree */
    hsize_t     nrec;                   /* Number of records in B-tree */
    haddr_t     root_addr;              /* Address of root of B-tree created */
    H5B2_node_info_test_t ninfo;        /* B-tree node info */
    unsigned    u;                      /* Local index variable */

    TESTING("B-tree remove: merge 2 internal nodes to 1 in level-2 B-tree (l->r)");

    /* Create the file for the test */
    if(create_file(&file, &f, fapl) < 0)
        TEST_ERROR

    /* Create the v2 B-tree & get its address */
    if(create_btree(f, dxpl, cparam, &bt2, &bt2_addr) < 0)
        TEST_ERROR

    /* Create level-2 B-tree with 3 internal nodes */
    for(u = 0; u < ((INSERT_SPLIT_ROOT_NREC * 59) + 1); u++) {
        record = u;
        if(H5B2_insert(bt2, dxpl, &record) < 0)
            FAIL_STACK_ERROR
    } /* end for */

    /* Check record values in root of B-tree */
    record = 1889;      /* Left record in root node */
    if(check_node_depth(bt2, dxpl, &record, (unsigned)2) < 0)
        TEST_ERROR
    ninfo.depth = 2;
    ninfo.nrec = 2;
    record = 2834;      /* Right record in root node */
    if(check_node_info(bt2, dxpl, record, &ninfo) < 0)
        TEST_ERROR

    /* Query the number of records in the B-tree */
    if(H5B2_get_nrec(bt2, &nrec) < 0)
        FAIL_STACK_ERROR

    /* Make certain that the # of records is correct */
    if(nrec != ((INSERT_SPLIT_ROOT_NREC * 59) + 1))
        TEST_ERROR

    /* Query the address of the root node in the B-tree */
    if(H5B2_get_root_addr_test(bt2, &root_addr) < 0)
        FAIL_STACK_ERROR

    /* Make certain that the address of the root node is defined */
    if(!H5F_addr_defined(root_addr))
        TEST_ERROR

    /* Check for closing & re-opening the B-tree */
    if(reopen_btree(f, dxpl, &bt2, bt2_addr, tparam) < 0)
        TEST_ERROR

    /* Attempt to remove records from a level-2 B-tree to force 2 internal nodes to merge */
    for(u = 0; u < ((INSERT_SPLIT_ROOT_NREC * 21) + 15); u++) {
        record = u;
        rrecord = HSIZET_MAX;
        if(H5B2_remove(bt2, dxpl, &record, remove_cb, &rrecord) < 0)
            FAIL_STACK_ERROR

        /* Make certain that the record value is correct */
        if(rrecord != u)
            TEST_ERROR

        /* Query the number of records in the B-tree */
        if(H5B2_get_nrec(bt2, &nrec) < 0)
            FAIL_STACK_ERROR

        /* Make certain that the # of records is correct */
        if(nrec != (((INSERT_SPLIT_ROOT_NREC * 59) + 1) - (u + 1)))
            TEST_ERROR
    } /* end for */

    /* Check status of B-tree */
    ninfo.depth = 2;
    ninfo.nrec = 1;
    record = 2834;      /* Middle record in root node */
    if(check_node_info(bt2, dxpl, record, &ninfo) < 0)
        TEST_ERROR

    /* Close the v2 B-tree */
    if(H5B2_close(bt2, dxpl) < 0)
        FAIL_STACK_ERROR
    bt2 = NULL;

    /* Close file */
    if(H5Fclose(file) < 0)
        TEST_ERROR

    PASSED();

    return 0;

error:
    H5E_BEGIN_TRY {
        if(bt2)
            H5B2_close(bt2, dxpl);
	H5Fclose(file);
    } H5E_END_TRY;
    return 1;
} /* test_remove_level2_2internal_merge_left() */


/*-------------------------------------------------------------------------
 * Function:	test_remove_level2_2internal_merge_right
 *
 * Purpose:	Basic tests for the B-tree v2 code
 *
 * Return:	Success:	0
 *		Failure:	1
 *
 * Programmer:	Quincey Koziol
 *              Tuesday, March  8, 2005
 *
 *-------------------------------------------------------------------------
 */
static unsigned
test_remove_level2_2internal_merge_right(hid_t fapl, const H5B2_create_t *cparam,
    const bt2_test_param_t *tparam)
{
    hid_t	file = -1;              /* File ID */
    H5F_t	*f = NULL;              /* Internal file object pointer */
    hid_t       dxpl = H5AC_ind_read_dxpl_id;        /* DXPL to use */
    H5B2_t      *bt2 = NULL;            /* v2 B-tree wrapper */
    haddr_t     bt2_addr;               /* Address of B-tree created */
    hsize_t     record;                 /* Record to insert into tree */
    hsize_t     rrecord;                /* Record to remove from tree */
    hsize_t     nrec;                   /* Number of records in B-tree */
    haddr_t     root_addr;              /* Address of root of B-tree created */
    H5B2_node_info_test_t ninfo;        /* B-tree node info */
    unsigned    u;                      /* Local index variable */

    TESTING("B-tree remove: merge 2 internal nodes to 1 in level-2 B-tree (r->l)");

    /* Create the file for the test */
    if(create_file(&file, &f, fapl) < 0)
        TEST_ERROR

    /* Create the v2 B-tree & get its address */
    if(create_btree(f, dxpl, cparam, &bt2, &bt2_addr) < 0)
        TEST_ERROR

    /* Create level-2 B-tree with 3 internal nodes */
    for(u = 0; u < ((INSERT_SPLIT_ROOT_NREC * 59) + 1); u++) {
        record = u;
        if(H5B2_insert(bt2, dxpl, &record) < 0)
            FAIL_STACK_ERROR
    } /* end for */

    /* Check record values in root of B-tree */
    record = 1889;      /* Left record in root node */
    if(check_node_depth(bt2, dxpl, &record, (unsigned)2) < 0)
        TEST_ERROR
    ninfo.depth = 2;
    ninfo.nrec = 2;
    record = 2834;      /* Right record in root node */
    if(check_node_info(bt2, dxpl, record, &ninfo) < 0)
        TEST_ERROR

    /* Query the number of records in the B-tree */
    if(H5B2_get_nrec(bt2, &nrec) < 0)
        FAIL_STACK_ERROR

    /* Make certain that the # of records is correct */
    if(nrec != ((INSERT_SPLIT_ROOT_NREC * 59) + 1))
        TEST_ERROR

    /* Query the address of the root node in the B-tree */
    if(H5B2_get_root_addr_test(bt2, &root_addr) < 0)
        FAIL_STACK_ERROR

    /* Make certain that the address of the root node is defined */
    if(!H5F_addr_defined(root_addr))
        TEST_ERROR

    /* Check for closing & re-opening the B-tree */
    if(reopen_btree(f, dxpl, &bt2, bt2_addr, tparam) < 0)
        TEST_ERROR

    /* Attempt to remove records from a level-2 B-tree to force 2 internal nodes to merge */
    for(u = 0; u < ((INSERT_SPLIT_ROOT_NREC * 5) + 17); u++) {
        record = ((INSERT_SPLIT_ROOT_NREC * 59) + 1) - (u + 1);
        rrecord = HSIZET_MAX;
        if(H5B2_remove(bt2, dxpl, &record, remove_cb, &rrecord) < 0)
            FAIL_STACK_ERROR

        /* Make certain that the record value is correct */
        if(rrecord != (((INSERT_SPLIT_ROOT_NREC * 59) + 1) - (u + 1)))
            TEST_ERROR

        /* Query the number of records in the B-tree */
        if(H5B2_get_nrec(bt2, &nrec) < 0)
            FAIL_STACK_ERROR

        /* Make certain that the # of records is correct */
        if(nrec != (((INSERT_SPLIT_ROOT_NREC * 59) + 1) - (u+ 1)))
            TEST_ERROR
    } /* end for */

    /* Check status of B-tree */
    ninfo.depth = 2;
    ninfo.nrec = 1;
    record = 1889;      /* Middle record in root node */
    if(check_node_info(bt2, dxpl, record, &ninfo) < 0)
        TEST_ERROR

    /* Close the v2 B-tree */
    if(H5B2_close(bt2, dxpl) < 0)
        FAIL_STACK_ERROR
    bt2 = NULL;

    /* Close file */
    if(H5Fclose(file) < 0)
        TEST_ERROR

    PASSED();

    return 0;

error:
    H5E_BEGIN_TRY {
        if(bt2)
            H5B2_close(bt2, dxpl);
	H5Fclose(file);
    } H5E_END_TRY;
    return 1;
} /* test_remove_level2_2internal_merge_right() */


/*-------------------------------------------------------------------------
 * Function:	test_remove_level2_3internal_merge
 *
 * Purpose:	Basic tests for the B-tree v2 code
 *
 * Return:	Success:	0
 *		Failure:	1
 *
 * Programmer:	Quincey Koziol
 *              Tuesday, March  8, 2005
 *
 *-------------------------------------------------------------------------
 */
static unsigned
test_remove_level2_3internal_merge(hid_t fapl, const H5B2_create_t *cparam,
    const bt2_test_param_t *tparam)
{
    hid_t	file = -1;              /* File ID */
    H5F_t	*f = NULL;              /* Internal file object pointer */
    hid_t       dxpl = H5AC_ind_read_dxpl_id;        /* DXPL to use */
    H5B2_t      *bt2 = NULL;            /* v2 B-tree wrapper */
    haddr_t     bt2_addr;               /* Address of B-tree created */
    hsize_t     record;                 /* Record to insert into tree */
    hsize_t     rrecord;                /* Record to remove from tree */
    hsize_t     nrec;                   /* Number of records in B-tree */
    haddr_t     root_addr;              /* Address of root of B-tree created */
    H5B2_node_info_test_t ninfo;        /* B-tree node info */
    unsigned    u;                      /* Local index variable */

    TESTING("B-tree remove: merge 3 internal nodes to 2 in level-2 B-tree");

    /* Create the file for the test */
    if(create_file(&file, &f, fapl) < 0)
        TEST_ERROR

    /* Create the v2 B-tree & get its address */
    if(create_btree(f, dxpl, cparam, &bt2, &bt2_addr) < 0)
        TEST_ERROR

    /* Create level-2 B-tree with 3 internal nodes */
    for(u = 0; u < ((INSERT_SPLIT_ROOT_NREC * 59) + 1); u++) {
        record = u;
        if(H5B2_insert(bt2, dxpl, &record) < 0)
            FAIL_STACK_ERROR
    } /* end for */

    /* Check record values in root of B-tree */
    record = 1889;      /* Left record in root node */
    if(check_node_depth(bt2, dxpl, &record, (unsigned)2) < 0)
        TEST_ERROR
    ninfo.depth = 2;
    ninfo.nrec = 2;
    record = 2834;      /* Right record in root node */
    if(check_node_info(bt2, dxpl, record, &ninfo) < 0)
        TEST_ERROR

    /* Query the number of records in the B-tree */
    if(H5B2_get_nrec(bt2, &nrec) < 0)
        FAIL_STACK_ERROR

    /* Make certain that the # of records is correct */
    if(nrec != ((INSERT_SPLIT_ROOT_NREC * 59) + 1))
        TEST_ERROR

    /* Query the address of the root node in the B-tree */
    if(H5B2_get_root_addr_test(bt2, &root_addr) < 0)
        FAIL_STACK_ERROR

    /* Make certain that the address of the root node is defined */
    if(!H5F_addr_defined(root_addr))
        TEST_ERROR

    /* Check for closing & re-opening the B-tree */
    if(reopen_btree(f, dxpl, &bt2, bt2_addr, tparam) < 0)
        TEST_ERROR

    /* Attempt to remove record from middle internal node of a level-2 B-tree to force promotion w/redistribution */
    for(u = 0; u < ((INSERT_SPLIT_ROOT_NREC * 23) + 15); u++) {
        record = (INSERT_SPLIT_ROOT_NREC * 20) + u;
        rrecord = HSIZET_MAX;
        if(H5B2_remove(bt2, dxpl, &record, remove_cb, &rrecord) < 0)
            FAIL_STACK_ERROR

        /* Make certain that the record value is correct */
        if(rrecord != ((INSERT_SPLIT_ROOT_NREC * 20) + u))
            TEST_ERROR

        /* Query the number of records in the B-tree */
        if(H5B2_get_nrec(bt2, &nrec) < 0)
            FAIL_STACK_ERROR

        /* Make certain that the # of records is correct */
        if(nrec != (((INSERT_SPLIT_ROOT_NREC * 59) + 1) - (u + 1)))
            TEST_ERROR
    } /* end for */

    /* Check status of B-tree */
    ninfo.depth = 2;
    ninfo.nrec = 1;
    record = 1196;      /* Right record in root node */
    if(check_node_info(bt2, dxpl, record, &ninfo) < 0)
        TEST_ERROR

    /* Close the v2 B-tree */
    if(H5B2_close(bt2, dxpl) < 0)
        FAIL_STACK_ERROR
    bt2 = NULL;

    /* Close file */
    if(H5Fclose(file) < 0)
        TEST_ERROR

    PASSED();

    return 0;

error:
    H5E_BEGIN_TRY {
        if(bt2)
            H5B2_close(bt2, dxpl);
	H5Fclose(file);
    } H5E_END_TRY;
    return 1;
} /* test_remove_level2_3internal_merge() */


/*-------------------------------------------------------------------------
 * Function:	test_remove_level2_collapse_right
 *
 * Purpose:	Basic tests for the B-tree v2 code
 *
 * Return:	Success:	0
 *		Failure:	1
 *
 * Programmer:	Quincey Koziol
 *              Tuesday, March  8, 2005
 *
 *-------------------------------------------------------------------------
 */
static unsigned
test_remove_level2_collapse_right(hid_t fapl, const H5B2_create_t *cparam,
    const bt2_test_param_t *tparam)
{
    hid_t	file = -1;              /* File ID */
    H5F_t	*f = NULL;              /* Internal file object pointer */
    hid_t       dxpl = H5AC_ind_read_dxpl_id;        /* DXPL to use */
    H5B2_t      *bt2 = NULL;            /* v2 B-tree wrapper */
    haddr_t     bt2_addr;               /* Address of B-tree created */
    hsize_t     record;                 /* Record to insert into tree */
    hsize_t     rrecord;                /* Record to remove from tree */
    hsize_t     nrec;                   /* Number of records in B-tree */
    haddr_t     root_addr;              /* Address of root of B-tree created */
    H5B2_stat_t bt2_stat;               /* Statistics about B-tree created */
    H5B2_node_info_test_t ninfo;        /* B-tree node info */
    unsigned    u;                      /* Local index variable */

    TESTING("B-tree remove: collapse level-2 B-tree back to level-1 (r->l)");

    /* Create the file for the test */
    if(create_file(&file, &f, fapl) < 0)
        TEST_ERROR

    /* Create the v2 B-tree & get its address */
    if(create_btree(f, dxpl, cparam, &bt2, &bt2_addr) < 0)
        TEST_ERROR

    /* Create level-2 B-tree with 3 internal nodes */
    for(u = 0; u < ((INSERT_SPLIT_ROOT_NREC * 59) + 1); u++) {
        record = u;
        if(H5B2_insert(bt2, dxpl, &record) < 0)
            FAIL_STACK_ERROR
    } /* end for */

    /* Check record values in root of B-tree */
    record = 1889;      /* Left record in root node */
    if(check_node_depth(bt2, dxpl, &record, (unsigned)2) < 0)
        TEST_ERROR
    ninfo.depth = 2;
    ninfo.nrec = 2;
    record = 2834;      /* Right record in root node */
    if(check_node_info(bt2, dxpl, record, &ninfo) < 0)
        TEST_ERROR

    /* Query the number of records in the B-tree */
    if(H5B2_get_nrec(bt2, &nrec) < 0)
        FAIL_STACK_ERROR

    /* Make certain that the # of records is correct */
    if(nrec != ((INSERT_SPLIT_ROOT_NREC * 59) + 1))
        TEST_ERROR

    /* Query the address of the root node in the B-tree */
    if(H5B2_get_root_addr_test(bt2, &root_addr) < 0)
        FAIL_STACK_ERROR

    /* Make certain that the address of the root node is defined */
    if(!H5F_addr_defined(root_addr))
        TEST_ERROR

    /* Check for closing & re-opening the B-tree */
    if(reopen_btree(f, dxpl, &bt2, bt2_addr, tparam) < 0)
        TEST_ERROR

    /* Attempt to remove records from a level-2 B-tree to force back to level-1 */
    for(u = 0; u < (INSERT_SPLIT_ROOT_NREC * 34) + 17; u++) {
        record = ((INSERT_SPLIT_ROOT_NREC * 59) + 1) - (u + 1);
        rrecord = HSIZET_MAX;
        if(H5B2_remove(bt2, dxpl, &record, remove_cb, &rrecord) < 0)
            FAIL_STACK_ERROR

        /* Make certain that the record value is correct */
        if(record != (((INSERT_SPLIT_ROOT_NREC * 59) + 1) - (u + 1)))
            TEST_ERROR

        /* Query the number of records in the B-tree */
        if(H5B2_get_nrec(bt2, &nrec) < 0)
            FAIL_STACK_ERROR

        /* Make certain that the # of records is correct */
        if(nrec != (((INSERT_SPLIT_ROOT_NREC * 59) + 1)  - (u + 1)))
            TEST_ERROR
    } /* end for */

    /* Check up on B-tree */
    if(H5B2_stat_info(bt2, &bt2_stat) < 0)
        FAIL_STACK_ERROR
    if(bt2_stat.depth != 1)
        TEST_ERROR

    /* Close the v2 B-tree */
    if(H5B2_close(bt2, dxpl) < 0)
        FAIL_STACK_ERROR
    bt2 = NULL;

    /* Close file */
    if(H5Fclose(file) < 0)
        TEST_ERROR

    PASSED();

    return 0;

error:
    H5E_BEGIN_TRY {
        if(bt2)
            H5B2_close(bt2, dxpl);
	H5Fclose(file);
    } H5E_END_TRY;
    return 1;
} /* test_remove_level2_collapse_right() */


/*-------------------------------------------------------------------------
 * Function:	gen_l4_btree2
 *
 * Purpose:	Generate a level-4 v2 B-tree for testing.
 *
 * Return:	Success:	0
 *		Failure:	1
 *
 * Programmer:	Quincey Koziol
 *              Tuesday, October 14, 2008
 *
 *-------------------------------------------------------------------------
 */
static unsigned
gen_l4_btree2(const char *filename, hid_t fapl, const H5B2_create_t *cparam,
    haddr_t *bt2_addr, const hsize_t *records)
{
    hid_t	file = -1;              /* File ID */
    H5F_t	*f = NULL;              /* Internal file object pointer */
    hid_t       dxpl = H5AC_ind_read_dxpl_id;        /* DXPL to use */
    H5B2_t      *bt2 = NULL;            /* v2 B-tree wrapper */
    hsize_t     record;                 /* Record to insert into tree */
    unsigned    u;                      /* Local index variable */
    H5B2_stat_t bt2_stat;               /* Statistics about B-tree created */

    /* Create the file to work on */
    if((file = H5Fcreate(filename, H5F_ACC_TRUNC, H5P_DEFAULT, fapl)) < 0)
        STACK_ERROR

    /* Get a pointer to the internal file object */
    if(NULL == (f = (H5F_t *)H5VL_object(file)))
        STACK_ERROR

    /* Ignore metadata tags in the file's cache */
    if(H5AC_ignore_tags(f) < 0)
        STACK_ERROR

    /* Create the v2 B-tree & get its address */
    if(create_btree(f, dxpl, cparam, &bt2, bt2_addr) < 0)
        TEST_ERROR

    /* Insert random records */
    for(u = 0; u < INSERT_MANY; u++) {
        record = records[u];
        if(H5B2_insert(bt2, dxpl, &record) < 0)
            FAIL_STACK_ERROR
    } /* end for */

    /* Check up on B-tree */
    if(H5B2_stat_info(bt2, &bt2_stat) < 0)
        FAIL_STACK_ERROR
    if(bt2_stat.depth != 4)
        TEST_ERROR

    /* Close the v2 B-tree */
    if(H5B2_close(bt2, dxpl) < 0)
        FAIL_STACK_ERROR
    bt2 = NULL;

    /* Close file */
    if(H5Fclose(file) < 0)
        STACK_ERROR

    return 0;

error:
    H5E_BEGIN_TRY {
        if(bt2)
            H5B2_close(bt2, dxpl);
	H5Fclose(file);
    } H5E_END_TRY;

    return 1;
} /* gen_l4_btree2() */


/*-------------------------------------------------------------------------
 * Function:	test_remove_lots
 *
 * Purpose:	Basic tests for the B-tree v2 code.  This test inserts many
 *              records in random order, enough to make at a level 4 B-tree
 *              and then removes them all, by record and by index.
 *
 * Return:	Success:	0
 *		Failure:	1
 *
 * Programmer:	Quincey Koziol
 *              Tuesday, March  8, 2005
 *
 *-------------------------------------------------------------------------
 */
static unsigned
test_remove_lots(const char *env_h5_drvr, hid_t fapl, const H5B2_create_t *cparam)
{
    hid_t	file = -1;              /* File ID */
    char	filename[1024];         /* Filename to use */
    H5F_t	*f = NULL;              /* Internal file object pointer */
    int         fd = -1;                /* File descriptor */
    h5_stat_t	sb;                     /* Stat buffer for file */
    void        *file_data = NULL;      /* Copy of file data */
    hid_t       dxpl = H5AC_ind_read_dxpl_id;        /* DXPL to use */
    H5B2_t      *bt2 = NULL;            /* v2 B-tree wrapper */
    haddr_t     bt2_addr;               /* Address of B-tree created */
    hsize_t     record;                 /* Record to insert into tree */
    hsize_t     rrecord;                /* Record to remove from tree */
    haddr_t     root_addr;              /* Address of root of B-tree created */
    time_t      curr_time;              /* Current time, for seeding random number generator */
    hsize_t     *records;               /* Record #'s for random insertion */
    unsigned    u;                      /* Local index variable */
    unsigned    rem_idx;                /* Location to remove */
    hsize_t     nrec;                   /* Number of records in B-tree */
    hbool_t     single_file_vfd;        /* Whether VFD used stores data in a single file */

    /* Initialize random number seed */
    curr_time = HDtime(NULL);
#ifdef QAK
curr_time = 1163537969;
HDfprintf(stderr, "curr_time = %lu\n", (unsigned long)curr_time);
#endif /* QAK */
    HDsrandom((unsigned)curr_time);

    /*
     * Test removing many records into v2 B-tree
     */

    /* Allocate space for the records */
    if(NULL == (records = (hsize_t *)HDmalloc(sizeof(hsize_t) * INSERT_MANY)))
        TEST_ERROR

    /* Initialize record #'s */
    for(u = 0; u < INSERT_MANY; u++)
        records[u] = u;

    /* Shuffle record #'s */
    for(u = 0; u < INSERT_MANY; u++) {
        hsize_t     temp_rec;               /* Temporary record */
        unsigned    swap_idx;               /* Location to swap with when shuffling */

        swap_idx = ((unsigned)HDrandom() % (INSERT_MANY - u)) + u;
        temp_rec = records[u];
        records[u] = records[swap_idx];
        records[swap_idx] = temp_rec;
    } /* end for */

    h5_fixname(FILENAME[0], fapl, filename, sizeof filename);

    /* Generate the v2 B-tree to test */
    if(gen_l4_btree2(filename, fapl, cparam, &bt2_addr, records))
        TEST_ERROR

    /* Check for VFD which stores data in multiple files */
    single_file_vfd = (hbool_t)(HDstrcmp(env_h5_drvr, "split") && HDstrcmp(env_h5_drvr, "multi") && HDstrcmp(env_h5_drvr, "family"));
    if(single_file_vfd) {
        /* Make a copy of the file in memory, in order to speed up deletion testing */

        /* Open the file just created */
        if((fd = HDopen(filename, O_RDONLY, 0)) < 0)
            TEST_ERROR

        /* Retrieve the file's size */
        if(HDfstat(fd, &sb) < 0)
            TEST_ERROR

        /* Allocate space for the file data */
        if(NULL == (file_data = HDmalloc((size_t)sb.st_size)))
            TEST_ERROR

        /* Read file's data into memory */
        if(HDread(fd, file_data, (size_t)sb.st_size) < (ssize_t)sb.st_size)
            TEST_ERROR

        /* Close the file */
        if(HDclose(fd) < 0)
            TEST_ERROR
        fd = -1;
    } /* end if */

    /* Print banner for this test */
    TESTING("B-tree remove: create random level 4 B-tree and delete all records in random order");

    /* Re-open the file */
    if((file = H5Fopen(filename, H5F_ACC_RDWR, fapl)) < 0)
        FAIL_STACK_ERROR

    /* Get a pointer to the internal file object */
    if(NULL == (f = (H5F_t *)H5VL_object(file)))
        FAIL_STACK_ERROR

    /* Ignore metadata tags in the file's cache */
    if(H5AC_ignore_tags(f) < 0)
        STACK_ERROR

    /* Re-shuffle record #'s */
    for(u = 0; u < INSERT_MANY; u++) {
        hsize_t     temp_rec;               /* Temporary record */
        unsigned    swap_idx;               /* Location to swap with when shuffling */

        swap_idx = ((unsigned)HDrandom() % (INSERT_MANY - u)) + u;
        temp_rec = records[u];
        records[u] = records[swap_idx];
        records[swap_idx] = temp_rec;
    } /* end for */

    /* Re-open v2 B-tree */
    if(NULL == (bt2 = H5B2_open(f, dxpl, bt2_addr, f)))
        FAIL_STACK_ERROR

    /* Remove all records */
    for(u = 0; u < INSERT_MANY; u++) {
        record = records[u];
        rrecord = HSIZET_MAX;
        if(H5B2_remove(bt2, dxpl, &record, remove_cb, &rrecord) < 0)
            FAIL_STACK_ERROR

        /* Make certain that the record value is correct */
        if(rrecord != records[u])
            TEST_ERROR

        /* Query the number of records in the B-tree */
        if(H5B2_get_nrec(bt2, &nrec) < 0)
            FAIL_STACK_ERROR

        /* Make certain that the # of records is correct */
        if(nrec != (INSERT_MANY - (u + 1)))
            TEST_ERROR
    } /* end for */

    /* Query the address of the root node in the B-tree */
    if(H5B2_get_root_addr_test(bt2, &root_addr) < 0)
        FAIL_STACK_ERROR

    /* Make certain that the address of the root node is defined */
    if(H5F_addr_defined(root_addr))
        TEST_ERROR

    /* Close the v2 B-tree */
    if(H5B2_close(bt2, dxpl) < 0)
        FAIL_STACK_ERROR
    bt2 = NULL;

    /* Close file */
    if(H5Fclose(file) < 0)
        STACK_ERROR

    PASSED();



    /* Check for VFD which stores data in multiple files */
    if(single_file_vfd) {
        /* Re-write the file's data with the copy in memory */

        /* Open the file just created */
        if((fd = HDopen(filename, O_RDWR|O_CREAT|O_TRUNC, 0666)) < 0)
            TEST_ERROR

        /* Write file's data from memory */
        if(HDwrite(fd, file_data, (size_t)sb.st_size) < (ssize_t)sb.st_size)
            TEST_ERROR

        /* Close the file */
        if(HDclose(fd) < 0)
            TEST_ERROR
        fd = -1;
    } /* end if */
    else {
        /* Re-generate the v2 B-tree to test */
        if(gen_l4_btree2(filename, fapl, cparam, &bt2_addr, records))
            TEST_ERROR
    } /* end else */


    /* Print banner for this test */
    TESTING("B-tree remove: create random level 4 B-tree and delete all records by index, in random order");

    /* Re-open the file */
    if((file = H5Fopen(filename, H5F_ACC_RDWR, fapl)) < 0)
        FAIL_STACK_ERROR

    /* Get a pointer to the internal file object */
    if(NULL == (f = (H5F_t *)H5VL_object(file)))
        FAIL_STACK_ERROR

    /* Ignore metadata tags in the file's cache */
    if(H5AC_ignore_tags(f) < 0)
        STACK_ERROR

    /* Re-open v2 B-tree */
    if(NULL == (bt2 = H5B2_open(f, dxpl, bt2_addr, f)))
        FAIL_STACK_ERROR

    /* Remove all records */
    for(u = 0; u < INSERT_MANY; u++) {
        /* Pick a record index to remove from randomly */
        rem_idx = ((unsigned)HDrandom() % (INSERT_MANY - u));
        rrecord = HSIZET_MAX;

        /* Remove random record */
        if(H5B2_remove_by_idx(bt2, dxpl, H5_ITER_INC, (hsize_t)rem_idx, remove_cb, &rrecord) < 0)
            FAIL_STACK_ERROR

        /* Make certain that the record value is correct */
        if(rrecord >= INSERT_MANY)
            TEST_ERROR

        /* Query the number of records in the B-tree */
        if(H5B2_get_nrec(bt2, &nrec) < 0)
            FAIL_STACK_ERROR

        /* Make certain that the # of records is correct */
        if(nrec != (INSERT_MANY - (u + 1)))
            TEST_ERROR
    } /* end for */

    /* Query the address of the root node in the B-tree */
    if(H5B2_get_root_addr_test(bt2, &root_addr) < 0)
        FAIL_STACK_ERROR

    /* Make certain that the address of the root node is defined */
    if(H5F_addr_defined(root_addr))
        TEST_ERROR

    /* Close the v2 B-tree */
    if(H5B2_close(bt2, dxpl) < 0)
        FAIL_STACK_ERROR
    bt2 = NULL;

    /* Close file */
    if(H5Fclose(file) < 0)
        STACK_ERROR

    PASSED();



    /* Check for VFD which stores data in multiple files */
    if(single_file_vfd) {
        /* Re-write the file's data with the copy in memory */

        /* Open the file just created */
        if((fd = HDopen(filename, O_RDWR|O_CREAT|O_TRUNC, 0666)) < 0)
            TEST_ERROR

        /* Write file's data from memory */
        if(HDwrite(fd, file_data, (size_t)sb.st_size) < (ssize_t)sb.st_size)
            TEST_ERROR

        /* Close the file */
        if(HDclose(fd) < 0)
            TEST_ERROR
        fd = -1;
    } /* end if */
    else {
        /* Re-generate the v2 B-tree to test */
        if(gen_l4_btree2(filename, fapl, cparam, &bt2_addr, records))
            TEST_ERROR
    } /* end else */



    /* Print banner for this test */
    TESTING("B-tree remove: create random level 4 B-tree and delete all records by index, in increasing order");

    /* Re-open the file */
    if((file = H5Fopen(filename, H5F_ACC_RDWR, fapl)) < 0)
        FAIL_STACK_ERROR

    /* Get a pointer to the internal file object */
    if(NULL == (f = (H5F_t *)H5VL_object(file)))
        FAIL_STACK_ERROR

    /* Ignore metadata tags in the file's cache */
    if(H5AC_ignore_tags(f) < 0)
        STACK_ERROR

    /* Re-open v2 B-tree */
    if(NULL == (bt2 = H5B2_open(f, dxpl, bt2_addr, f)))
        FAIL_STACK_ERROR

    /* Remove all records */
    for(u = 0; u < INSERT_MANY; u++) {
        /* Remove first record */
        rrecord = HSIZET_MAX;
        if(H5B2_remove_by_idx(bt2, dxpl, H5_ITER_INC, (hsize_t)0, remove_cb, &rrecord) < 0)
            FAIL_STACK_ERROR

        /* Make certain that the record value is correct */
        if(rrecord != u)
            TEST_ERROR

        /* Query the number of records in the B-tree */
        if(H5B2_get_nrec(bt2, &nrec) < 0)
            FAIL_STACK_ERROR

        /* Make certain that the # of records is correct */
        if(nrec != (INSERT_MANY - (u + 1)))
            TEST_ERROR
    } /* end for */

    /* Query the address of the root node in the B-tree */
    if(H5B2_get_root_addr_test(bt2, &root_addr) < 0)
        FAIL_STACK_ERROR

    /* Make certain that the address of the root node is defined */
    if(H5F_addr_defined(root_addr))
        TEST_ERROR

    /* Close the v2 B-tree */
    if(H5B2_close(bt2, dxpl) < 0)
        FAIL_STACK_ERROR
    bt2 = NULL;

    /* Close file */
    if(H5Fclose(file) < 0)
        STACK_ERROR

    PASSED();



    /* Check for VFD which stores data in multiple files */
    if(single_file_vfd) {
        /* Re-write the file's data with the copy in memory */

        /* Open the file just created */
        if((fd = HDopen(filename, O_RDWR|O_CREAT|O_TRUNC, 0666)) < 0)
            TEST_ERROR

        /* Write file's data from memory */
        if(HDwrite(fd, file_data, (size_t)sb.st_size) < (ssize_t)sb.st_size)
            TEST_ERROR

        /* Close the file */
        if(HDclose(fd) < 0)
            TEST_ERROR
        fd = -1;
    } /* end if */
    else {
        /* Re-generate the v2 B-tree to test */
        if(gen_l4_btree2(filename, fapl, cparam, &bt2_addr, records))
            TEST_ERROR
    } /* end else */



    /* Print banner for this test */
    TESTING("B-tree remove: create random level 4 B-tree and delete all records by index, in decreasing order");

    /* Re-open the file */
    if((file = H5Fopen(filename, H5F_ACC_RDWR, fapl)) < 0)
        FAIL_STACK_ERROR

    /* Get a pointer to the internal file object */
    if(NULL == (f = (H5F_t *)H5VL_object(file)))
        FAIL_STACK_ERROR

    /* Ignore metadata tags in the file's cache */
    if(H5AC_ignore_tags(f) < 0)
        STACK_ERROR

    /* Re-open v2 B-tree */
    if(NULL == (bt2 = H5B2_open(f, dxpl, bt2_addr, f)))
        FAIL_STACK_ERROR

    /* Remove all records */
    for(u = 0; u < INSERT_MANY; u++) {
        /* Remove last record */
        rrecord = HSIZET_MAX;
        if(H5B2_remove_by_idx(bt2, dxpl, H5_ITER_DEC, (hsize_t)0, remove_cb, &rrecord) < 0)
            FAIL_STACK_ERROR

        /* Make certain that the record value is correct */
        if(rrecord != (INSERT_MANY - (u + 1)))
            TEST_ERROR

        /* Query the number of records in the B-tree */
        if(H5B2_get_nrec(bt2, &nrec) < 0)
            FAIL_STACK_ERROR

        /* Make certain that the # of records is correct */
        if(nrec != (INSERT_MANY - (u + 1)))
            TEST_ERROR
    } /* end for */

    /* Query the address of the root node in the B-tree */
    if(H5B2_get_root_addr_test(bt2, &root_addr) < 0)
        FAIL_STACK_ERROR

    /* Make certain that the address of the root node is defined */
    if(H5F_addr_defined(root_addr))
        TEST_ERROR

    /* Close the v2 B-tree */
    if(H5B2_close(bt2, dxpl) < 0)
        FAIL_STACK_ERROR
    bt2 = NULL;

    /* Close file */
    if(H5Fclose(file) < 0)
        STACK_ERROR

    PASSED();

    if(records)
        HDfree(records);
    if(file_data)
        HDfree(file_data);

    return 0;

error:
    H5E_BEGIN_TRY {
        if(bt2)
            H5B2_close(bt2, dxpl);
	H5Fclose(file);
    } H5E_END_TRY;

    if(fd > 0)
        HDclose(fd);
    if(records)
        HDfree(records);
    if(file_data)
        HDfree(file_data);

    return 1;
} /* test_remove_lots() */


/*-------------------------------------------------------------------------
 * Function:	test_find_neighbor
 *
 * Purpose:	Basic tests for the B-tree v2 code.  This test exercises
 *              code to find nearest neighbors to a given value in a B-tree.
 *
 * Return:	Success:	0
 *		Failure:	1
 *
 * Programmer:	Quincey Koziol
 *              Tuesday, March  8, 2005
 *
 *-------------------------------------------------------------------------
 */
static unsigned
test_find_neighbor(hid_t fapl, const H5B2_create_t *cparam,
    const bt2_test_param_t *tparam)
{
    hid_t	file = -1;              /* File ID */
    H5F_t	*f = NULL;              /* Internal file object pointer */
    hid_t       dxpl = H5AC_ind_read_dxpl_id;        /* DXPL to use */
    H5B2_t      *bt2 = NULL;            /* v2 B-tree wrapper */
    haddr_t     bt2_addr;               /* Address of B-tree created */
    hsize_t     record;                 /* Record to insert into tree */
    hsize_t     search;                 /* Search value */
    hsize_t     *records;               /* Record #'s for random insertion */
    unsigned    u;                      /* Local index variable */
    H5B2_node_info_test_t ninfo;        /* B-tree node info */
    herr_t      ret;                    /* Generic error return value */

    /* Allocate space for the records */
    if(NULL == (records = (hsize_t *)HDmalloc(sizeof(hsize_t) * FIND_NEIGHBOR)))
        TEST_ERROR

    /* Initialize record #'s */
    for(u = 0; u < FIND_NEIGHBOR; u++)
        records[u] = u * 2;

    /*
     * Test nearest neighbor for '<' cases
     */
    TESTING("B-tree find: nearest neighbor less than a value");

    /* Create the file for the test */
    if(create_file(&file, &f, fapl) < 0)
        TEST_ERROR

    /* Create the v2 B-tree & get its address */
    if(create_btree(f, dxpl, cparam, &bt2, &bt2_addr) < 0)
        TEST_ERROR

    /* Insert records */
    for(u = 0; u < FIND_NEIGHBOR; u++) {
        record = records[u];
        if(H5B2_insert(bt2, dxpl, &record) < 0)
            FAIL_STACK_ERROR
    } /* end for */

    /* Attempt to find record B-tree less than a value */
    search = 0;
    H5E_BEGIN_TRY {
	ret = H5B2_neighbor(bt2, dxpl, H5B2_COMPARE_LESS, &search, neighbor_cb, &record);
    } H5E_END_TRY;
    /* Should fail */
    if(ret != FAIL)
        TEST_ERROR

    search = 1;
    if(H5B2_neighbor(bt2, dxpl, H5B2_COMPARE_LESS, &search, neighbor_cb, &record) < 0)
        FAIL_STACK_ERROR
    if(record != 0)
        TEST_ERROR

    search = 2;
    if(H5B2_neighbor(bt2, dxpl, H5B2_COMPARE_LESS, &search, neighbor_cb, &record) < 0)
        FAIL_STACK_ERROR
    if(record != 0)
        TEST_ERROR

    search = 3;
    if(H5B2_neighbor(bt2, dxpl, H5B2_COMPARE_LESS, &search, neighbor_cb, &record) < 0)
        FAIL_STACK_ERROR
    if(record != 2)
        TEST_ERROR

    search = 4;
    if(H5B2_neighbor(bt2, dxpl, H5B2_COMPARE_LESS, &search, neighbor_cb, &record) < 0)
        FAIL_STACK_ERROR
    if(record != 2)
        TEST_ERROR

    /* Check status of B-tree */
    ninfo.depth = 1;
    ninfo.nrec = 14;
    record = 250;      /* Record in left internal node */
    if(check_node_info(bt2, dxpl, record, &ninfo) < 0)
        TEST_ERROR

    /* Neighbor is in internal node */
    search = 251;
    if(H5B2_neighbor(bt2, dxpl, H5B2_COMPARE_LESS, &search, neighbor_cb, &record) < 0)
        FAIL_STACK_ERROR
    if(record != 250)
        TEST_ERROR

    /* Check status of B-tree */
    ninfo.depth = 2;
    ninfo.nrec = 1;
    record = 1888;      /* Record in root node */
    if(check_node_info(bt2, dxpl, record, &ninfo) < 0)
        TEST_ERROR

    /* Neighbor is in root node */
    search = 1889;
    if(H5B2_neighbor(bt2, dxpl, H5B2_COMPARE_LESS, &search, neighbor_cb, &record) < 0)
        FAIL_STACK_ERROR
    if(record != 1888)
        TEST_ERROR

    search = (FIND_NEIGHBOR * 2) + 1;
    if(H5B2_neighbor(bt2, dxpl, H5B2_COMPARE_LESS, &search, neighbor_cb, &record) < 0)
        FAIL_STACK_ERROR
    if(record != ((FIND_NEIGHBOR - 1) * 2))
        TEST_ERROR

    PASSED();

    /*
     * Test nearest neighbor for '>' cases
     */
    TESTING("B-tree find: nearest neighbor greater than a value");

    /* Check for closing & re-opening the B-tree */
    if(reopen_btree(f, dxpl, &bt2, bt2_addr, tparam) < 0)
        TEST_ERROR

    /* Attempt to find record B-tree less than a value */
    search = (FIND_NEIGHBOR * 2) + 1;
    H5E_BEGIN_TRY {
	ret = H5B2_neighbor(bt2, dxpl, H5B2_COMPARE_GREATER, &search, neighbor_cb, &record);
    } H5E_END_TRY;
    /* Should fail */
    if(ret != FAIL)
        TEST_ERROR

    search = 0;
    if(H5B2_neighbor(bt2, dxpl, H5B2_COMPARE_GREATER, &search, neighbor_cb, &record) < 0)
        FAIL_STACK_ERROR
    if(record != 2)
        TEST_ERROR

    search = 1;
    if(H5B2_neighbor(bt2, dxpl, H5B2_COMPARE_GREATER, &search, neighbor_cb, &record) < 0)
        FAIL_STACK_ERROR
    if(record != 2)
        TEST_ERROR

    search = 2;
    if(H5B2_neighbor(bt2, dxpl, H5B2_COMPARE_GREATER, &search, neighbor_cb, &record) < 0)
        FAIL_STACK_ERROR
    if(record != 4)
        TEST_ERROR

    search = 3;
    if(H5B2_neighbor(bt2, dxpl, H5B2_COMPARE_GREATER, &search, neighbor_cb, &record) < 0)
        FAIL_STACK_ERROR
    if(record != 4)
        TEST_ERROR

    /* Check status of B-tree */
    ninfo.depth = 1;
    ninfo.nrec = 16;
    record = 2896;      /* Record in right internal node */
    if(check_node_info(bt2, dxpl, record, &ninfo) < 0)
        TEST_ERROR

    /* Neighbor is in internal node */
    search = 2895;
    if(H5B2_neighbor(bt2, dxpl, H5B2_COMPARE_GREATER, &search, neighbor_cb, &record) < 0)
        FAIL_STACK_ERROR
    if(record != 2896)
        TEST_ERROR

    /* Neighbor is in root node */
    search = 1887;
    if(H5B2_neighbor(bt2, dxpl, H5B2_COMPARE_GREATER, &search, neighbor_cb, &record) < 0)
        FAIL_STACK_ERROR
    if(record != 1888)
        TEST_ERROR

    search = ((FIND_NEIGHBOR - 1) * 2) - 1;
    if(H5B2_neighbor(bt2, dxpl, H5B2_COMPARE_GREATER, &search, neighbor_cb, &record) < 0)
        FAIL_STACK_ERROR
    if(record != ((FIND_NEIGHBOR - 1) * 2))
        TEST_ERROR

    /* Close the v2 B-tree */
    if(H5B2_close(bt2, dxpl) < 0)
        FAIL_STACK_ERROR
    bt2 = NULL;

    /* Close file */
    if(H5Fclose(file) < 0)
        STACK_ERROR

    PASSED();

    HDfree(records);

    return 0;

error:
    H5E_BEGIN_TRY {
        if(bt2)
            H5B2_close(bt2, dxpl);
	H5Fclose(file);
    } H5E_END_TRY;
    HDfree(records);
    return 1;
} /* test_find_neighbor() */


/*-------------------------------------------------------------------------
 * Function:	test_delete
 *
 * Purpose:	Basic tests for the B-tree v2 code.  This test exercises
 *              code to delete a B-tree from a file
 *
 * Return:	Success:	0
 *		Failure:	1
 *
 * Programmer:	Quincey Koziol
 *              Wednesday, March  9, 2005
 *
 *-------------------------------------------------------------------------
 */
static unsigned
test_delete(hid_t fapl, const H5B2_create_t *cparam)
{
    hid_t	file = -1;              /* File ID */
    char	filename[1024];         /* Filename to use */
    H5F_t	*f = NULL;              /* Internal file object pointer */
    h5_stat_size_t       empty_size;             /* Size of an empty file */
    h5_stat_size_t       file_size;              /* Size of each file created */
    hid_t       dxpl = H5AC_ind_read_dxpl_id;        /* DXPL to use */
    H5B2_t      *bt2 = NULL;            /* v2 B-tree wrapper */
    haddr_t     bt2_addr;               /* Address of B-tree created */
    hsize_t     record;                 /* Record to insert into tree */
    H5B2_stat_t bt2_stat;               /* Statistics about B-tree created */
    unsigned    u;                      /* Local index variable */

    h5_fixname(FILENAME[0], fapl, filename, sizeof filename);

    /* Attempt to delete empty B-tree */
    TESTING("B-tree delete: delete empty B-tree");

/* Create empty file for size comparisons later */

    /* Create the file to work on */
    if((file = H5Fcreate(filename, H5F_ACC_TRUNC, H5P_DEFAULT, fapl)) < 0)
        STACK_ERROR

    /* Close file */
    if(H5Fclose(file) < 0)
        STACK_ERROR

    /* Get the size of an empty file */
    if((empty_size = h5_get_file_size(filename, fapl)) < 0)
        TEST_ERROR

    /* Create the file to work on */
    if((file = H5Fcreate(filename, H5F_ACC_TRUNC, H5P_DEFAULT, fapl)) < 0)
        STACK_ERROR

    /* Get a pointer to the internal file object */
    if(NULL == (f = (H5F_t *)H5VL_object(file)))
        STACK_ERROR

    /* Ignore metadata tags in the file's cache */
    if(H5AC_ignore_tags(f) < 0)
        STACK_ERROR

    /* Create the v2 B-tree & get its address */
    if(create_btree(f, dxpl, cparam, &bt2, &bt2_addr) < 0)
        TEST_ERROR

    /* Close the v2 B-tree */
    if(H5B2_close(bt2, dxpl) < 0)
        FAIL_STACK_ERROR
    bt2 = NULL;

    /*
     * Delete v2 B-tree
     */
    if(H5B2_delete(f, dxpl, bt2_addr, f, NULL, NULL) < 0)
        FAIL_STACK_ERROR

    /* Close the file */
    if(H5Fclose(file) < 0)
        STACK_ERROR

    /* Get the size of the file */
    if((file_size = h5_get_file_size(filename, fapl)) < 0)
        TEST_ERROR

    /* Verify the file is correct size */
    if(file_size != empty_size)
        TEST_ERROR

    PASSED();

    /* Attempt to delete level-0 B-tree */
    TESTING("B-tree delete: delete level-0 B-tree");

    /* Create the file to work on */
    if((file = H5Fcreate(filename, H5F_ACC_TRUNC, H5P_DEFAULT, fapl)) < 0)
        STACK_ERROR

    /* Get a pointer to the internal file object */
    if(NULL == (f = (H5F_t *)H5VL_object(file)))
        STACK_ERROR

    /* Ignore metadata tags in the file's cache */
    if(H5AC_ignore_tags(f) < 0)
        STACK_ERROR

    /* Create the v2 B-tree & get its address */
    if(create_btree(f, dxpl, cparam, &bt2, &bt2_addr) < 0)
        TEST_ERROR

    /* Insert records */
    for(u = 0; u < DELETE_SMALL; u++) {
        record = u;
        if(H5B2_insert(bt2, dxpl, &record) < 0)
            FAIL_STACK_ERROR
    } /* end for */

    /* Check up on B-tree */
    if(H5B2_stat_info(bt2, &bt2_stat) < 0)
        FAIL_STACK_ERROR
    if(bt2_stat.depth != 0)
        TEST_ERROR

    /* Close the v2 B-tree */
    if(H5B2_close(bt2, dxpl) < 0)
        FAIL_STACK_ERROR
    bt2 = NULL;

    /*
     * Delete v2 B-tree
     */
    if(H5B2_delete(f, H5AC_ind_read_dxpl_id, bt2_addr, f, NULL, NULL) < 0)
        FAIL_STACK_ERROR

    /* Close file */
    if(H5Fclose(file) < 0)
        STACK_ERROR

    /* Get the size of the file */
    if((file_size = h5_get_file_size(filename, fapl)) < 0)
        TEST_ERROR

    /* Verify the file is correct size */
    if(file_size != empty_size)
        TEST_ERROR

    PASSED();

    /* Attempt to delete level-1 B-tree */
    TESTING("B-tree delete: delete level-1 B-tree");

    /* Create the file to work on */
    if((file = H5Fcreate(filename, H5F_ACC_TRUNC, H5P_DEFAULT, fapl)) < 0)
        STACK_ERROR

    /* Get a pointer to the internal file object */
    if(NULL == (f = (H5F_t *)H5VL_object(file)))
        STACK_ERROR

    /* Ignore metadata tags in the file's cache */
    if(H5AC_ignore_tags(f) < 0)
        STACK_ERROR

    /* Create the v2 B-tree & get its address */
    if(create_btree(f, dxpl, cparam, &bt2, &bt2_addr) < 0)
        TEST_ERROR

    /* Insert records */
    for(u = 0; u < DELETE_MEDIUM; u++) {
        record = u;
        if(H5B2_insert(bt2, dxpl, &record) < 0)
            FAIL_STACK_ERROR
    } /* end for */

    /* Check up on B-tree */
    if(H5B2_stat_info(bt2, &bt2_stat) < 0)
        FAIL_STACK_ERROR
    if(bt2_stat.depth != 1)
        TEST_ERROR

    /* Close the v2 B-tree */
    if(H5B2_close(bt2, dxpl) < 0)
        FAIL_STACK_ERROR
    bt2 = NULL;

    /*
     * Delete v2 B-tree
     */
    if(H5B2_delete(f, dxpl, bt2_addr, f, NULL, NULL) < 0)
        FAIL_STACK_ERROR

    /* Close file */
    if(H5Fclose(file) < 0)
        STACK_ERROR

    /* Get the size of the file */
    if((file_size = h5_get_file_size(filename, fapl)) < 0)
        TEST_ERROR

    /* Verify the file is correct size */
    if(file_size != empty_size)
        TEST_ERROR

    PASSED();

    /* Attempt to delete level-2 B-tree */
    TESTING("B-tree delete: delete level-2 B-tree");

    /* Create the file to work on */
    if((file = H5Fcreate(filename, H5F_ACC_TRUNC, H5P_DEFAULT, fapl)) < 0)
        STACK_ERROR

    /* Get a pointer to the internal file object */
    if(NULL == (f = (H5F_t *)H5VL_object(file)))
        STACK_ERROR

    /* Ignore metadata tags in the file's cache */
    if(H5AC_ignore_tags(f) < 0)
        STACK_ERROR

    /* Create the v2 B-tree & get its address */
    if(create_btree(f, dxpl, cparam, &bt2, &bt2_addr) < 0)
        TEST_ERROR

    /* Insert records */
    for(u = 0; u < DELETE_LARGE; u++) {
        record = u;
        if(H5B2_insert(bt2, dxpl, &record) < 0)
            FAIL_STACK_ERROR
    } /* end for */

    /* Check up on B-tree */
    if(H5B2_stat_info(bt2, &bt2_stat) < 0)
        FAIL_STACK_ERROR
    if(bt2_stat.depth != 2)
        TEST_ERROR

    /* Close the v2 B-tree */
    if(H5B2_close(bt2, dxpl) < 0)
        FAIL_STACK_ERROR
    bt2 = NULL;

    /*
     * Delete v2 B-tree
     */
    if(H5B2_delete(f, dxpl, bt2_addr, f, NULL, NULL) < 0)
        FAIL_STACK_ERROR

    /* Close file */
    if(H5Fclose(file) < 0)
        STACK_ERROR

    /* Get the size of the file */
    if((file_size = h5_get_file_size(filename, fapl)) < 0)
        TEST_ERROR

    /* Verify the file is correct size */
    if(file_size != empty_size)
        TEST_ERROR

    PASSED();

    return 0;

error:
    H5E_BEGIN_TRY {
        if(bt2)
            H5B2_close(bt2, dxpl);
	H5Fclose(file);
    } H5E_END_TRY;
    return 1;
} /* test_delete() */


/*-------------------------------------------------------------------------
 * Function:	test_modify
 *
 * Purpose:	Basic tests for the B-tree v2 code.  This test exercises
 *              code to modify an existing record in the B-tree
 *
 * Return:	Success:	0
 *		Failure:	1
 *
 * Programmer:	Quincey Koziol
 *              Friday, March 10, 2005
 *
 *-------------------------------------------------------------------------
 */
static unsigned
test_modify(hid_t fapl, const H5B2_create_t *cparam,
    const bt2_test_param_t *tparam)
{
    hid_t	file = -1;              /* File ID */
    H5F_t	*f = NULL;              /* Internal file object pointer */
    hid_t       dxpl = H5AC_ind_read_dxpl_id;        /* DXPL to use */
    H5B2_t      *bt2 = NULL;            /* v2 B-tree wrapper */
    haddr_t     bt2_addr;               /* Address of B-tree created */
    hsize_t     record;                 /* Record to insert into tree */
    hsize_t     modify;                 /* Modified value */
    hsize_t     found;                  /* Found value */
    H5B2_stat_t bt2_stat;               /* Statistics about B-tree created */
    H5B2_node_info_test_t ninfo;        /* B-tree node info */
    unsigned    u;                      /* Local index variable */
    herr_t      ret;                    /* Generic error return value */

    /*
     * Test modifying records
     */
    TESTING("B-tree modify: attempt to modify non-existant record");

    /* Create the file for the test */
    if(create_file(&file, &f, fapl) < 0)
        TEST_ERROR

    /* Create the v2 B-tree & get its address */
    if(create_btree(f, dxpl, cparam, &bt2, &bt2_addr) < 0)
        TEST_ERROR

    /* Create level-2 B-tree with 3 internal nodes */
    for(u = 0; u < ((INSERT_SPLIT_ROOT_NREC * 59) + 1); u++) {
        record = u * 5;
        if(H5B2_insert(bt2, dxpl, &record) < 0)
            FAIL_STACK_ERROR
    } /* end for */

    /* Check up on B-tree */
    if(H5B2_stat_info(bt2, &bt2_stat) < 0)
        FAIL_STACK_ERROR
    if(bt2_stat.depth != 2)
        TEST_ERROR

    /* Attempt to modify a non-existant record */
    record = 3;
    modify = 4;
    H5E_BEGIN_TRY {
	ret = H5B2_modify(bt2, dxpl, &record, modify_cb, &modify);
    } H5E_END_TRY;
    /* Should fail */
    if(ret != FAIL)
        TEST_ERROR

    PASSED();

    TESTING("B-tree modify: modify record in leaf node");

    /* Check for closing & re-opening the B-tree */
    if(reopen_btree(f, dxpl, &bt2, bt2_addr, tparam) < 0)
        TEST_ERROR

    /* Check status of B-tree */
    ninfo.depth = 0;
    ninfo.nrec = 62;
    record = 4330;      /* Record in leaf node */
    if(check_node_info(bt2, dxpl, record, &ninfo) < 0)
        TEST_ERROR

    /* Attempt to modify a record in a leaf node */
    record = 4330;
    modify = 4331;
    if(H5B2_modify(bt2, dxpl, &record, modify_cb, &modify) < 0)
        FAIL_STACK_ERROR

    /* Check status of B-tree */
    ninfo.depth = 0;
    ninfo.nrec = 62;
    record = 4331;      /* Record in leaf node */
    if(check_node_info(bt2, dxpl, record, &ninfo) < 0)
        TEST_ERROR

    /* Attempt to find modified record */
    record = 4331;
    found = 4331;
    if(H5B2_find(bt2, dxpl, &record, find_cb, &found) != TRUE)
        FAIL_STACK_ERROR
    if(found != 4331)
        TEST_ERROR

    /* Attempt to find original record */
    record = 4330;
    found = HSIZET_MAX;
    H5E_BEGIN_TRY {
	ret = H5B2_modify(bt2, dxpl, &record, modify_cb, &modify);
    } H5E_END_TRY;
    /* Should fail */
    if(ret != FAIL)
        TEST_ERROR

    PASSED();

    TESTING("B-tree modify: modify record in internal node");

    /* Check for closing & re-opening the B-tree */
    if(reopen_btree(f, dxpl, &bt2, bt2_addr, tparam) < 0)
        TEST_ERROR

    /* Check status of B-tree */
    ninfo.depth = 1;
    ninfo.nrec = 29;
    record = 5350;      /* Record in internal node */
    if(check_node_info(bt2, dxpl, record, &ninfo) < 0)
        TEST_ERROR

    /* Attempt to modify a record in an internal node */
    record = 5350;
    modify = 5352;
    if(H5B2_modify(bt2, dxpl, &record, modify_cb, &modify) < 0)
        FAIL_STACK_ERROR

    /* Check status of B-tree */
    ninfo.depth = 1;
    ninfo.nrec = 29;
    record = 5352;      /* Record in internal node */
    if(check_node_info(bt2, dxpl, record, &ninfo) < 0)
        TEST_ERROR

    /* Attempt to find modified record */
    record = 5352;
    found = 5352;
    if(H5B2_find(bt2, dxpl, &record, find_cb, &found) != TRUE)
        STACK_ERROR
    if(found != 5352)
        TEST_ERROR

    /* Attempt to find original record */
    record = 5350;
    found = 5350;
    H5E_BEGIN_TRY {
	ret = H5B2_modify(bt2, dxpl, &record, modify_cb, &modify);
    } H5E_END_TRY;
    /* Should fail */
    if(ret != FAIL)
        TEST_ERROR

    PASSED();

    TESTING("B-tree modify: modify record in root node");

    /* Check for closing & re-opening the B-tree */
    if(reopen_btree(f, dxpl, &bt2, bt2_addr, tparam) < 0)
        TEST_ERROR

    /* Check status of B-tree */
    ninfo.depth = 2;
    ninfo.nrec = 2;
    record = 9445;      /* Record in root node */
    if(check_node_info(bt2, dxpl, record, &ninfo) < 0)
        TEST_ERROR

    /* Attempt to modify a record in a root node */
    record = 9445;
    modify = 9448;
    if(H5B2_modify(bt2, dxpl, &record, modify_cb, &modify) < 0)
        FAIL_STACK_ERROR

    /* Check status of B-tree */
    ninfo.depth = 2;
    ninfo.nrec = 2;
    record = 9448;      /* Record in root node */
    if(check_node_info(bt2, dxpl, record, &ninfo) < 0)
        TEST_ERROR

    /* Attempt to find modified record */
    record = 9448;
    found = 9448;
    if(H5B2_find(bt2, dxpl, &record, find_cb, &found) != TRUE)
        STACK_ERROR
    if(found != 9448)
        TEST_ERROR

    /* Attempt to find original record */
    record = 9445;
    found = 9445;
    H5E_BEGIN_TRY {
	ret = H5B2_modify(bt2, dxpl, &record, modify_cb, &modify);
    } H5E_END_TRY;
    /* Should fail */
    if(ret != FAIL)
        TEST_ERROR

    /* Close the v2 B-tree */
    if(H5B2_close(bt2, dxpl) < 0)
        FAIL_STACK_ERROR
    bt2 = NULL;

    /* Close file */
    if(H5Fclose(file) < 0)
        TEST_ERROR

    PASSED();

    return 0;

error:
    H5E_BEGIN_TRY {
        if(bt2)
            H5B2_close(bt2, dxpl);
	H5Fclose(file);
    } H5E_END_TRY;
    return 1;
} /* test_modify() */


/*-------------------------------------------------------------------------
 * Function:	test_open_twice_diff
 *
 * Purpose:	Open a v2 B-tree twice, through different "top" file
 *              handles, with an intermediate file open that takes the "shared"
 *              file handle from the first B-tree's file pointer.
 *
 * Return:	Success:	0
 *		Failure:	1
 *
 * Programmer:	Quincey Koziol
 *              Friday, December 18, 2015
 *
 *-------------------------------------------------------------------------
 */
static unsigned
test_open_twice_diff(hid_t fapl, const H5B2_create_t *cparam)
{
    char	filename[1024];         /* Filename to use */
    char        filename_tmp[1024];     /* Temporary file name */
    hid_t	file = -1;              /* File ID */
    hid_t	file2 = -1;             /* File ID */
    hid_t	file0 = -1;             /* File ID */
    hid_t	file00 = -1;            /* File ID */
    H5F_t	*f = NULL;              /* Internal file object pointer */
    H5F_t	*f2 = NULL;             /* Internal file object pointer */
    hid_t       dxpl = H5AC_ind_read_dxpl_id;        /* DXPL to use */
    H5B2_t      *bt2 = NULL;            /* v2 B-tree wrapper */
    H5B2_t      *bt2_2 = NULL;          /* Second v2 B-tree wrapper */
    haddr_t     bt2_addr;               /* Address of B-tree created */

    h5_fixname(FILENAME[0], fapl, filename, sizeof filename);

    /*
     * Display testing message
     */
    TESTING("open B-tree twice, through different file handles");

    /* Create the file to work on */
    if((file = H5Fcreate(filename, H5F_ACC_TRUNC, H5P_DEFAULT, fapl)) < 0)
        FAIL_STACK_ERROR

    /* Get a pointer to the internal file object */
    if(NULL == (f = (H5F_t *)H5VL_object(file)))
        STACK_ERROR

    /* Ignore metadata tags in the file's cache */
    if(H5AC_ignore_tags(f) < 0)
        FAIL_STACK_ERROR

    /* Create the v2 B-tree & get its address */
    if(create_btree(f, dxpl, cparam, &bt2, &bt2_addr) < 0)
        TEST_ERROR

    /* Re-open v2 B-tree */
    if(NULL == (bt2_2 = H5B2_open(f, dxpl, bt2_addr, f)))
        FAIL_STACK_ERROR

    /* Close the second v2 B-tree wrapper */
    if(H5B2_close(bt2_2, dxpl) < 0)
        FAIL_STACK_ERROR
    bt2_2 = NULL;

    /* Re-open the file */
    /* (So that there is something holding the file open when the extensible
     *  array is closed)
     */
    if((file0 = H5Fopen(filename, H5F_ACC_RDWR, fapl)) < 0)
        FAIL_STACK_ERROR

    /* Close the first v2 B-tree wrapper */
    if(H5B2_close(bt2, dxpl) < 0)
        FAIL_STACK_ERROR
    bt2 = NULL;

    /* Close the file */
    /* (close before second file, to detect error on internal B-tree header's
     *  shared file information)
     */
    if(H5Fclose(file) < 0)
        FAIL_STACK_ERROR
    file = -1;

    /* Open a different file */
    /* (This re-allocates the 'top' file pointer and assigns it a different
     *  'shared' file pointer, making the file pointer in the fixed array's
     *  header stale)
     */
    h5_fixname(FILENAME[1], fapl, filename_tmp, sizeof(filename_tmp));
    if((file00 = H5Fcreate(filename_tmp, H5F_ACC_TRUNC, H5P_DEFAULT, fapl)) < 0)
        FAIL_STACK_ERROR

    /* Re-open the file with the v2 B-tree array */
    if((file2 = H5Fopen(filename, H5F_ACC_RDWR, fapl)) < 0)
        FAIL_STACK_ERROR

    /* Get a pointer to the internal file object */
    if(NULL == (f2 = (H5F_t *)H5VL_object(file2)))
        STACK_ERROR

    /* Open the B-tree through the second file handle */
    if(NULL == (bt2_2 = H5B2_open(f2, dxpl, bt2_addr, f2)))
        FAIL_STACK_ERROR

    /* Close the extra file handles */
    if(H5Fclose(file0) < 0)
        FAIL_STACK_ERROR
    if(H5Fclose(file00) < 0)
        FAIL_STACK_ERROR

    /* Close the second v2 B-tree */
    if(H5B2_close(bt2_2, dxpl) < 0)
        FAIL_STACK_ERROR
    bt2_2 = NULL;

    /* Close file */
    if(H5Fclose(file2) < 0)
        FAIL_STACK_ERROR

    /* All tests passed */
    PASSED();

    /* All tests passed */
    return(0);

error:
    H5E_BEGIN_TRY {
        if(bt2)
            H5B2_close(bt2, dxpl);
        if(bt2)
            H5B2_close(bt2_2, dxpl);
	H5Fclose(file);
	H5Fclose(file2);
	H5Fclose(file0);
	H5Fclose(file00);
    } H5E_END_TRY;
    return(1);
} /* test_open_twice_diff() */


/*-------------------------------------------------------------------------
 * Function:	main
 *
 * Purpose:	Test the B-tree v2 code
 *
 * Return:	Success:
 *
 *		Failure:
 *
 * Programmer:	Quincey Koziol
 *              Tuesday, February  1, 2005
 *
 *-------------------------------------------------------------------------
 */
int
main(void)
{
    H5B2_create_t cparam, cparam2;      /* Creation parameters for v2 B-tree */
    bt2_test_param_t tparam;            /* Test parameters for v2 B-tree */
    hid_t	fapl = -1;              /* File access property list for data files */
    unsigned	nerrors = 0;            /* Cumulative error count */
    unsigned    reopen;                 /* Whether to reopen B-tree during tests */
    int		ExpressMode;
    const char  *envval = NULL;

    envval = HDgetenv("HDF5_DRIVER");
    if(envval == NULL)
        envval = "nomatch";

    /* Reset library */
    h5_reset();
    fapl = h5_fileaccess();
    ExpressMode = GetTestExpress();
    if(ExpressMode > 1)
        printf("***Express test mode on.  Some tests may be skipped\n");

    /* Initialize v2 B-tree creation parameters */
    init_cparam(&cparam, &cparam2);

    /* Loop over re-opening B-tree during tests */
    for(reopen = FALSE; reopen <= TRUE; reopen++) {
        if(reopen) {
            fprintf(stdout, "Testing with reopening B-tree:\n");
            tparam.reopen_btree = TRUE;
        } /* end if */
        else {
            fprintf(stdout, "Testing without reopening B-tree:\n");
            tparam.reopen_btree = FALSE;
        } /* end else */

        /* Test B-tree record insertion */
        /* (Iteration, find & index routines exercised in these routines as well) */
        nerrors += test_insert_basic(fapl, &cparam, &tparam);
        nerrors += test_insert_split_root(fapl, &cparam, &tparam);
        nerrors += test_insert_level1_2leaf_redistrib(fapl, &cparam, &tparam);
        nerrors += test_insert_level1_side_split(fapl, &cparam, &tparam);
        nerrors += test_insert_level1_3leaf_redistrib(fapl, &cparam, &tparam);
        nerrors += test_insert_level1_middle_split(fapl, &cparam, &tparam);
        nerrors += test_insert_make_level2(fapl, &cparam, &tparam);
        nerrors += test_insert_level2_leaf_redistrib(fapl, &cparam, &tparam);
        nerrors += test_insert_level2_leaf_split(fapl, &cparam, &tparam);
        nerrors += test_insert_level2_2internal_redistrib(fapl, &cparam, &tparam);
        nerrors += test_insert_level2_2internal_split(fapl, &cparam, &tparam);
        nerrors += test_insert_level2_3internal_redistrib(fapl, &cparam, &tparam);
        nerrors += test_insert_level2_3internal_split(fapl, &cparam, &tparam);
        if(ExpressMode > 1)
            printf("***Express test mode on.  test_insert_lots skipped\n");
        else
            nerrors += test_insert_lots(fapl, &cparam, &tparam);

        /* Test B-tree record update (ie. insert/modify) */
        /* (Iteration, find & index routines exercised in these routines as well) */
        nerrors += test_update_basic(fapl, &cparam2, &tparam);
        nerrors += test_update_split_root(fapl, &cparam2, &tparam);
        nerrors += test_update_level1_2leaf_redistrib(fapl, &cparam2, &tparam);
        nerrors += test_update_level1_side_split(fapl, &cparam2, &tparam);
        nerrors += test_update_level1_3leaf_redistrib(fapl, &cparam2, &tparam);
        nerrors += test_update_level1_middle_split(fapl, &cparam2, &tparam);
        nerrors += test_update_make_level2(fapl, &cparam2, &tparam);
        if(ExpressMode > 1)
            printf("***Express test mode on.  test_update_lots skipped\n");
        else
            nerrors += test_update_lots(fapl, &cparam2, &tparam);

        /* Test B-tree record removal */
        /* Querying the number of records routine also tested in these routines as well */
        nerrors += test_remove_basic(fapl, &cparam, &tparam);
        nerrors += test_remove_level1_noredistrib(fapl, &cparam, &tparam);
        nerrors += test_remove_level1_redistrib(fapl, &cparam, &tparam);
        nerrors += test_remove_level1_2leaf_merge(fapl, &cparam, &tparam);
        nerrors += test_remove_level1_3leaf_merge(fapl, &cparam, &tparam);
        nerrors += test_remove_level1_promote(fapl, &cparam, &tparam);
        nerrors += test_remove_level1_promote_2leaf_redistrib(fapl, &cparam, &tparam);
        nerrors += test_remove_level1_promote_3leaf_redistrib(fapl, &cparam, &tparam);
        nerrors += test_remove_level1_promote_2leaf_merge(fapl, &cparam, &tparam);
        nerrors += test_remove_level1_promote_3leaf_merge(fapl, &cparam, &tparam);
        nerrors += test_remove_level1_collapse(fapl, &cparam, &tparam);
        nerrors += test_remove_level2_promote(fapl, &cparam, &tparam);
        nerrors += test_remove_level2_promote_2internal_redistrib(fapl, &cparam, &tparam);
        nerrors += test_remove_level2_promote_3internal_redistrib(fapl, &cparam, &tparam);
        nerrors += test_remove_level2_promote_2internal_merge(fapl, &cparam, &tparam);
        nerrors += test_remove_level2_promote_3internal_merge(fapl, &cparam, &tparam);
        nerrors += test_remove_level2_2internal_merge_left(fapl, &cparam, &tparam);
        nerrors += test_remove_level2_2internal_merge_right(fapl, &cparam, &tparam);
        nerrors += test_remove_level2_3internal_merge(fapl, &cparam, &tparam);
        nerrors += test_remove_level2_collapse_right(fapl, &cparam, &tparam);
        if(ExpressMode > 1)
            printf("***Express test mode on.  test_remove_lots skipped\n");
        else
            nerrors += test_remove_lots(envval, fapl, &cparam);

        /* Test more complex B-tree queries */
        nerrors += test_find_neighbor(fapl, &cparam, &tparam);

        /* Test deleting B-trees */
        nerrors += test_delete(fapl, &cparam);

        /* Test modifying B-tree records */
        nerrors += test_modify(fapl, &cparam, &tparam);
    } /* end for */

    /* Test opening B-trees twice */
    nerrors += test_open_twice_diff(fapl, &cparam);

    /* Verify symbol table messages are cached */
    nerrors += (h5_verify_cached_stabs(FILENAME, fapl) < 0 ? 1 : 0);

    if(nerrors)
        goto error;

    puts("All v2 B-tree tests passed.");

    h5_cleanup(FILENAME, fapl);

    return 0;

error:
    puts("*** TESTS FAILED ***");

    H5E_BEGIN_TRY {
        H5Pclose(fapl);
    } H5E_END_TRY;

    return 1;
} /* end main() */
<|MERGE_RESOLUTION|>--- conflicted
+++ resolved
@@ -204,7 +204,7 @@
         TEST_ERROR
 
     /* Get a pointer to the internal file object */
-    if(NULL == (*f = (H5F_t *)H5I_object(*file)))
+    if(NULL == (*f = (H5F_t *)H5VL_object(*file)))
         STACK_ERROR
 
     /* Ignore metadata tags in the file's cache */
@@ -3073,7 +3073,7 @@
         TEST_ERROR
 
     /* Get a pointer to the internal file object */
-    if(NULL == (f = (H5F_t *)H5I_object(file)))
+    if(NULL == (f = (H5F_t *)H5VL_object(file)))
         STACK_ERROR
 
     /* Ignore metadata tags in the file's cache */
@@ -3111,7 +3111,7 @@
         FAIL_STACK_ERROR
 
     /* Get a pointer to the internal file object */
-    if(NULL == (f = (H5F_t *)H5I_object(file)))
+    if(NULL == (f = (H5F_t *)H5VL_object(file)))
         FAIL_STACK_ERROR
 
     /* Ignore metadata tags in the file's cache */
@@ -5083,17 +5083,6 @@
     if(create_file(&file, &f, fapl) < 0)
         TEST_ERROR
 
-<<<<<<< HEAD
-    /* Get a pointer to the internal file object */
-    if(NULL == (f = (H5F_t *)H5VL_object(file)))
-        STACK_ERROR
-
-    /* Ignore metadata tags in the file's cache */
-    if(H5AC_ignore_tags(f) < 0)
-        STACK_ERROR
-
-=======
->>>>>>> 57b7130a
     /* Create the v2 B-tree & get its address */
     if(create_btree(f, dxpl, cparam, &bt2, &bt2_addr) < 0)
         TEST_ERROR
@@ -5121,23 +5110,9 @@
         STACK_ERROR
     file = -1;
 
-<<<<<<< HEAD
-    /* Re-open the file */
-    if((file = H5Fopen(filename, H5F_ACC_RDWR, fapl)) < 0)
-        FAIL_STACK_ERROR
-
-    /* Get a pointer to the internal file object */
-    if(NULL == (f = (H5F_t *)H5VL_object(file)))
-        FAIL_STACK_ERROR
-
-    /* Ignore metadata tags in the file's cache */
-    if(H5AC_ignore_tags(f) < 0)
-        STACK_ERROR
-=======
     /* Re-open the file for the test */
     if(reopen_file(&file, &f, fapl) < 0)
         TEST_ERROR
->>>>>>> 57b7130a
 
     /* Re-open v2 B-tree */
     if(NULL == (bt2 = H5B2_open(f, dxpl, bt2_addr, f)))
