/* * * * * * * * * * * * * * * * * * * * * * * * * * * * * * * * * * * * * * *
 * Copyright by The HDF Group.                                               *
 * All rights reserved.                                                      *
 *                                                                           *
 * This file is part of HDF5.  The full HDF5 copyright notice, including     *
 * terms governing use, modification, and redistribution, is contained in    *
 * the COPYING file, which can be found at the root of the source code       *
 * distribution tree, or in https://support.hdfgroup.org/ftp/HDF5/releases.  *
 * If you do not have access to either file, you may request a copy from     *
 * help@hdfgroup.org.                                                        *
 * * * * * * * * * * * * * * * * * * * * * * * * * * * * * * * * * * * * * * */

/* Programmer:  Mike McGreevy
 *              January 25, 2010
 *
 *              This file contains tests for metadata tagging.
 */
#define H5F_FRIEND        /*suppress error about including H5Fpkg      */
#define H5F_TESTING
#include "H5Fpkg.h"

#include "testhdf5.h"
#include "cache_common.h"

#include "H5CXprivate.h"        /* API Contexts                         */
#include "H5HLprivate.h"
#include "H5VLnative_private.h" /* Native VOL connector                     */

/* ============ */
/* Test Defines */
/* ============ */

#define FILENAME "tagging_test.h5"
#define FILENAME2 "tagging_ext_test.h5"
#define GROUPNAME "Group"
#define GROUPNAMEPATH "/Group"
#define GROUPNAMECOPY "GroupCopy"
#define ATTRNAME "Attribute 1"
#define ATTRNAME3 "Attribute 3"
#define DATASETNAME "Dataset"
#define DATASETNAME2 "Dataset2"
#define LINKNAME "Link"
#define RANK 2
#define DIMS 32

#define MULTIGROUPS 10

#define TEST_DEFAULT 0
#define TEST_SHMESG 1
#define NUM_TEST_TYPES 2

/* ===================== */
/* Function Declarations */
/* ===================== */

/* Helper Functions */
#ifndef NDEBUG
static int dump_cache(hid_t fid);
#endif /* NDEBUG */ /* end debugging functions */
static int verify_no_unknown_tags(hid_t fid);
static int mark_all_entries_investigated(hid_t fid);
static int reset_all_entries_investigated(hid_t fid);
static int verify_tag(hid_t fid, int id, haddr_t tag);
static int get_object_header_tag(hid_t loc_id, haddr_t *tag);
static int get_sbe_tag(hid_t fid, haddr_t *tag);

/* Tests */
static unsigned check_file_creation_tags(hid_t fcpl_id, int type);
static unsigned check_file_open_tags(hid_t fcpl, int type);
static unsigned check_attribute_creation_tags(hid_t fcpl, int type);
static unsigned check_attribute_open_tags(hid_t fcpl, int type);
static unsigned check_attribute_write_tags(hid_t fcpl, int type);
static unsigned check_attribute_delete_tags(hid_t fcpl, int type);
static unsigned check_attribute_rename_tags(hid_t fcpl, int type);
static unsigned check_dataset_creation_tags(hid_t fcpl, int type);
static unsigned check_dataset_creation_earlyalloc_tags(hid_t fcpl, int type);
static unsigned check_link_removal_tags(hid_t fcpl, int type);
static unsigned check_group_creation_tags(void);
static unsigned check_multi_group_creation_tags(void);
static unsigned check_group_open_tags(void);
static unsigned check_dataset_open_tags(void);
static unsigned check_dataset_write_tags(void);
static unsigned check_dataset_read_tags(void);
static unsigned check_dataset_size_retrieval(void);
static unsigned check_dataset_extend_tags(void);
static unsigned check_object_info_tags(void);
static unsigned check_object_copy_tags(void);
static unsigned check_link_getname_tags(void);
static unsigned check_external_link_creation_tags(void);
static unsigned check_external_link_open_tags(void);
static unsigned check_dense_attribute_tags(void);
static unsigned check_link_iteration_tags(void);
static unsigned check_invalid_tag_application(void);


/* ================ */
/* Helper Functions */
/* ================ */


#ifndef NDEBUG

/*-------------------------------------------------------------------------
 * Function:    dump_cache()
 *
 * Purpose:     DEBUG CODE (for when verbose is set).
 *
 *              Prints cache index to screen, including address of entries,
 *              tag values of entries, and entry types.
 *
 * Return:      void
 *
 * Programmer:  Mike McGreevy
 *              January 25, 2010
 *
 *-------------------------------------------------------------------------
 */
static int dump_cache(hid_t fid)
{
    H5F_t *f;           /* File Pointer */

    /* Get Internal File / Cache Pointers */
    if(NULL == (f = (H5F_t *)H5VL_object(fid)))
        TEST_ERROR;

    /* Dump the cache */
    if(H5AC_dump_cache(f) < 0)
        TEST_ERROR;

    return 0;

error:
    return -1;
} /* dump_cache */
#endif /* NDEBUG */ /* end debugging functions */


/*-------------------------------------------------------------------------
 * Function:    verify_no_unknown_tags()
 *
 * Purpose:     Verifies that all tags in the provided cache have the
 *        'dirtied' flag set.  Other verification functions in this
 *        test file set this flag after checking them, so
 *              this is handy to verify that tests have checked all entries
 *              in the cache.
 *
 * Return:      0 on Success, -1 on Failure
 *
 * Programmer:  Mike McGreevy
 *              January 25, 2010
 *
 *-------------------------------------------------------------------------
 */
static int
verify_no_unknown_tags(hid_t fid)
{

    H5F_t *f;           /* File Pointer */
    H5C_t *cache_ptr;   /* Cache Pointer */
    int i;              /* Iterator */

    /* Get Internal File / Cache Pointers */
    if(NULL == (f = (H5F_t *)H5VL_object(fid)))
        TEST_ERROR;
    cache_ptr = f->shared->cache;

    for(i = 0; i < H5C__HASH_TABLE_LEN; i++) {
        H5C_cache_entry_t *entry_ptr;      /* entry pointer */

        entry_ptr = cache_ptr->index[i];
        while(entry_ptr != NULL) {
            if(!entry_ptr->dirtied)
                TEST_ERROR;

            entry_ptr = entry_ptr->ht_next;
        } /* end if */
    } /* end for */

    return 0;

error:
    return -1;
} /* verify_no_unknown_tags */


/*-------------------------------------------------------------------------
 * Function:    mark_all_entries_investigated()
 *
 * Purpose:     Marks all entries in the cache with the 'dirtied' flag,
 *              which is a convention in this test file that indicates that
 *              a tag has been checked and is valid. This may come in handy
 *              for tests that have a lot of setup that has been checked
 *              for correctness elsewhere, so should save time in not having
 *              to check the same sort of tag application in many places.
 *
 * Return:      0 on Success, -1 on Failure
 *
 * Programmer:  Mike McGreevy
 *              February 3, 2010
 *
 *-------------------------------------------------------------------------
 */
static int
mark_all_entries_investigated(hid_t fid)
{
    H5F_t *f;           /* File Pointer */
    H5C_t *cache_ptr;   /* Cache Pointer */
    int i;              /* Iterator */

    /* Get Internal File / Cache Pointers */
    if(NULL == (f = (H5F_t *)H5VL_object(fid)))
        TEST_ERROR;
    cache_ptr = f->shared->cache;

    for(i = 0; i < H5C__HASH_TABLE_LEN; i++) {
        H5C_cache_entry_t *entry_ptr;      /* entry pointer */

        entry_ptr = cache_ptr->index[i];
        while(entry_ptr != NULL) {
            if(!entry_ptr->dirtied)
                entry_ptr->dirtied = TRUE;

            entry_ptr = entry_ptr->ht_next;
        } /* end if */
    } /* end for */

    return 0;

error:
    return -1;
} /* mark_all_entries_investigated */


/*-------------------------------------------------------------------------
 * Function:    reset_all_entries_investigated()
 *
 * Purpose:     Resets all entries in the cache with the 'dirtied' flag,
 *              which is a convention in this test file that indicates that
 *              a tag has been checked and is valid. This resets the cache back
 *              to the same state as just after a flush call.
 *
 * Return:      0 on Success, -1 on Failure
 *
 * Programmer:  Quincey Koziol
 *              July 13, 2016
 *
 *-------------------------------------------------------------------------
 */
static int
reset_all_entries_investigated(hid_t fid)
{
    H5F_t *f;           /* File Pointer */
    H5C_t *cache_ptr;   /* Cache Pointer */
    int i;              /* Iterator */

    /* Get Internal File / Cache Pointers */
    if(NULL == (f = (H5F_t *)H5VL_object(fid)))
        TEST_ERROR;
    cache_ptr = f->shared->cache;

    for(i = 0; i < H5C__HASH_TABLE_LEN; i++) {
        H5C_cache_entry_t *entry_ptr;      /* entry pointer */

        entry_ptr = cache_ptr->index[i];
        while(entry_ptr != NULL) {
            if(entry_ptr->dirtied)
                entry_ptr->dirtied = FALSE;

            entry_ptr = entry_ptr->ht_next;
        } /* end if */
    } /* end for */

    return 0;

error:
    return -1;
} /* reset_all_entries_investigated */


/*-------------------------------------------------------------------------
 * Function:    verify_tag()
 *
 * Purpose:     Asserts that there is an entry in the specified cache with
 *              the provided entry id and provided tag. The function will
 *              fail if this is not the case. If found, this function will
 *              set the entry's flush_marker flag, so future verification
 *              attempts can skip over this entry, knowing it has already been
 *              checked.
 *
 * Return:      0 on Success, -1 on Failure
 *
 * Programmer:  Mike McGreevy
 *              January 25, 2010
 *
 *-------------------------------------------------------------------------
 */
static int
verify_tag(hid_t fid, int id, haddr_t tag)
{
    H5F_t *f;                   /* File Pointer */
    H5C_t *cache_ptr;           /* Cache Pointer */
    int i;                      /* Iterator */

    /* Get Internal File / Cache Pointers */
    if(NULL == (f = (H5F_t *)H5VL_object(fid)))
        TEST_ERROR;
    cache_ptr = f->shared->cache;

    for(i = 0; i < H5C__HASH_TABLE_LEN; i++) {
        H5C_cache_entry_t *entry_ptr; /* entry pointer */

        entry_ptr = cache_ptr->index[i];
        while(entry_ptr != NULL) {
            if(entry_ptr->type->id == id && !entry_ptr->dirtied) {
                if(entry_ptr->tag_info->tag != tag)
                    TEST_ERROR;

                /* Mark the entry/tag pair as found */
                entry_ptr->dirtied = TRUE;

                /* leave now that we've found the entry */
                goto done;
            } /* end if */

            entry_ptr = entry_ptr->ht_next;
        } /* end if */
    } /* end for */

    /* Didn't find the tagged entry, throw an error */
    TEST_ERROR;

done:
    return 0;

error:
    return -1;
} /* verify_tag */

static int
evict_entries(hid_t fid)
{
    H5F_t *f;         /* File Pointer */

    /* Get Internal File / Cache Pointers */
    if(NULL == (f = (H5F_t *)H5VL_object(fid)))
        TEST_ERROR;

    /* Mark all entries investigated */
    mark_all_entries_investigated(fid);

    /* Evict all we can from the cache to examine full tag creation tree */
        /* This function will likely return failure since the root group
         * is still protected. Thus, don't check its return value. */
    H5C_flush_cache(f, H5C__FLUSH_INVALIDATE_FLAG);

    return 0;

error:
    return -1;
} /* evict entries */


/*-------------------------------------------------------------------------
 * Function:    get_object_header_tag()
 *
 * Purpose:     This function retrieves the tag associated with an object.
 *
 * Return:      0 on Success; 1 on Failure
 *
 * Programmer:  Mike McGreevy
 *              January 25, 2010
 *
 *-------------------------------------------------------------------------
 */
static int
get_object_header_tag(hid_t loc_id, haddr_t *tag)
{
    H5O_info2_t oinfo;           /* Object info */

    /* Retrieve the info for the object */
    if(H5Oget_info3(loc_id, &oinfo, H5O_INFO_BASIC) < 0)
        TEST_ERROR;

    /* Set the tag to return */
    if(H5VLnative_token_to_addr(loc_id, oinfo.token, tag) < 0)
        TEST_ERROR;

    return 0;

error:
    return -1;
} /* get_object_header_tag */


/*-------------------------------------------------------------------------
 * Function:    get_sbe_tag()
 *
 * Purpose:     This function retrieves the tag associated with the superblock
 *              extension (the object header address stored in the superblock)
 *
 * Return:      0 on Success; 1 on Failure
 *
 * Programmer:  Quincey Koziol
 *              July 10, 2016
 *
 *-------------------------------------------------------------------------
 */
static int
get_sbe_tag(hid_t fid, haddr_t *tag)
{
    /* Retrieve the superblock extension's object header address for the file */
    if(H5F__get_sbe_addr_test(fid, tag) < 0)
        TEST_ERROR;

    return 0;

error:
    return -1;
} /* get_sbe_tag */

/* ============== */
/* Test Functions */
/* ============== */


/*-------------------------------------------------------------------------
 * Function:    check_file_creation_tags
 *
 * Purpose:     This function verifies the correct application of tags
 *              during file creation.
 *
 * Return:      0 on Success; 1 on Failure
 *
 * Programmer:  Mike McGreevy
 *              January 25, 2010
 *
 *-------------------------------------------------------------------------
 */
static unsigned
check_file_creation_tags(hid_t fcpl_id, int type)
{
    /* Variable Declarations */
    hid_t fid = -1;             /* File Identifier */
#ifndef NDEBUG
    int verbose = FALSE;        /* verbose test outout */
<<<<<<< HEAD
#endif
=======
#endif /* NDEBUG */ /* end debugging functions */
>>>>>>> a95b5b1e
    hid_t fapl = -1;         /* File access prop list */
    haddr_t root_tag = 0;
    haddr_t sbe_tag = 0;

    /* Testing Macro */
    TESTING("tag application during file creation");

    /* Create Fapl */
    if ( (fapl = h5_fileaccess_flags(H5_FILEACCESS_LIBVER)) < 0 ) TEST_ERROR;

    /* Create a test file with provided fcpl_t */
    if ( (fid = H5Fcreate(FILENAME, H5F_ACC_TRUNC, fcpl_id, fapl)) < 0 ) TEST_ERROR;

    if ( H5Pclose(fapl) < 0 ) TEST_ERROR;

#ifndef NDEBUG
    /* if verbose, print cache index to screen before verification . */
    if ( verbose ) dump_cache(fid);
#endif /* NDEBUG */ /* end debugging functions */

    /* verify there is a superblock entry with superblock tag */
    if ( verify_tag(fid, H5AC_SUPERBLOCK_ID, H5AC__SUPERBLOCK_TAG) < 0 ) TEST_ERROR;

    if ( type == TEST_SHMESG ) {

        /* determine tag value of superblock extension object header */
        if ( get_sbe_tag(fid, &sbe_tag) < 0 ) TEST_ERROR;

        /* verify object header belonging to superblock extension */
        if ( verify_tag(fid, H5AC_OHDR_ID, sbe_tag) < 0 ) TEST_ERROR;

        /* verify sohm master table with sohm tag */
        if ( verify_tag(fid, H5AC_SOHM_TABLE_ID, H5AC__SOHM_TAG) < 0 ) TEST_ERROR;

        /* verify object header chunk belonging to superblock extension */
        if ( verify_tag(fid, H5AC_OHDR_CHK_ID, sbe_tag) < 0 ) TEST_ERROR;

    }  /* end if */

    /* determine tag value of root group's object header */
    if ( get_object_header_tag(fid, &root_tag) < 0 ) TEST_ERROR;

    /* verify object header belonging to superblock extension */
    if ( verify_tag(fid, H5AC_OHDR_ID, root_tag) < 0 ) TEST_ERROR;

    /* verify local heap prefix belonging to root group */
    if ( verify_tag(fid, H5AC_LHEAP_PRFX_ID, root_tag) < 0 ) TEST_ERROR;

    /* verify b-tree node belonging to root group */
    if ( verify_tag(fid, H5AC_BT_ID, root_tag) < 0 ) TEST_ERROR;

    /* verify no other cache entries present */
    if ( verify_no_unknown_tags(fid) < 0 ) TEST_ERROR;

    /* Reset the changes we've made to the cache's data structures */
    if(reset_all_entries_investigated(fid) < 0) TEST_ERROR;

    /* Close the file */
    if ( H5Fclose(fid) < 0 ) TEST_ERROR;

    PASSED();
    return 0;

error:
    return 1;
} /* check_file_creation_tags */


/*-------------------------------------------------------------------------
 * Function:    check_file_open_tags
 *
 * Purpose:     This function verifies the correct application of tags
 *              during file open.
 *
 * Return:      0 on Success, 1 on Failure
 *
 * Programmer:  Mike McGreevy
 *              January 25, 2010
 *
 *-------------------------------------------------------------------------
 */
static unsigned
check_file_open_tags(hid_t fcpl, int type)
{
    /* Variable Declarations */
    hid_t fid = -1;          /* File Identifier */
#ifndef NDEBUG
    int verbose = FALSE;     /* verbose file outout */
<<<<<<< HEAD
#endif
=======
#endif /* NDEBUG */ /* end debugging functions */
>>>>>>> a95b5b1e
    hid_t fapl = -1;         /* File access prop list */
    haddr_t root_tag;       /* Root Group Tag */
    haddr_t sbe_tag;        /* Sblock Extension Tag */

    /* Testing Macro */
    TESTING("tag application during file open");

    /* ===== */
    /* Setup */
    /* ===== */

    /* Create Fapl */
    if ( (fapl = h5_fileaccess_flags(H5_FILEACCESS_LIBVER)) < 0 ) TEST_ERROR;

    /* Create a test file with provided fcpl_t */
    if ( (fid = H5Fcreate(FILENAME, H5F_ACC_TRUNC, fcpl, fapl)) < 0 ) TEST_ERROR;

    if ( H5Pclose(fapl) < 0 ) TEST_ERROR;

    /* determine tag value of root group's object header */
    if ( get_object_header_tag(fid, &root_tag) < 0 ) TEST_ERROR;

    /* Retrieve various tags */
    if ( type == TEST_SHMESG ) {

        /* determine tag value of superblock extension object header */
        if ( get_sbe_tag(fid, &sbe_tag) < 0 ) TEST_ERROR;

    } /* end if */

    /* Close the file */
    if ( H5Fclose(fid) < 0 ) TEST_ERROR;

    /* =================== */
    /* TEST: Open The File */
    /* =================== */
    if ( (fid = H5Fopen(FILENAME, H5F_ACC_RDONLY, H5P_DEFAULT)) < 0 ) TEST_ERROR;

    /* =================================== */
    /* Verification of Metadata Tag Values */
    /* =================================== */

#ifndef NDEBUG
    /* if verbose, print cache index to screen before verification . */
    if ( verbose ) dump_cache(fid);
#endif /* NDEBUG */ /* end debugging functions */

    /* verify there is a superblock entry with superblock tag. */
    if ( verify_tag(fid, H5AC_SUPERBLOCK_ID, H5AC__SUPERBLOCK_TAG) < 0 ) TEST_ERROR;

    /* Verify test-type-dependent tags */
    if ( type == TEST_DEFAULT ) {

        /* verify there is an object header belonging to the root group. */
        if ( verify_tag(fid, H5AC_OHDR_ID, root_tag) < 0 ) TEST_ERROR;

    } else if ( type == TEST_SHMESG ) {

        /* verify there is a superblock extension object header. */
        if ( verify_tag(fid, H5AC_OHDR_ID, sbe_tag) < 0 ) TEST_ERROR;

        /* verify sohm master table with sohm tag */
        if ( verify_tag(fid, H5AC_SOHM_TABLE_ID, H5AC__SOHM_TAG) < 0 ) TEST_ERROR;

        /* verify object header chunk belonging to superblock extension */
        if ( verify_tag(fid, H5AC_OHDR_CHK_ID, sbe_tag) < 0 ) TEST_ERROR;

    } /* end if */

    /* verify no other entries present */
    if ( verify_no_unknown_tags(fid) < 0 ) TEST_ERROR;

    /* Reset the changes we've made to the cache's data structures */
    if(reset_all_entries_investigated(fid) < 0) TEST_ERROR;

    /* ========== */
    /* Close file */
    /* ========== */

    if ( H5Fclose(fid) < 0 ) TEST_ERROR;

    /* ========================================== */
    /* Finished Test. Print status and return. */
    /* ========================================== */

    PASSED();
    return 0;

error:
    return 1;
} /* check_file_open_tags */


/*-------------------------------------------------------------------------
 * Function:    check_group_creation_tags
 *
 * Purpose:     This function verifies the correct application of tags
 *              during group creation.
 *
 * Return:      0 on Success, 1 on Failure
 *
 * Programmer:  Mike McGreevy
 *              January 27, 2010
 *
 *-------------------------------------------------------------------------
 */
static unsigned
check_group_creation_tags(void)
{
    /* Variable Declarations */
    hid_t fid = -1;          /* File Identifier */
    hid_t gid = -1;          /* Group Identifier */
#ifndef NDEBUG
    int verbose = FALSE;     /* verbose file outout */
<<<<<<< HEAD
#endif
=======
#endif /* NDEBUG */ /* end debugging functions */
>>>>>>> a95b5b1e
    hid_t fapl = -1;         /* File access prop list */
    haddr_t root_tag = HADDR_UNDEF;   /* Root Group Tag */
    haddr_t g_tag;          /* Group Tag */

    /* Testing Macro */
    TESTING("tag application during group creation");

    /* ===== */
    /* Setup */
    /* ===== */

    /* Create Fapl */
    if ( (fapl = h5_fileaccess_flags(H5_FILEACCESS_LIBVER)) < 0 ) TEST_ERROR;

    /* Create a test file with provided fcpl_t */
    if ( (fid = H5Fcreate(FILENAME, H5F_ACC_TRUNC, H5P_DEFAULT, fapl)) < 0 ) TEST_ERROR;

    if ( H5Pclose(fapl) < 0 ) TEST_ERROR;

    /* determine tag value of root group's object header */
    if ( get_object_header_tag(fid, &root_tag) < 0 ) TEST_ERROR;

    /* Close and Reopen the file */
    if ( H5Fclose(fid) < 0 ) TEST_ERROR;
    if ( (fid = H5Fopen(FILENAME, H5F_ACC_RDWR, H5P_DEFAULT)) < 0 ) TEST_ERROR;

    /* Evict as much as we can from the cache so we can track full tag path */
    if ( evict_entries(fid) < 0 ) TEST_ERROR;

    /* ==================== */
    /* TEST: Create a Group */
    /* ==================== */

    if ( (gid = H5Gcreate2(fid, GROUPNAME, H5P_DEFAULT, H5P_DEFAULT, H5P_DEFAULT)) < 0 ) TEST_ERROR;

    /* =================================== */
    /* Verification of Metadata Tag Values */
    /* =================================== */

#ifndef NDEBUG
    /* if verbose, print cache index to screen for visual verification */
    if ( verbose ) dump_cache(fid);
#endif /* NDEBUG */ /* end debugging functions */

    /* Verify root group's tagged metadata */
    if ( verify_tag(fid, H5AC_OHDR_ID, root_tag) < 0 ) TEST_ERROR;
    if ( verify_tag(fid, H5AC_SNODE_ID, root_tag) < 0 ) TEST_ERROR;
    if ( verify_tag(fid, H5AC_LHEAP_PRFX_ID, root_tag) < 0 ) TEST_ERROR;
    if ( verify_tag(fid, H5AC_BT_ID, root_tag) < 0 ) TEST_ERROR;

    /* Verify new group's tagged metadata */
    if ( get_object_header_tag(gid, &g_tag) < 0 ) TEST_ERROR;
    if ( verify_tag(fid, H5AC_OHDR_ID, g_tag) < 0 ) TEST_ERROR;
    if ( verify_tag(fid, H5AC_BT_ID, g_tag) < 0 ) TEST_ERROR;
    if ( verify_tag(fid, H5AC_LHEAP_PRFX_ID, g_tag) < 0 ) TEST_ERROR;

    /* verify no other cache entries present */
    if ( verify_no_unknown_tags(fid) < 0 ) TEST_ERROR;

    /* Reset the changes we've made to the cache's data structures */
    if(reset_all_entries_investigated(fid) < 0) TEST_ERROR;

    /* =========================== */
    /* Close open objects and file */
    /* =========================== */

    if ( H5Gclose(gid) < 0 ) TEST_ERROR;
    if ( H5Fclose(fid) < 0 ) TEST_ERROR;

    /* ========================================== */
    /* Finished Test. Print status and return. */
    /* ========================================== */

    PASSED();
    return 0;

error:
    return 1;
} /* check_group_creation_tags */


/*-------------------------------------------------------------------------
 * Function:    check_multi_group_creation_tags
 *
 * Purpose:     This function verifies the correct application of tags
 *              during multiple group creation.
 *
 * Return:      0 on Success, 1 on Failure
 *
 * Programmer:  Mike McGreevy
 *              March 2, 2010
 *
 *-------------------------------------------------------------------------
 */
static unsigned
check_multi_group_creation_tags(void)
{
    /* Variable Declarations */
    hid_t fid = -1;          /* File Identifier */
    hid_t gid = -1;          /* Group Identifier */
#ifndef NDEBUG
    int verbose = FALSE;     /* verbose file outout */
<<<<<<< HEAD
#endif
=======
#endif /* NDEBUG */ /* end debugging functions */
>>>>>>> a95b5b1e
    char gname[16];          /* group name buffer */
    int i = 0;               /* iterator */
    hid_t fapl = -1;         /* File access prop list */
    haddr_t g_tag = 0;       /* Group tag value */
    haddr_t root_tag = 0;    /* Root group tag value */

    /* Testing Macro */
    TESTING("tag application during multiple group creation");

    /* Create Fapl */
    if ( (fapl = h5_fileaccess_flags(H5_FILEACCESS_LIBVER)) < 0 ) TEST_ERROR;

    /* Set latest version of library */
    if ( H5Pset_libver_bounds(fapl, H5F_LIBVER_LATEST, H5F_LIBVER_LATEST) < 0 ) TEST_ERROR;

    /* =========== */
    /* Create File */
    /* =========== */

    if ( (fid = H5Fcreate(FILENAME, H5F_ACC_TRUNC, H5P_DEFAULT, fapl)) < 0 ) TEST_ERROR;

    /* determine tag value of root group's object header */
    if ( get_object_header_tag(fid, &root_tag) < 0 ) TEST_ERROR;

    /* Clear Metadata Tags (don't care about them for this test) */
    mark_all_entries_investigated(fid);

    /* ============= */
    /* Create Groups */
    /* ============= */

    for (i = 0; i < MULTIGROUPS; i++) {

        HDsprintf(gname, "%d", i);
        if ( (gid = H5Gcreate2(fid, gname, H5P_DEFAULT, H5P_DEFAULT, H5P_DEFAULT)) < 0 ) TEST_ERROR;
        if ( H5Gclose(gid) < 0 ) TEST_ERROR;

    } /* end for */

    /* =================================== */
    /* Verification of Metadata Tag Values */
    /* =================================== */

#ifndef NDEBUG
    /* if verbose, print cache index to screen for visual verification */
    if ( verbose ) dump_cache(fid);
#endif /* NDEBUG */ /* end debugging functions */

    /* Verify there is an object header for each group */
    for (i = 0; i < MULTIGROUPS; i++) {

        /* Re-open the group */
        HDsprintf(gname, "%d", i);
        if ( (gid = H5Gopen2(fid, gname, H5P_DEFAULT)) < 0 ) TEST_ERROR;

        /* Verify object header for root group */
        /* ('dirtied' flag on entry gets cleared with each open operation) */
        if ( verify_tag(fid, H5AC_OHDR_ID, root_tag) < 0 ) TEST_ERROR;

        /* Retrieve the object address for the group */
        if ( get_object_header_tag(gid, &g_tag) < 0 ) TEST_ERROR;

        /* Verify object header for group */
        if ( verify_tag(fid, H5AC_OHDR_ID, g_tag) < 0 ) TEST_ERROR;

        /* Close the group */
        if ( H5Gclose(gid) < 0 ) TEST_ERROR;
    } /* end for */

    /* Verify free space header and section info */
    if ( verify_tag(fid, H5AC_FSPACE_SINFO_ID, root_tag) < 0 ) TEST_ERROR;
    if ( verify_tag(fid, H5AC_FSPACE_HDR_ID, root_tag) < 0 ) TEST_ERROR;

    /* verify fractal heap header belonging to root group */
    if ( verify_tag(fid, H5AC_FHEAP_HDR_ID, root_tag) < 0 ) TEST_ERROR;

    /* verify fractal heap direct block belonging to root group */
    if ( verify_tag(fid, H5AC_FHEAP_DBLOCK_ID, root_tag) < 0 ) TEST_ERROR;

    /* verify btree header and leaf node belonging to root group */
    if ( verify_tag(fid, H5AC_BT2_HDR_ID, root_tag) < 0 ) TEST_ERROR;
    if ( verify_tag(fid, H5AC_BT2_LEAF_ID, root_tag) < 0 ) TEST_ERROR;

    /* verify no other entries present */
    if ( verify_no_unknown_tags(fid) < 0 ) TEST_ERROR;

    /* Reset the changes we've made to the cache's data structures */
    if(reset_all_entries_investigated(fid) < 0) TEST_ERROR;

    /* =========================== */
    /* Close open objects and file */
    /* =========================== */

    if ( H5Pclose(fapl) < 0 ) TEST_ERROR;
    if ( H5Fclose(fid) < 0 ) TEST_ERROR;

    /* ========================================== */
    /* Finished Test. Print status and return. */
    /* ========================================== */

    PASSED();
    return 0;

error:
    return 1;
} /* check_multi_group_creation_tags */


/*-------------------------------------------------------------------------
 * Function:    check_link_iteration_tags
 *
 * Purpose:     This function verifies the correct application of tags
 *              during iteration over links in a group.
 *
 * Return:      0 on Success, 1 on Failure
 *
 * Programmer:  Mike McGreevy
 *              March 2, 2010
 *
 *-------------------------------------------------------------------------
 */
static unsigned
check_link_iteration_tags(void)
{
    /* Variable Declarations */
    hid_t fid = -1;          /* File Identifier */
    hid_t sid = -1;          /* Group Identifier */
    hid_t did = -1;          /* Group Identifier */
#ifndef NDEBUG
    int verbose = FALSE;     /* verbose file outout */
<<<<<<< HEAD
#endif
=======
#endif /* NDEBUG */ /* end debugging functions */
>>>>>>> a95b5b1e
    int i = 0;               /* iterator */
    haddr_t root_tag = 0;   /* Root Group Tag Value */
    char dsetname[500];      /* Name of dataset */
    H5G_info_t ginfo;        /* Group Info Struct */
    hid_t fapl = -1;         /* File access prop list */
    hid_t root_group = -1;   /* Root Group Identifier */

    /* Testing Macro */
    TESTING("tag application during iteration over links in a group");

    /* Create Fapl */
    if ( (fapl = h5_fileaccess_flags(H5_FILEACCESS_LIBVER)) < 0 ) TEST_ERROR;

    /* =========== */
    /* Create File */
    /* =========== */
    if ( (fid = H5Fcreate(FILENAME, H5F_ACC_TRUNC, H5P_DEFAULT, fapl)) < 0 ) TEST_ERROR;

    if ( H5Pclose(fapl) < 0 ) TEST_ERROR;

    /* Get root group tag */
    if ( get_object_header_tag(fid, &root_tag) < 0 ) TEST_ERROR;

    /* Create dataspace */
    if ( (sid = H5Screate(H5S_SCALAR)) < 0 ) TEST_ERROR;

    /* Create many datasets in root group */
    for (i=0;i<500;i++) {

        HDsprintf(dsetname, "Dset %d", i);
        if ( (did = H5Dcreate2(fid, dsetname, H5T_NATIVE_UCHAR, sid, H5P_DEFAULT, H5P_DEFAULT, H5P_DEFAULT)) < 0 ) TEST_ERROR;
        if ( H5Dclose(did) < 0 ) TEST_ERROR;
    }

    /* Close and Reopen the file (to clear cache) */
    if ( H5Fclose(fid) < 0 ) TEST_ERROR;
    if ( (fid = H5Fopen(FILENAME, H5F_ACC_RDONLY, H5P_DEFAULT)) < 0 ) TEST_ERROR;

    /* clear remaining metadata tags */
    mark_all_entries_investigated(fid);

    /* ================================ */
    /* Iterate over links in root group */
    /* ================================ */

    /* Open root group */
    if ( (root_group = H5Gopen2(fid, "/", H5P_DEFAULT)) < 0 ) TEST_ERROR;

    /* Get root group info (will iterate over all links in group) */
    if ( H5Gget_info(root_group, &ginfo) < 0 ) TEST_ERROR;

    /* =================================== */
    /* Verification of Metadata Tag Values */
    /* =================================== */

#ifndef NDEBUG
    /* if verbose, print cache index to screen for visual verification */
    if ( verbose ) dump_cache(fid);
#endif /* NDEBUG */ /* end debugging functions */

    /* Verify root group's tagged metadata */
    if ( verify_tag(fid, H5AC_OHDR_ID, root_tag) < 0 ) TEST_ERROR;

    /* Verify 112 symbol table nodes belonging to the root group */
    for (i = 0; i < 112; i++)
        if ( verify_tag(fid, H5AC_SNODE_ID, root_tag) < 0 ) TEST_ERROR;

    /* Verify 9 b-tree nodes belonging to the root group */
    for (i = 0; i < 9; i++)
        if ( verify_tag(fid, H5AC_BT_ID, root_tag) < 0 ) TEST_ERROR;

    /* verify no other entries present */
    if ( verify_no_unknown_tags(fid) < 0 ) TEST_ERROR;

    /* Reset the changes we've made to the cache's data structures */
    if(reset_all_entries_investigated(fid) < 0) TEST_ERROR;

    /* =========================== */
    /* Close open objects and file */
    /* =========================== */

    if ( H5Sclose(sid) < 0 ) TEST_ERROR;
    if ( H5Gclose(root_group) < 0 ) TEST_ERROR;
    if ( H5Fclose(fid) < 0 ) TEST_ERROR;

    /* ========================================== */
    /* Finished Test. Print status and return. */
    /* ========================================== */

    PASSED();
    return 0;

error:
    return 1;
} /* check_link_iteration_tags */


/*-------------------------------------------------------------------------
 * Function:    check_dense_attribute_tags
 *
 * Purpose:     This function verifies the correct application of tags
 *              during various dense attribute manipulations.
 *
 * Return:      0 on Success, 1 on Failure
 *
 * Programmer:  Mike McGreevy
 *              March 2, 2010
 *
 *-------------------------------------------------------------------------
 */
static unsigned
check_dense_attribute_tags(void)
{
    /* Variable Declarations */
    hid_t fid = -1;          /* File Identifier */
    hid_t aid = -1;          /* File Identifier */
    hid_t sid = -1;          /* Group Identifier */
    hid_t did = -1;          /* Group Identifier */
    hid_t dcpl = -1;         /* Group Identifier */
#ifndef NDEBUG
    int verbose = FALSE;     /* verbose file outout */
<<<<<<< HEAD
#endif
=======
#endif /* NDEBUG */ /* end debugging functions */
>>>>>>> a95b5b1e
    int i = 0;               /* iterator */
    hid_t fapl = -1;         /* File access property list */
    haddr_t d_tag = 0;       /* Dataset tag value */
    haddr_t root_tag = 0;    /* Root group tag value */
    char attrname[500];         /* Name of attribute */

    /* Testing Macro */
    TESTING("tag application during dense attribute manipulation");

    /* Create Fapl */
    if ( (fapl = h5_fileaccess_flags(H5_FILEACCESS_LIBVER)) < 0 ) TEST_ERROR;
    if ( H5Pset_libver_bounds(fapl, H5F_LIBVER_LATEST, H5F_LIBVER_LATEST) < 0 ) TEST_ERROR;

    /* Create Dcpl */
    if ( (dcpl = H5Pcreate(H5P_DATASET_CREATE)) < 0 ) TEST_ERROR;

    /* =========== */
    /* Create File */
    /* =========== */
    if ( (fid = H5Fcreate(FILENAME, H5F_ACC_TRUNC, H5P_DEFAULT, fapl)) < 0 ) TEST_ERROR;

    if ( H5Pclose(fapl) < 0 ) TEST_ERROR;

    /* determine tag value of root group's object header */
    if ( get_object_header_tag(fid, &root_tag) < 0 ) TEST_ERROR;

    /* Create dataspace */
    if ( (sid = H5Screate(H5S_SCALAR)) < 0 ) TEST_ERROR;

    /* Create dataset */
    if ( (did = H5Dcreate2(fid, DATASETNAME, H5T_NATIVE_UCHAR, sid, H5P_DEFAULT, dcpl, H5P_DEFAULT)) < 0 ) TEST_ERROR;
    if ( H5Pclose(dcpl) < 0 ) TEST_ERROR;

    /* get dataset object header */
    if ( get_object_header_tag(did, &d_tag) < 0 ) TEST_ERROR;

    /* Clear Metadata Tags (don't care about them for this test */
    mark_all_entries_investigated(fid);

    /* ================================================ */
    /* Create Many attributes, triggering dense storage */
    /* ================================================ */

    for (i=0;i<50;i++) {

        HDsprintf(attrname, "attr %d", i);
        if ( (aid = H5Acreate2(did, attrname, H5T_NATIVE_UINT, sid, H5P_DEFAULT, H5P_DEFAULT)) < 0 ) TEST_ERROR;
        if ( H5Awrite(aid, H5T_NATIVE_UINT, &i) < 0 ) TEST_ERROR;
        if ( H5Aclose(aid) < 0 ) TEST_ERROR;

    } /* end for */

    /* =================================== */
    /* Verification of Metadata Tag Values */
    /* =================================== */

#ifndef NDEBUG
    /* if verbose, print cache index to screen for visual verification */
    if ( verbose ) dump_cache(fid);
#endif /* NDEBUG */ /* end debugging functions */

    /* Verify free space header and section info */
    if ( verify_tag(fid, H5AC_FSPACE_SINFO_ID, d_tag) < 0 ) TEST_ERROR;
    if ( verify_tag(fid, H5AC_FSPACE_HDR_ID, d_tag) < 0 ) TEST_ERROR;

    /* verify object header belonging to dataset */
    if ( verify_tag(fid, H5AC_OHDR_ID, d_tag) < 0 ) TEST_ERROR;

    /* verify fractal heap header belonging to dataset */
    if ( verify_tag(fid, H5AC_FHEAP_HDR_ID, d_tag) < 0 ) TEST_ERROR;

    /* verify fractal heap direct block belonging to root group */
    if ( verify_tag(fid, H5AC_FHEAP_DBLOCK_ID, d_tag) < 0 ) TEST_ERROR;
    if ( verify_tag(fid, H5AC_FHEAP_DBLOCK_ID, d_tag) < 0 ) TEST_ERROR;

    /* verify btree header and leaf node belonging to dataset */
    if ( verify_tag(fid, H5AC_BT2_HDR_ID, d_tag) < 0 ) TEST_ERROR;
    if ( verify_tag(fid, H5AC_BT2_LEAF_ID, d_tag) < 0 ) TEST_ERROR;
    if ( verify_tag(fid, H5AC_BT2_LEAF_ID, d_tag) < 0 ) TEST_ERROR;
    if ( verify_tag(fid, H5AC_BT2_INT_ID, d_tag) < 0 ) TEST_ERROR;

    /* verify no other entries present */
    if ( verify_no_unknown_tags(fid) < 0 ) TEST_ERROR;

    /* Reset the changes we've made to the cache's data structures */
    if(reset_all_entries_investigated(fid) < 0) TEST_ERROR;

    /* =========================== */
    /* Close open objects and file */
    /* =========================== */

    if ( H5Dclose(did) < 0 ) TEST_ERROR;
    if ( H5Fclose(fid) < 0 ) TEST_ERROR;

    /* ======================= */
    /* Reopen file and dataset */
    /* ======================= */

    if ( (fid = H5Fopen(FILENAME, H5F_ACC_RDWR, H5P_DEFAULT)) < 0 ) TEST_ERROR;
    if ( (did = H5Dopen2(fid, DATASETNAME, H5P_DEFAULT)) < 0 ) TEST_ERROR;

    /* Clear Metadata Tags (don't care about them for this test */
    mark_all_entries_investigated(fid);

    /* ======================= */
    /* Open attribute by index */
    /* ======================= */

    if ( (aid = H5Aopen_by_idx(did, ".", H5_INDEX_NAME, H5_ITER_INC, (hsize_t)4, H5P_DEFAULT, H5P_DEFAULT)) < 0 ) TEST_ERROR;

    /* =================================== */
    /* Verification of Metadata Tag Values */
    /* =================================== */

#ifndef NDEBUG
    /* if verbose, print cache index to screen for visual verification */
    if ( verbose ) dump_cache(fid);
#endif /* NDEBUG */ /* end debugging functions */

    /* verify object header belonging to dataset */
    if ( verify_tag(fid, H5AC_OHDR_ID, d_tag) < 0 ) TEST_ERROR;

    /* verify fractal heap header belonging to dataset */
    if ( verify_tag(fid, H5AC_FHEAP_HDR_ID, d_tag) < 0 ) TEST_ERROR;

    /* verify fractal heap direct block belonging to root group */
    if ( verify_tag(fid, H5AC_FHEAP_DBLOCK_ID, d_tag) < 0 ) TEST_ERROR;
    if ( verify_tag(fid, H5AC_FHEAP_DBLOCK_ID, d_tag) < 0 ) TEST_ERROR;
    if ( verify_tag(fid, H5AC_FHEAP_IBLOCK_ID, d_tag) < 0 ) TEST_ERROR;

    /* verify btree header and leaf node belonging to dataset */
    if ( verify_tag(fid, H5AC_BT2_HDR_ID, d_tag) < 0 ) TEST_ERROR;
    if ( verify_tag(fid, H5AC_BT2_LEAF_ID, d_tag) < 0 ) TEST_ERROR;
    if ( verify_tag(fid, H5AC_BT2_LEAF_ID, d_tag) < 0 ) TEST_ERROR;
    if ( verify_tag(fid, H5AC_BT2_INT_ID, d_tag) < 0 ) TEST_ERROR;

    /* verify no other entries present */
    if ( verify_no_unknown_tags(fid) < 0 ) TEST_ERROR;

    /* Reset the changes we've made to the cache's data structures */
    if(reset_all_entries_investigated(fid) < 0) TEST_ERROR;

    /* =========================== */
    /* Close open objects and file */
    /* =========================== */

    if ( H5Aclose(aid) < 0 ) TEST_ERROR;
    if ( H5Dclose(did) < 0 ) TEST_ERROR;
    if ( H5Fclose(fid) < 0 ) TEST_ERROR;

    /* ========================================== */
    /* Finished Test. Print status and return. */
    /* ========================================== */

    PASSED();
    return 0;

error:
    return 1;
} /* check_dense_attribute_tags */


/*-------------------------------------------------------------------------
 * Function:    check_group_open_tags
 *
 * Purpose:     This function verifies the correct application of tags
 *              during group open.
 *
 * Return:      0 on Success, 1 on Failure
 *
 * Programmer:  Mike McGreevy
 *              January 27, 2010
 *
 *-------------------------------------------------------------------------
 */
static unsigned
check_group_open_tags(void)
{
    /* Variable Declarations */
    hid_t fid = -1;          /* File Identifier */
    hid_t gid = -1;          /* Group Identifier */
#ifndef NDEBUG
    int verbose = FALSE;     /* verbose file output */
<<<<<<< HEAD
#endif
=======
#endif /* NDEBUG */ /* end debugging functions */
>>>>>>> a95b5b1e
    hid_t fapl = -1;         /* File access prop list */
    haddr_t root_tag = HADDR_UNDEF;
    haddr_t g_tag;

    /* Testing Macro */
    TESTING("tag application during group open");

    /* ===== */
    /* Setup */
    /* ===== */

    /* Create Fapl */
    if ( (fapl = h5_fileaccess_flags(H5_FILEACCESS_LIBVER)) < 0 ) TEST_ERROR;

    /* Create a test file with provided fcpl_t */
    if ( (fid = H5Fcreate(FILENAME, H5F_ACC_TRUNC, H5P_DEFAULT, fapl)) < 0 ) TEST_ERROR;

    if ( H5Pclose(fapl) < 0 ) TEST_ERROR;

    /* determine tag value of root group's object header */
    if ( get_object_header_tag(fid, &root_tag) < 0 ) TEST_ERROR;

    /* Create group */
    if ( (gid = H5Gcreate2(fid, GROUPNAME, H5P_DEFAULT, H5P_DEFAULT, H5P_DEFAULT)) < 0 ) TEST_ERROR;

    /* Retrieve group tag */
    if ( get_object_header_tag(gid, &g_tag) < 0 ) TEST_ERROR;

    /* Close Group */
    if (H5Gclose(gid) < 0) TEST_ERROR;

    /* Close and Reopen the file */
    if ( H5Fclose(fid) < 0 ) TEST_ERROR;
    if ( (fid = H5Fopen(FILENAME, H5F_ACC_RDWR, H5P_DEFAULT)) < 0 ) TEST_ERROR;

    /* Evict as much as we can from the cache so we can track full tag path */
    if ( evict_entries(fid) < 0 ) TEST_ERROR;

    /* ================ */
    /* TEST: Open Group */
    /* ================ */

    if ( (gid = H5Gopen2(fid, GROUPNAME, H5P_DEFAULT)) < 0 ) TEST_ERROR;

    /* =================================== */
    /* Verification of Metadata Tag Values */
    /* =================================== */

#ifndef NDEBUG
    /* if verbose, print cache index to screen for visual verification */
    if ( verbose ) dump_cache(fid);
#endif /* NDEBUG */ /* end debugging functions */

    /* Verify root group metadata */
    if ( verify_tag(fid, H5AC_OHDR_ID, root_tag) < 0 ) TEST_ERROR;
    if ( verify_tag(fid, H5AC_SNODE_ID, root_tag) < 0 ) TEST_ERROR;
    if ( verify_tag(fid, H5AC_LHEAP_PRFX_ID, root_tag) < 0 ) TEST_ERROR;
    if ( verify_tag(fid, H5AC_BT_ID, root_tag) < 0 ) TEST_ERROR;

    /* Verify opened group metadata */
    if ( verify_tag(fid, H5AC_OHDR_ID, g_tag) < 0 ) TEST_ERROR;

    /* verify no other entries present */
    if ( verify_no_unknown_tags(fid) < 0 ) TEST_ERROR;

    /* Reset the changes we've made to the cache's data structures */
    if(reset_all_entries_investigated(fid) < 0) TEST_ERROR;

    /* =========================== */
    /* Close open objects and file */
    /* =========================== */

    if ( H5Gclose(gid) < 0 ) TEST_ERROR;
    if ( H5Fclose(fid) < 0 ) TEST_ERROR;

    /* ========================================== */
    /* Finished Test. Print status and return. */
    /* ========================================== */

    PASSED();
    return 0;

error:
    return 1;
} /* check_group_open_tags */


/*-------------------------------------------------------------------------
 * Function:    check_attribute_creation_tags
 *
 * Purpose:     This function verifies the correct application of tags
 *              during attribute creation.
 *
 * Return:      0 on Success, 1 on Failure
 *
 * Programmer:  Mike McGreevy
 *              February 24, 2010
 *
 *-------------------------------------------------------------------------
 */
static unsigned
check_attribute_creation_tags(hid_t fcpl, int type)
{
    /* Variable Declarations */
    hid_t fid = -1;          /* File Identifier */
    hid_t aid = -1;          /* Attribute Identifier */
    hid_t gid = -1;          /* Group Identifier */
    hid_t sid = -1;          /* Dataspace Identifier */
#ifndef NDEBUG
    int verbose = FALSE;     /* verbose file outout */
<<<<<<< HEAD
#endif
=======
#endif /* NDEBUG */ /* end debugging functions */
>>>>>>> a95b5b1e
    hid_t fapl = -1;         /* File access prop list */
    haddr_t root_tag = 0;   /* Root group tag */
    haddr_t g_tag = 0;
    hsize_t dims1[2] = {DIMS, DIMS}; /* dimensions */
    hsize_t maxdims[2] = {H5S_UNLIMITED, H5S_UNLIMITED}; /* dimensions */

    /* Testing Macro */
    TESTING("tag application during attribute creation");

    /* ===== */
    /* Setup */
    /* ===== */

    /* Create Fapl */
    if ( (fapl = h5_fileaccess_flags(H5_FILEACCESS_LIBVER)) < 0 ) TEST_ERROR;

    /* Create a test file with provided fcpl_t */
    if ( (fid = H5Fcreate(FILENAME, H5F_ACC_TRUNC, fcpl, fapl)) < 0 ) TEST_ERROR;

    /* determine tag value of root group's object header */
    if ( get_object_header_tag(fid, &root_tag) < 0 ) TEST_ERROR;

    /* Create group */
    if ( (gid = H5Gcreate2(fid, GROUPNAME, H5P_DEFAULT, H5P_DEFAULT, H5P_DEFAULT)) < 0 ) TEST_ERROR;

    /* Retrieve group tag */
    if ( get_object_header_tag(gid, &g_tag) < 0 ) TEST_ERROR;

    /* Close and Reopen the file and group */
    if ( H5Gclose(gid) < 0 ) TEST_ERROR;
    if ( H5Fclose(fid) < 0 ) TEST_ERROR;
    if ( (fid = H5Fopen(FILENAME, H5F_ACC_RDWR, H5P_DEFAULT)) < 0 ) TEST_ERROR;
    if ( (gid = H5Gopen2(fid, GROUPNAME, H5P_DEFAULT)) < 0 ) TEST_ERROR;

    /* Evict as much as we can from the cache so we can track full tag path */
    if ( evict_entries(fid) < 0 ) TEST_ERROR;

    /* ========================= */
    /* Create Attribute on Group */
    /* ========================= */

    if ( (sid = H5Screate_simple(2, dims1, maxdims)) < 0 ) TEST_ERROR;

    if ( (aid = H5Acreate2(gid, ATTRNAME, H5T_NATIVE_INT, sid, H5P_DEFAULT, H5P_DEFAULT)) < 0 ) TEST_ERROR;

    /* =================================== */
    /* Verification of Metadata Tag Values */
    /* =================================== */

#ifndef NDEBUG
    /* if verbose, print cache index to screen for visual verification */
    if ( verbose ) dump_cache(fid);
#endif /* NDEBUG */ /* end debugging functions */

    /* verify object header belonging to group */
    if ( verify_tag(fid, H5AC_OHDR_ID, g_tag) < 0 ) TEST_ERROR;

    /* verify object header chunk belonging to group */
    if ( verify_tag(fid, H5AC_OHDR_CHK_ID, g_tag) < 0 ) TEST_ERROR;

    if ( type == TEST_SHMESG ) {

        /* verify (another) object header chunk belonging to group */
        if ( verify_tag(fid, H5AC_OHDR_CHK_ID, g_tag) < 0 ) TEST_ERROR;

        /* verify shared message index tagged with sohm */
        if ( verify_tag(fid, H5AC_SOHM_LIST_ID, H5AC__SOHM_TAG) < 0 ) TEST_ERROR;
        if ( verify_tag(fid, H5AC_SOHM_TABLE_ID, H5AC__SOHM_TAG) < 0 ) TEST_ERROR;

        /* verify fractal heap header belonging to group */
        if ( verify_tag(fid, H5AC_FHEAP_HDR_ID, H5AC__SOHM_TAG) < 0 ) TEST_ERROR;

        /* verify fractal heap direct block belonging to group */
        if ( verify_tag(fid, H5AC_FHEAP_DBLOCK_ID, H5AC__SOHM_TAG) < 0 ) TEST_ERROR;

        /* Verify free space header and free space section */
        if ( verify_tag(fid, H5AC_FSPACE_HDR_ID, H5AC__SOHM_TAG) < 0 ) TEST_ERROR;
        if ( verify_tag(fid, H5AC_FSPACE_SINFO_ID, H5AC__SOHM_TAG) < 0 ) TEST_ERROR;

        /* verify btree header and leaf node belonging to group */
        if ( verify_tag(fid, H5AC_BT2_HDR_ID, H5AC__SOHM_TAG) < 0 ) TEST_ERROR;
        if ( verify_tag(fid, H5AC_BT2_LEAF_ID, H5AC__SOHM_TAG) < 0 ) TEST_ERROR;

    } /* end if */

    /* verify no other entries present */
    if ( verify_no_unknown_tags(fid) < 0 ) TEST_ERROR;

    /* Reset the changes we've made to the cache's data structures */
    if(reset_all_entries_investigated(fid) < 0) TEST_ERROR;

    /* =========================== */
    /* Close open objects and file */
    /* =========================== */

    if ( H5Aclose(aid) < 0 ) TEST_ERROR;
    if ( H5Gclose(gid) < 0 ) TEST_ERROR;
    if ( H5Pclose(fapl) < 0 ) TEST_ERROR;
    if ( H5Fclose(fid) < 0 ) TEST_ERROR;

    /* ========================================== */
    /* Finished Test. Print status and return. */
    /* ========================================== */

    PASSED();
    return 0;

error:
    return 1;
} /* check_attribute_creation_tags */


/*-------------------------------------------------------------------------
 * Function:    check_attribute_open_tags
 *
 * Purpose:     This function verifies the correct application of tags
 *              during attribute open.
 *
 * Return:      0 on Success, 1 on Failure
 *
 * Programmer:  Mike McGreevy
 *              February 24, 2010
 *
 *-------------------------------------------------------------------------
 */
static unsigned
check_attribute_open_tags(hid_t fcpl, int type)
{
    /* Variable Declarations */
    hid_t fid = -1;          /* File Identifier */
    hid_t aid = -1;          /* Attribute Identifier */
    hid_t gid = -1;          /* Group Identifier */
    hid_t sid = -1;          /* Dataspace Identifier */
#ifndef NDEBUG
    int verbose = FALSE;     /* verbose file outout */
<<<<<<< HEAD
#endif
=======
#endif /* NDEBUG */ /* end debugging functions */
>>>>>>> a95b5b1e
    hid_t fapl = -1;         /* File access prop list */
    haddr_t root_tag = 0;
    haddr_t g_tag = 0;
    hsize_t dims1[2] = {DIMS, DIMS}; /* dimensions */
    hsize_t maxdims[2] = {H5S_UNLIMITED, H5S_UNLIMITED}; /* dimensions */

    /* Testing Macro */
    TESTING("tag application during attribute open");

    /* ===== */
    /* Setup */
    /* ===== */

    /* Create Fapl */
    if ( (fapl = h5_fileaccess_flags(H5_FILEACCESS_LIBVER)) < 0 ) TEST_ERROR;

    /* Create a test file with provided fcpl_t */
    if ( (fid = H5Fcreate(FILENAME, H5F_ACC_TRUNC, fcpl, fapl)) < 0 ) TEST_ERROR;

    if ( H5Pclose(fapl) < 0 ) TEST_ERROR;

    /* determine tag value of root group's object header */
    if ( get_object_header_tag(fid, &root_tag) < 0 ) TEST_ERROR;

    /* Create group */
    if ( (gid = H5Gcreate2(fid, GROUPNAME, H5P_DEFAULT, H5P_DEFAULT, H5P_DEFAULT)) < 0 ) TEST_ERROR;

    /* Retrieve group tag */
    if ( get_object_header_tag(gid, &g_tag) < 0 ) TEST_ERROR;

    /* Create attribute dataspace */
    if ( (sid = H5Screate_simple(2, dims1, maxdims)) < 0 ) TEST_ERROR;

    /* Create attribute on group */
    if ( (aid = H5Acreate2(gid, ATTRNAME, H5T_NATIVE_INT, sid, H5P_DEFAULT, H5P_DEFAULT)) < 0 ) TEST_ERROR;

    /* Close attribute */
    if ( H5Aclose(aid) < 0 ) TEST_ERROR;

    /* Close and Reopen the file and group */
    if ( H5Gclose(gid) < 0 ) TEST_ERROR;
    if ( H5Fclose(fid) < 0 ) TEST_ERROR;
    if ( (fid = H5Fopen(FILENAME, H5F_ACC_RDWR, H5P_DEFAULT)) < 0 ) TEST_ERROR;
    if ( (gid = H5Gopen2(fid, GROUPNAME, H5P_DEFAULT)) < 0 ) TEST_ERROR;

    /* Evict as much as we can from the cache so we can track full tag path */
    if ( evict_entries(fid) < 0 ) TEST_ERROR;

    /* ========================= */
    /* Open Attribute of Group */
    /* ========================= */

    if ( (aid = H5Aopen(gid, ATTRNAME, H5P_DEFAULT)) < 0 ) TEST_ERROR;

    /* =================================== */
    /* Verification of Metadata Tag Values */
    /* =================================== */

#ifndef NDEBUG
    /* if verbose, print cache index to screen for visual verification */
    if ( verbose ) dump_cache(fid);
#endif /* NDEBUG */ /* end debugging functions */

    /* verify object header belonging to group */
    if ( verify_tag(fid, H5AC_OHDR_ID, g_tag) < 0 ) TEST_ERROR;

    /* verify object header chunk belonging to group */
    if ( verify_tag(fid, H5AC_OHDR_CHK_ID, g_tag) < 0 ) TEST_ERROR;

    if ( type == TEST_SHMESG ) {

        /* verify (another) object header chunk belonging to group */
        if ( verify_tag(fid, H5AC_OHDR_CHK_ID, g_tag) < 0 ) TEST_ERROR;

        /* verify shared header message master table */
        if ( verify_tag(fid, H5AC_SOHM_TABLE_ID, H5AC__SOHM_TAG) < 0 ) TEST_ERROR;

        /* verify fractal heap header belonging to group */
        if ( verify_tag(fid, H5AC_FHEAP_HDR_ID, g_tag) < 0 ) TEST_ERROR;

        /* verify fractal heap direct block belonging to group */
        if ( verify_tag(fid, H5AC_FHEAP_DBLOCK_ID, g_tag) < 0 ) TEST_ERROR;

        /* verify btree header and leaf node belonging to group */
        if ( verify_tag(fid, H5AC_BT2_HDR_ID, g_tag) < 0 ) TEST_ERROR;
        if ( verify_tag(fid, H5AC_BT2_LEAF_ID, g_tag) < 0 ) TEST_ERROR;

    } /* end if */

    /* verify no other entries present */
    if ( verify_no_unknown_tags(fid) < 0 ) TEST_ERROR;

    /* Reset the changes we've made to the cache's data structures */
    if(reset_all_entries_investigated(fid) < 0) TEST_ERROR;

    /* =========================== */
    /* Close open objects and file */
    /* =========================== */

    if ( H5Aclose(aid) < 0 ) TEST_ERROR;
    if ( H5Gclose(gid) < 0 ) TEST_ERROR;
    if ( H5Fclose(fid) < 0 ) TEST_ERROR;

    /* ========================================== */
    /* Finished Test. Print status and return. */
    /* ========================================== */

    PASSED();
    return 0;

error:
    return 1;
} /* check_attribute_open_tags */


/*-------------------------------------------------------------------------
 * Function:    check_attribute_rename_tags
 *
 * Purpose:     This function verifies the correct application of tags
 *              during attribute renaming.
 *
 * Return:      0 on Success, 1 on Failure
 *
 * Programmer:  Mike McGreevy
 *              March 3, 2010
 *
 *-------------------------------------------------------------------------
 */
static unsigned
check_attribute_rename_tags(hid_t fcpl, int type)
{
    /* Variable declarations */
    hid_t fid = -1;                         /* File Identifier */
    hid_t gid = -1;                         /* Group Identifier */
    hid_t aid = -1;                         /* Attribute Identifier */
    hid_t sid = -1;                         /* Dataset Identifier */
#ifndef NDEBUG
    int verbose = FALSE;                    /* verbose file outout */
<<<<<<< HEAD
#endif
=======
#endif /* NDEBUG */ /* end debugging functions */
>>>>>>> a95b5b1e
    int *data = NULL;                       /* data buffer */
    int i,j,k = 0;                          /* iterators */
    hid_t fapl = -1;         /* File access prop list */
    haddr_t root_tag = 0;
    haddr_t g_tag = 0;
    hsize_t dims1[2] = {DIMS, DIMS}; /* dimensions */
    hsize_t maxdims[2] = {H5S_UNLIMITED, H5S_UNLIMITED}; /* dimensions */
    hbool_t persistent_fsms = FALSE;

    /* Testing Macro */
    TESTING("tag application during attribute renaming");

    /* ===== */
    /* Setup */
    /* ===== */

    /* check to see if the FCPL specified persistent free space managers */
    if(H5Pget_file_space_strategy(fcpl, NULL, &persistent_fsms, NULL) < 0)
        TEST_ERROR;

    /* Allocate array */
    if ( (NULL == (data = (int *)HDcalloc(DIMS * DIMS, sizeof(int)))) ) TEST_ERROR;

    /* Create Fapl */
    if ( (fapl = h5_fileaccess_flags(H5_FILEACCESS_LIBVER)) < 0 ) TEST_ERROR;

    /* Create a test file with provided fcpl_t */
    if ( (fid = H5Fcreate(FILENAME, H5F_ACC_TRUNC, fcpl, fapl)) < 0 ) TEST_ERROR;

    if ( H5Pclose(fapl) < 0 ) TEST_ERROR;

    /* determine tag value of root group's object header */
    if ( get_object_header_tag(fid, &root_tag) < 0 ) TEST_ERROR;

    /* Create group */
    if ( (gid = H5Gcreate2(fid, GROUPNAME, H5P_DEFAULT, H5P_DEFAULT, H5P_DEFAULT)) < 0 ) TEST_ERROR;

    /* Retrieve group tag */
    if ( get_object_header_tag(gid, &g_tag) < 0 ) TEST_ERROR;

    /* Set up attribute dataspace */
    if ( (sid = H5Screate_simple(2, dims1, maxdims)) < 0 ) TEST_ERROR;

    /* Create attribute */
    if ( (aid = H5Acreate2(gid, ATTRNAME, H5T_NATIVE_INT, sid, H5P_DEFAULT, H5P_DEFAULT)) < 0 ) TEST_ERROR;

    /* fill out data buffer */
    for(i = 0; i < DIMS; i++)
        for(j = 0; j < DIMS; j++)
            data[(DIMS * i) + j] = k++;

    /* Write to attribute */
    if ( H5Awrite(aid, H5T_NATIVE_INT, data) < 0 ) TEST_ERROR;

    /* Close Attribute */
    if ( H5Aclose(aid) < 0 ) TEST_ERROR;

    /* Close and Reopen the file and group */
    if ( H5Gclose(gid) < 0 ) TEST_ERROR;
    if ( H5Fclose(fid) < 0 ) TEST_ERROR;

    if ( (fid = H5Fopen(FILENAME, H5F_ACC_RDWR, H5P_DEFAULT)) < 0 ) TEST_ERROR;
    if ( (gid = H5Gopen2(fid, GROUPNAME, H5P_DEFAULT)) < 0 ) TEST_ERROR;

    /* Evict as much as we can from the cache so we can track full tag path */
    if ( evict_entries(fid) < 0 ) TEST_ERROR;

    /* ========================= */
    /* Rename Attribute of Group */
    /* ========================= */

    if ( H5Arename_by_name(fid, GROUPNAME, ATTRNAME, ATTRNAME3, H5P_DEFAULT) < 0 ) TEST_ERROR;

    /* =================================== */
    /* Verification of Metadata Tag Values */
    /* =================================== */

#ifndef NDEBUG
    /* if verbose, print cache index to screen for visual verification */
    if ( verbose ) dump_cache(fid);
#endif /* NDEBUG */ /* end debugging functions */

    /* Verify root group metadata */
    if ( verify_tag(fid, H5AC_OHDR_ID, root_tag) < 0 ) TEST_ERROR;
    if ( verify_tag(fid, H5AC_SNODE_ID, root_tag) < 0 ) TEST_ERROR;
    if ( verify_tag(fid, H5AC_LHEAP_PRFX_ID, root_tag) < 0 ) TEST_ERROR;
    if ( verify_tag(fid, H5AC_BT_ID, root_tag) < 0 ) TEST_ERROR;

    /* verify object header belonging to group */
    if ( verify_tag(fid, H5AC_OHDR_ID, g_tag) < 0 ) TEST_ERROR;

    /* verify object header chunk belonging to group */
    if ( verify_tag(fid, H5AC_OHDR_CHK_ID, g_tag) < 0 ) TEST_ERROR;

    if ( type == TEST_SHMESG ) {

        /* verify (another) object header chunk belonging to group */
        if ( verify_tag(fid, H5AC_OHDR_CHK_ID, g_tag) < 0 ) TEST_ERROR;

        /* verify shared header message master table */
        if ( verify_tag(fid, H5AC_SOHM_TABLE_ID, H5AC__SOHM_TAG) < 0 ) TEST_ERROR;

        /* verify fractal heap header belonging to group */
        if ( verify_tag(fid, H5AC_FHEAP_HDR_ID, g_tag) < 0 ) TEST_ERROR;

        /* verify fractal heap direct block belonging to group */
        if ( verify_tag(fid, H5AC_FHEAP_DBLOCK_ID, g_tag) < 0 ) TEST_ERROR;

        /* verify shared header message stored as a list */
        if ( verify_tag(fid, H5AC_SOHM_LIST_ID, H5AC__SOHM_TAG) < 0 ) TEST_ERROR;

        /*
         *   one freespace header tag for H5FD_MEM_DRAW manager,
         *   one freespace header tag for H5FD_MEM_SUPER manager
         */
        if ( verify_tag(fid, H5AC_FSPACE_HDR_ID, H5AC__FREESPACE_TAG) < 0 ) TEST_ERROR;
        if ( verify_tag(fid, H5AC_FSPACE_HDR_ID, H5AC__FREESPACE_TAG) < 0 ) TEST_ERROR;

        /* verify btree header and leaf node belonging to group */
        if ( verify_tag(fid, H5AC_BT2_HDR_ID, g_tag) < 0 ) TEST_ERROR;
        if ( verify_tag(fid, H5AC_BT2_LEAF_ID, g_tag) < 0 ) TEST_ERROR;

    } /* end if */

    /* verify no other entries present */
    if ( verify_no_unknown_tags(fid) < 0 ) TEST_ERROR;

    /* Reset the changes we've made to the cache's data structures */
    if(reset_all_entries_investigated(fid) < 0) TEST_ERROR;

    /* =========================== */
    /* Close open objects and file */
    /* =========================== */

    if ( H5Gclose(gid) < 0 ) TEST_ERROR;
    if ( H5Fclose(fid) < 0 ) TEST_ERROR;

    /* ========================================== */
    /* Finished Test. Print status and return. */
    /* ========================================== */

    HDfree(data);

    PASSED();
    return 0;

error:
    if(data)
        HDfree(data);
    return 1;
} /* check_attribute_rename_tags */


/*-------------------------------------------------------------------------
 * Function:    check_attribute_delete_tags
 *
 * Purpose:     This function verifies the correct application of tags
 *              during attribute deletion.
 *
 * Return:      0 on Success, 1 on Failure
 *
 * Programmer:  Mike McGreevy
 *              March 3, 2010
 *
 *-------------------------------------------------------------------------
 */
static unsigned
check_attribute_delete_tags(hid_t fcpl, int type)
{
    /* Variable Declarations */
    hid_t fid = -1;                         /* File Identifier */
    hid_t gid = -1;                         /* Group Identifier */
    hid_t aid = -1;                         /* Attribute Identifier */
    hid_t sid = -1;                         /* Dataset Identifier */
#ifndef NDEBUG
    int verbose = FALSE;                    /* verbose file outout */
<<<<<<< HEAD
#endif
=======
#endif /* NDEBUG */ /* end debugging functions */
>>>>>>> a95b5b1e
    int *data = NULL;                       /* data buffer */
    int i,j,k = 0;                          /* iterators */
    hid_t fapl = -1;         /* File access prop list */
    haddr_t root_tag = 0;
    haddr_t g_tag = 0;
    hsize_t dims1[2] = {DIMS, DIMS}; /* dimensions */
    hsize_t maxdims[2] = {H5S_UNLIMITED, H5S_UNLIMITED}; /* dimensions */
    hbool_t persistent_fsms = FALSE;

    /* Testing Macro */
    TESTING("tag application during attribute delete");

    /* ===== */
    /* Setup */
    /* ===== */

    /* check to see if the FCPL specified persistent free space managers */
    if ( H5Pget_file_space_strategy(fcpl, NULL, &persistent_fsms, NULL) < 0 )
        TEST_ERROR;

    /* Allocate array */
    if ( (NULL == (data = (int *)HDcalloc(DIMS * DIMS, sizeof(int)))) ) TEST_ERROR;

    /* Create Fapl */
    if ( (fapl = h5_fileaccess_flags(H5_FILEACCESS_LIBVER)) < 0 ) TEST_ERROR;

    /* Create a test file with provided fcpl_t */
    if ( (fid = H5Fcreate(FILENAME, H5F_ACC_TRUNC, fcpl, fapl)) < 0 ) TEST_ERROR;

    if ( H5Pclose(fapl) < 0 ) TEST_ERROR;

    /* determine tag value of root group's object header */
    if ( get_object_header_tag(fid, &root_tag) < 0 ) TEST_ERROR;

    /* Create group */
    if ( (gid = H5Gcreate2(fid, GROUPNAME, H5P_DEFAULT, H5P_DEFAULT, H5P_DEFAULT)) < 0 ) TEST_ERROR;

    /* Retrieve group tag */
    if ( get_object_header_tag(gid, &g_tag) < 0 ) TEST_ERROR;

    /* Set up attribute dataspace */
    if ( (sid = H5Screate_simple(2, dims1, maxdims)) < 0 ) TEST_ERROR;

    /* Create attribute */
    if ( (aid = H5Acreate2(gid, ATTRNAME, H5T_NATIVE_INT, sid, H5P_DEFAULT, H5P_DEFAULT)) < 0 ) TEST_ERROR;

    /* fill out data buffer */
    for(i = 0;i < DIMS; i++)
        for(j = 0;j < DIMS; j++)
            data[(DIMS * i) + j] = k++;

    /* Write to attribute */
    if ( (H5Awrite(aid, H5T_NATIVE_INT, data)) < 0 ) TEST_ERROR;

    /* Close Attribute */
    if ( H5Aclose(aid) < 0 ) TEST_ERROR;

    /* Close and Reopen the file and group */
    if ( H5Gclose(gid) < 0 ) TEST_ERROR;
    if ( H5Fclose(fid) < 0 ) TEST_ERROR;
    if ( (fid = H5Fopen(FILENAME, H5F_ACC_RDWR, H5P_DEFAULT)) < 0 ) TEST_ERROR;
    if ( (gid = H5Gopen2(fid, GROUPNAME, H5P_DEFAULT)) < 0 ) TEST_ERROR;

    /* Evict as much as we can from the cache so we can track full tag path */
    if ( evict_entries(fid) < 0 ) TEST_ERROR;

    /* ========================= */
    /* Delete Attribute of Group */
    /* ========================= */

    if ( (H5Adelete(gid, ATTRNAME)) < 0 ) TEST_ERROR;

    /* =================================== */
    /* Verification of Metadata Tag Values */
    /* =================================== */

#ifndef NDEBUG
    /* if verbose, print cache index to screen for visual verification */
    if ( verbose ) dump_cache(fid);
#endif /* NDEBUG */ /* end debugging functions */

    /* verify object header belonging to group */
    if ( verify_tag(fid, H5AC_OHDR_ID, g_tag) < 0 ) TEST_ERROR;

    if ( type == TEST_SHMESG ) {

        /* verify shared header message master table */
        if ( verify_tag(fid, H5AC_SOHM_TABLE_ID, H5AC__SOHM_TAG) < 0 ) TEST_ERROR;

        /*
         * 2 calls to verify_tag() for verifying free space:
         *   one freespace header tag for free-space header raw data
         *   one freespace header tag for free-space section info raw data
         *   one freespace header tag for free-space header metadata
         */
        if ( verify_tag(fid, H5AC_FSPACE_HDR_ID, H5AC__FREESPACE_TAG) < 0 )
            TEST_ERROR;
        if ( verify_tag(fid, H5AC_FSPACE_SINFO_ID, H5AC__FREESPACE_TAG) < 0 )
            TEST_ERROR;
        if ( verify_tag(fid, H5AC_FSPACE_HDR_ID, H5AC__FREESPACE_TAG) < 0 )
            TEST_ERROR;

#if 0
        /* If the free space managers are persistent, the
         * H5MF_tidy_self_referential_fsm_hack() must have been run.
         * Since this function floats all self referential free space
         * managers, the H5FD_MEM_SUPER FSM will not be in the metadata
         * cache.
         */
        if ( ( ! persistent_fsms ) &&
             ( verify_tag(fid, H5AC_FSPACE_HDR_ID, H5AC__FREESPACE_TAG) < 0 ) )
            TEST_ERROR;
#endif

    } /* end if */

    /* verify no other entries present */
    if ( verify_no_unknown_tags(fid) < 0 ) TEST_ERROR;

    /* Reset the changes we've made to the cache's data structures */
    if(reset_all_entries_investigated(fid) < 0) TEST_ERROR;

    /* =========================== */
    /* Close open objects and file */
    /* =========================== */

    if ( H5Gclose(gid) < 0 ) TEST_ERROR;
    if ( H5Fclose(fid) < 0 ) TEST_ERROR;

    /* ========================================== */
    /* Finished Test. Print status and return. */
    /* ========================================== */

    HDfree(data);

    PASSED();
    return 0;

error:
    if(data)
        HDfree(data);
    return 1;
} /* check_attribute_delete_tags */


/*-------------------------------------------------------------------------
 * Function:    check_dataset_creation_tags
 *
 * Purpose:     This function verifies the correct application of tags
 *              during dataset creation.
 *
 * Return:      0 on Success, 1 on Failure
 *
 * Programmer:  Mike McGreevy
 *              February 10, 2010
 *
 *-------------------------------------------------------------------------
 */
static unsigned
check_dataset_creation_tags(hid_t fcpl, int type)
{
    /* Variable Declarations */
    hid_t fid = -1;                         /* File Identifier */
    hid_t did = -1;                         /* Dataset Identifier */
    hid_t sid = -1;                         /* Dataspace Identifier */
#ifndef NDEBUG
    int verbose = FALSE;                    /* verbose file outout */
<<<<<<< HEAD
#endif
=======
#endif /* NDEBUG */ /* end debugging functions */
>>>>>>> a95b5b1e
    hid_t dcpl = -1;                        /* dataset creation pl */
    hsize_t cdims[2] = {1,1};               /* chunk dimensions */
    int fillval = 0;
    hid_t fapl = -1;         /* File access prop list */
    haddr_t root_tag = 0;
    haddr_t d_tag = 0;
    hsize_t dims1[2] = {DIMS, DIMS}; /* dimensions */
    hsize_t maxdims[2] = {H5S_UNLIMITED, H5S_UNLIMITED}; /* dimensions */

    /* Testing Macro */
    TESTING("tag application during dataset creation");

    /* ===== */
    /* Setup */
    /* ===== */

    /* Create Fapl */
    if ( (fapl = h5_fileaccess_flags(H5_FILEACCESS_LIBVER)) < 0 ) TEST_ERROR;

    if ( (fid = H5Fcreate(FILENAME, H5F_ACC_TRUNC, fcpl, fapl)) < 0 ) TEST_ERROR;

    if ( H5Pclose(fapl) < 0 ) TEST_ERROR;

    /* determine tag value of root group's object header */
    if ( get_object_header_tag(fid, &root_tag) < 0 ) TEST_ERROR;

    /* Close and Reopen the file */
    if ( H5Fclose(fid) < 0 ) TEST_ERROR;
    if ( (fid = H5Fopen(FILENAME, H5F_ACC_RDWR, H5P_DEFAULT)) < 0 ) TEST_ERROR;

    /* Evict as much as we can from the cache so we can track full tag path */
    if ( evict_entries(fid) < 0 ) TEST_ERROR;

    /* ============================ */
    /* Create Dataset in Root Group */
    /* ============================ */

    /* Set up creation property list */
    dcpl = H5Pcreate(H5P_DATASET_CREATE);

    /* Enable chunking */
    if ( H5Pset_chunk(dcpl, RANK, cdims) < 0 ) TEST_ERROR;

    /* Set up a fill value */
    if ( H5Pset_fill_value(dcpl, H5T_NATIVE_INT, &fillval) < 0 ) TEST_ERROR;

    /* Set up dataset dataspace */
    if ( (sid = H5Screate_simple(2, dims1, maxdims)) < 0 ) TEST_ERROR;

    /* Create Dataset */
    if (( did = H5Dcreate2(fid, DATASETNAME, H5T_NATIVE_INT, sid, H5P_DEFAULT, dcpl, H5P_DEFAULT)) < 0 ) TEST_ERROR;
    if ( H5Pclose(dcpl) < 0 ) TEST_ERROR;

    /* =================================== */
    /* Verification of Metadata Tag Values */
    /* =================================== */

#ifndef NDEBUG
    /* if verbose, print cache index to screen for visual verification */
    if ( verbose ) dump_cache(fid);
#endif /* NDEBUG */ /* end debugging functions */

    /* Verify root group metadata */
    if ( verify_tag(fid, H5AC_OHDR_ID, root_tag) < 0 ) TEST_ERROR;
    if ( verify_tag(fid, H5AC_SNODE_ID, root_tag) < 0 ) TEST_ERROR;
    if ( verify_tag(fid, H5AC_LHEAP_PRFX_ID, root_tag) < 0 ) TEST_ERROR;
    if ( verify_tag(fid, H5AC_BT_ID, root_tag) < 0 ) TEST_ERROR;

    /* Get dataset's object header address */
    if ( get_object_header_tag(did, &d_tag) < 0 ) TEST_ERROR;

    /* Verify object header for group */
    if ( verify_tag(fid, H5AC_OHDR_ID, d_tag) < 0 ) TEST_ERROR;

    if ( type == TEST_SHMESG ) {

        /* verify shared header message master table */
        if ( verify_tag(fid, H5AC_SOHM_TABLE_ID, H5AC__SOHM_TAG) < 0 ) TEST_ERROR;

        /* Verify dataset's tagged metadata */
        if ( verify_tag(fid, H5AC_FHEAP_HDR_ID, H5AC__SOHM_TAG) < 0 ) TEST_ERROR;

        /* Verify shared object header message tags */
        if ( verify_tag(fid, H5AC_SOHM_LIST_ID, H5AC__SOHM_TAG) < 0 ) TEST_ERROR;

    } /* end if */

    /* verify no other entries present */
    if ( verify_no_unknown_tags(fid) < 0 ) TEST_ERROR;

    /* Reset the changes we've made to the cache's data structures */
    if(reset_all_entries_investigated(fid) < 0) TEST_ERROR;

    /* =========================== */
    /* Close open objects and file */
    /* =========================== */

    if ( H5Dclose(did) < 0 ) TEST_ERROR;
    if ( H5Fclose(fid) < 0 ) TEST_ERROR;

    /* ========================================== */
    /* Finished Test. Print status and return. */
    /* ========================================== */

    PASSED();
    return 0;

error:
    return 1;
} /* check_dataset_creation_tags */


/*-------------------------------------------------------------------------
 * Function:    check_dataset_creation_earlyalloc_tags
 *
 * Purpose:     This function verifies the correct application of tags
 *              during dataset creation.
 *
 * Return:      0 on Success, 1 on Failure
 *
 * Programmer:  Mike McGreevy
 *              March 1, 2010
 *
 *-------------------------------------------------------------------------
 */
static unsigned
check_dataset_creation_earlyalloc_tags(hid_t fcpl, int type)
{
    /* Variable Declarations */
    hid_t fid = -1;                         /* File Identifier */
    hid_t did = -1;                         /* Dataset Identifier */
    hid_t sid = -1;                         /* Dataspace Identifier */
#ifndef NDEBUG
    int verbose = FALSE;                    /* verbose file outout */
<<<<<<< HEAD
#endif
=======
#endif /* NDEBUG */ /* end debugging functions */
>>>>>>> a95b5b1e
    hid_t dcpl = -1;                        /* dataset creation pl */
    hsize_t cdims[2] = {1,1};               /* chunk dimensions */
    int fillval = 0;
    hid_t fapl = -1;         /* File access prop list */
    haddr_t root_tag = 0;
    haddr_t d_tag = 0;
    hsize_t dims1[2] = {DIMS, DIMS}; /* dimensions */
    hsize_t maxdims[2] = {H5S_UNLIMITED, H5S_UNLIMITED}; /* dimensions */
    int i = 0;           /* iterator */

    /* Testing Macro */
    TESTING("tag application during dataset creation with early allocation");

    /* ===== */
    /* Setup */
    /* ===== */

    /* Create Fapl */
    if ( (fapl = h5_fileaccess_flags(H5_FILEACCESS_LIBVER)) < 0 ) TEST_ERROR;

    if ( (fid = H5Fcreate(FILENAME, H5F_ACC_TRUNC, fcpl, fapl)) < 0 ) TEST_ERROR;

    if ( H5Pclose(fapl) < 0 ) TEST_ERROR;

    /* determine tag value of root group's object header */
    if ( get_object_header_tag(fid, &root_tag) < 0 ) TEST_ERROR;

    /* Close and Reopen the file */
    if ( H5Fclose(fid) < 0 ) TEST_ERROR;
    if ( (fid = H5Fopen(FILENAME, H5F_ACC_RDWR, H5P_DEFAULT)) < 0 ) TEST_ERROR;

    /* Evict as much as we can from the cache so we can track full tag path */
    if ( evict_entries(fid) < 0 ) TEST_ERROR;

    /* ============================ */
    /* Create Dataset in Root Group */
    /* ============================ */

    dcpl = H5Pcreate(H5P_DATASET_CREATE);

    if ( H5Pset_chunk(dcpl, RANK, cdims) < 0 ) TEST_ERROR;

    if ( H5Pset_fill_value(dcpl, H5T_NATIVE_INT, &fillval) < 0 ) TEST_ERROR;

    /* Set early allocation time */
    if ( H5Pset_alloc_time(dcpl, H5D_ALLOC_TIME_EARLY) < 0 ) TEST_ERROR;

    /* Set up dataset dataspace */
    if ( (sid = H5Screate_simple(2, dims1, maxdims)) < 0 ) TEST_ERROR;

    if (( did = H5Dcreate2(fid, DATASETNAME2, H5T_NATIVE_INT, sid, H5P_DEFAULT, dcpl, H5P_DEFAULT)) < 0 ) TEST_ERROR;
    if ( H5Pclose(dcpl) < 0 ) TEST_ERROR;

    /* =================================== */
    /* Verification of Metadata Tag Values */
    /* =================================== */

#ifndef NDEBUG
    /* if verbose, print cache index to screen for visual verification */
    if ( verbose ) dump_cache(fid);
#endif /* NDEBUG */ /* end debugging functions */

    /* Verify root group metadata */
    if ( verify_tag(fid, H5AC_OHDR_ID, root_tag) < 0 ) TEST_ERROR;
    if ( verify_tag(fid, H5AC_SNODE_ID, root_tag) < 0 ) TEST_ERROR;
    if ( verify_tag(fid, H5AC_LHEAP_PRFX_ID, root_tag) < 0 ) TEST_ERROR;
    if ( verify_tag(fid, H5AC_BT_ID, root_tag) < 0 ) TEST_ERROR;

    /* Get dataset's object header address */
    if ( get_object_header_tag(did, &d_tag) < 0 ) TEST_ERROR;

    /* Verify object header for group */
    if ( verify_tag(fid, H5AC_OHDR_ID, d_tag) < 0 ) TEST_ERROR;

    if ( type == TEST_SHMESG ) {

        /* verify shared header message master table */
        if ( verify_tag(fid, H5AC_SOHM_TABLE_ID, H5AC__SOHM_TAG) < 0 ) TEST_ERROR;

        /* Verify dataset's tagged metadata */
        if ( verify_tag(fid, H5AC_FHEAP_HDR_ID, H5AC__SOHM_TAG) < 0 ) TEST_ERROR;

        /* Verify shared object header message tags */
        if ( verify_tag(fid, H5AC_SOHM_LIST_ID, H5AC__SOHM_TAG) < 0 ) TEST_ERROR;

    } /* end if */

    /* Verify 19 b-tree nodes belonging to dataset  */
    for (i=0; i<19; i++)
        if ( verify_tag(fid, H5AC_BT_ID, d_tag) < 0 ) TEST_ERROR;

    /* verify no other entries present */
    if ( verify_no_unknown_tags(fid) < 0 ) TEST_ERROR;

    /* Reset the changes we've made to the cache's data structures */
    if(reset_all_entries_investigated(fid) < 0) TEST_ERROR;

    /* =========================== */
    /* Close open objects and file */
    /* =========================== */

    if ( H5Dclose(did) < 0 ) TEST_ERROR;
    if ( H5Fclose(fid) < 0 ) TEST_ERROR;

    /* ========================================== */
    /* Finished Test. Print status and return. */
    /* ========================================== */

    PASSED();
    return 0;

error:
    return 1;
} /* check_dataset_creation_earlyalloc_tags */


/*-------------------------------------------------------------------------
 * Function:    check_dataset_open_tags
 *
 * Purpose:     This function verifies the correct application of tags
 *              during dataset open.
 *
 * Return:      0 on Success, 1 on Failure
 *
 * Programmer:  Mike McGreevy
 *              February 10, 2010
 *
 *-------------------------------------------------------------------------
 */
static unsigned
check_dataset_open_tags(void)
{
    /* Variable Declarations */
    hid_t fid = -1;                         /* File Identifier */
    hid_t did = -1;                         /* Dataset Identifier */
    hid_t sid = -1;                         /* Dataspace Identifier */
#ifndef NDEBUG
    int verbose = FALSE;                    /* verbose file outout */
<<<<<<< HEAD
#endif
=======
#endif /* NDEBUG */ /* end debugging functions */
>>>>>>> a95b5b1e
    hid_t dcpl = -1;                        /* dataset creation pl */
    hsize_t cdims[2] = {1,1};               /* chunk dimensions */
    int fillval = 0;
    hid_t fapl = -1;         /* File access prop list */
    haddr_t root_tag = 0;
    haddr_t d_tag = 0;
    hsize_t dims1[2] = {DIMS, DIMS}; /* dimensions */
    hsize_t maxdims[2] = {H5S_UNLIMITED, H5S_UNLIMITED}; /* dimensions */

    /* Testing Macro */
    TESTING("tag application during dataset open");

    /* ========= */
    /* Open File */
    /* ========= */

    /* Create Fapl */
    if ( (fapl = h5_fileaccess_flags(H5_FILEACCESS_LIBVER)) < 0 ) TEST_ERROR;

    /* Create file */
    if ( (fid = H5Fcreate(FILENAME, H5F_ACC_TRUNC, H5P_DEFAULT, fapl)) < 0 ) TEST_ERROR;

    if ( H5Pclose(fapl) < 0 ) TEST_ERROR;

    /* determine tag value of root group's object header */
    if ( get_object_header_tag(fid, &root_tag) < 0 ) TEST_ERROR;

    /* Set up creation property list */
    dcpl = H5Pcreate(H5P_DATASET_CREATE);

    /* Enable chunking */
    if ( H5Pset_chunk(dcpl, RANK, cdims) < 0 ) TEST_ERROR;

    /* Set up a fill value */
    if ( H5Pset_fill_value(dcpl, H5T_NATIVE_INT, &fillval) < 0 ) TEST_ERROR;

    /* Set up dataset dataspace */
    if ( (sid = H5Screate_simple(2, dims1, maxdims)) < 0 ) TEST_ERROR;

    /* Create Dataset */
    if (( did = H5Dcreate2(fid, DATASETNAME, H5T_NATIVE_INT, sid, H5P_DEFAULT, dcpl, H5P_DEFAULT)) < 0 ) TEST_ERROR;
    if ( H5Pclose(dcpl) < 0 ) TEST_ERROR;

    /* Retrieve tag associated with this dataset */
    if ( get_object_header_tag(did, &d_tag) < 0 ) TEST_ERROR;

    /* Close Dataset */
    if (H5Dclose(did) < 0 ) TEST_ERROR;

    /* Close and Reopen the file */
    if ( H5Fclose(fid) < 0 ) TEST_ERROR;
    if ( (fid = H5Fopen(FILENAME, H5F_ACC_RDWR, H5P_DEFAULT)) < 0 ) TEST_ERROR;

    /* Evict as much as we can from the cache so we can track full tag path */
    if ( evict_entries(fid) < 0 ) TEST_ERROR;

    /* ========================== */
    /* Open Dataset in Root Group */
    /* ========================== */

    if (( did = H5Dopen2(fid, DATASETNAME, H5P_DEFAULT)) < 0 ) TEST_ERROR;

    /* =================================== */
    /* Verification of Metadata Tag Values */
    /* =================================== */

#ifndef NDEBUG
    /* if verbose, print cache index to screen for visual verification */
    if ( verbose ) dump_cache(fid);
#endif /* NDEBUG */ /* end debugging functions */

    /* Verify root group metadata */
    if ( verify_tag(fid, H5AC_OHDR_ID, root_tag) < 0 ) TEST_ERROR;
    if ( verify_tag(fid, H5AC_SNODE_ID, root_tag) < 0 ) TEST_ERROR;
    if ( verify_tag(fid, H5AC_LHEAP_PRFX_ID, root_tag) < 0 ) TEST_ERROR;
    if ( verify_tag(fid, H5AC_BT_ID, root_tag) < 0 ) TEST_ERROR;

    /* Verify dataset's object header */
    if ( verify_tag(fid, H5AC_OHDR_ID, d_tag) < 0 ) TEST_ERROR;

    /* verify no other entries present */
    if ( verify_no_unknown_tags(fid) < 0 ) TEST_ERROR;

    /* Reset the changes we've made to the cache's data structures */
    if(reset_all_entries_investigated(fid) < 0) TEST_ERROR;

    /* =========================== */
    /* Close open objects and file */
    /* =========================== */

    if ( H5Dclose(did) < 0 ) TEST_ERROR;
    if ( H5Fclose(fid) < 0 ) TEST_ERROR;

    /* ========================================== */
    /* Finished Test. Print status and return. */
    /* ========================================== */

    PASSED();
    return 0;

error:
    return 1;
} /* check_dataset_open_tags */


/*-------------------------------------------------------------------------
 * Function:    check_dataset_write_tags
 *
 * Purpose:     This function verifies the correct application of tags
 *              during dataset write.
 *
 * Return:      0 on Success, 1 on Failure
 *
 * Programmer:  Mike McGreevy
 *              February 10, 2010
 *
 *-------------------------------------------------------------------------
 */
static unsigned
check_dataset_write_tags(void)
{
    /* Variable Declarations */
    hid_t fid = -1;                         /* File Identifier */
    hid_t did = -1;                         /* Dataset Identifier */
    hid_t sid = -1;                         /* Dataspace Identifier */
#ifndef NDEBUG
    int verbose = FALSE;                    /* verbose file outout */
<<<<<<< HEAD
#endif
=======
#endif /* NDEBUG */ /* end debugging functions */
>>>>>>> a95b5b1e
    hid_t dcpl = -1;                        /* dataset creation pl */
    hsize_t cdims[2] = {1,1};               /* chunk dimensions */
    int fillval = 0;
    hid_t fapl = -1;         /* File access prop list */
    haddr_t root_tag = 0;
    haddr_t d_tag = 0;
    hsize_t dims1[2] = {DIMS, DIMS};        /* dimensions */
    hsize_t maxdims[2] = {H5S_UNLIMITED, H5S_UNLIMITED}; /* dimensions */
    int i,j,k = 0;                          /* iterators */
    int *data = NULL;                       /* data buffer */

    /* Testing Macro */
    TESTING("tag application during dataset write");

    /* ===== */
    /* Setup */
    /* ===== */

    /* Allocate array */
    if ( (NULL == (data = (int *)HDcalloc(DIMS * DIMS, sizeof(int)))) ) TEST_ERROR;

    /* Create Fapl */
    if ( (fapl = h5_fileaccess_flags(H5_FILEACCESS_LIBVER)) < 0 ) TEST_ERROR;

    /* Create file */
    if ( (fid = H5Fcreate(FILENAME, H5F_ACC_TRUNC, H5P_DEFAULT, fapl)) < 0 ) TEST_ERROR;

    if ( H5Pclose(fapl) < 0 ) TEST_ERROR;

    /* determine tag value of root group's object header */
    if ( get_object_header_tag(fid, &root_tag) < 0 ) TEST_ERROR;

    /* Set up creation property list */
    dcpl = H5Pcreate(H5P_DATASET_CREATE);

    /* Enable chunking */
    if ( H5Pset_chunk(dcpl, RANK, cdims) < 0 ) TEST_ERROR;

    /* Set up a fill value */
    if ( H5Pset_fill_value(dcpl, H5T_NATIVE_INT, &fillval) < 0 ) TEST_ERROR;

    /* Set up dataset dataspace */
    if ( (sid = H5Screate_simple(2, dims1, maxdims)) < 0 ) TEST_ERROR;

    /* Create Dataset */
    if (( did = H5Dcreate2(fid, DATASETNAME, H5T_NATIVE_INT, sid, H5P_DEFAULT, dcpl, H5P_DEFAULT)) < 0 ) TEST_ERROR;
    if ( H5Pclose(dcpl) < 0 ) TEST_ERROR;

    /* Retrieve tag associated with this dataset */
    if ( get_object_header_tag(did, &d_tag) < 0 ) TEST_ERROR;

    /* Close and Reopen the file and dataset */
    if ( H5Dclose(did) < 0 ) TEST_ERROR;
    if ( H5Fclose(fid) < 0 ) TEST_ERROR;
    if ( (fid = H5Fopen(FILENAME, H5F_ACC_RDWR, H5P_DEFAULT)) < 0 ) TEST_ERROR;
    if (( did = H5Dopen2(fid, DATASETNAME, H5P_DEFAULT)) < 0 ) TEST_ERROR;

    /* Evict as much as we can from the cache so we can track full tag path */
    if ( evict_entries(fid) < 0 ) TEST_ERROR;

    /* ============================== */
    /* Write to Dataset in Root Group */
    /* ============================== */

    /* fill out data buffer */
    for(i = 0;i < DIMS; i++) {
        for(j = 0;j < DIMS; j++) {

            data[(DIMS *i) + j] = k++;
        } /* end for */
    } /* end for */

    /* Write to dataset */
    if( (H5Dwrite(did, H5T_NATIVE_INT, sid, sid, H5P_DEFAULT, data)) < 0 ) TEST_ERROR;

    /* =================================== */
    /* Verification of Metadata Tag Values */
    /* =================================== */

#ifndef NDEBUG
    /* if verbose, print cache index to screen for visual verification */
    if ( verbose ) dump_cache(fid);
#endif /* NDEBUG */ /* end debugging functions */

    /* Verify 10 b-tree nodes belonging to dataset  */
    for (i=0; i<10; i++)
        if ( verify_tag(fid, H5AC_BT_ID, d_tag) < 0 ) TEST_ERROR;

    /* Verify object header for dataset */
    if ( verify_tag(fid, H5AC_OHDR_ID, d_tag) < 0 ) TEST_ERROR;

    /* verify no other entries present */
    if ( verify_no_unknown_tags(fid) < 0 ) TEST_ERROR;

    /* Reset the changes we've made to the cache's data structures */
    if(reset_all_entries_investigated(fid) < 0) TEST_ERROR;

    /* =========================== */
    /* Close open objects and file */
    /* =========================== */

    if ( H5Dclose(did) < 0 ) TEST_ERROR;
    if ( H5Fclose(fid) < 0 ) TEST_ERROR;

    /* ========================================== */
    /* Finished Test. Print status and return. */
    /* ========================================== */

    HDfree(data);

    PASSED();
    return 0;

error:
    if(data)
        HDfree(data);
    return 1;
} /* check_dataset_write_tags */


/*-------------------------------------------------------------------------
 * Function:    check_attribute_write_tags
 *
 * Purpose:     This function verifies the correct application of tags
 *              during attribute write.
 *
 * Return:      0 on Success, 1 on Failure
 *
 * Programmer:  Mike McGreevy
 *              March 3, 2010
 *
 *-------------------------------------------------------------------------
 */
static unsigned
check_attribute_write_tags(hid_t fcpl, int type)
{
    /* Variable Declarations */
    hid_t fid = -1;                         /* File Identifier */
    hid_t gid = -1;                         /* Group Identifier */
    hid_t aid = -1;                         /* Attribute Identifier */
    hid_t sid = -1;                         /* Dataset Identifier */
#ifndef NDEBUG
    int verbose = FALSE;                    /* verbose file outout */
<<<<<<< HEAD
#endif
=======
#endif /* NDEBUG */ /* end debugging functions */
>>>>>>> a95b5b1e
    int *data = NULL;                       /* data buffer */
    int i,j,k = 0;                          /* iterators */
    hid_t fapl = -1;         /* File access prop list */
    haddr_t root_tag = 0;
    haddr_t g_tag = 0;
    hsize_t dims1[2] = {DIMS, DIMS}; /* dimensions */
    hsize_t maxdims[2] = {H5S_UNLIMITED, H5S_UNLIMITED}; /* dimensions */

    /* Testing Macro */
    TESTING("tag application during attribute write");

    /* ===== */
    /* Setup */
    /* ===== */

    /* Allocate array */
    if ( (NULL == (data = (int *)HDcalloc(DIMS * DIMS, sizeof(int)))) ) TEST_ERROR;

    /* Create Fapl */
    if ( (fapl = h5_fileaccess_flags(H5_FILEACCESS_LIBVER)) < 0 ) TEST_ERROR;

    /* Create a test file with provided fcpl_t */
    if ( (fid = H5Fcreate(FILENAME, H5F_ACC_TRUNC, fcpl, fapl)) < 0 ) TEST_ERROR;

    if ( H5Pclose(fapl) < 0 ) TEST_ERROR;

    /* determine tag value of root group's object header */
    if ( get_object_header_tag(fid, &root_tag) < 0 ) TEST_ERROR;

    /* Create group */
    if ( (gid = H5Gcreate2(fid, GROUPNAME, H5P_DEFAULT, H5P_DEFAULT, H5P_DEFAULT)) < 0 ) TEST_ERROR;

    /* Retrieve group tag */
    if ( get_object_header_tag(gid, &g_tag) < 0 ) TEST_ERROR;

    /* Create attribute dataspace */
    if ( (sid = H5Screate_simple(2, dims1, maxdims)) < 0 ) TEST_ERROR;

    /* Create attribute on group */
    if ( (aid = H5Acreate2(gid, ATTRNAME, H5T_NATIVE_INT, sid, H5P_DEFAULT, H5P_DEFAULT)) < 0 ) TEST_ERROR;

    /* Close and Reopen the file, group, and attribute */
    if ( H5Aclose(aid) < 0 ) TEST_ERROR;
    if ( H5Gclose(gid) < 0 ) TEST_ERROR;
    if ( H5Fclose(fid) < 0 ) TEST_ERROR;
    if ( (fid = H5Fopen(FILENAME, H5F_ACC_RDWR, H5P_DEFAULT)) < 0 ) TEST_ERROR;
    if ( (gid = H5Gopen2(fid, GROUPNAME, H5P_DEFAULT)) < 0 ) TEST_ERROR;
    if ( (aid = H5Aopen(gid, ATTRNAME, H5P_DEFAULT)) < 0 ) TEST_ERROR;

    /* Evict as much as we can from the cache so we can track full tag path */
    if ( evict_entries(fid) < 0 ) TEST_ERROR;

    /* =========================== */
    /* Write to Attribute in Group */
    /* =========================== */

    /* fill out data buffer */
    for(i = 0; i < DIMS; i++)
        for(j = 0;j < DIMS; j++)
            data[(DIMS * i) + j] = k++;

    /* Write attribute */
    if ( (H5Awrite(aid, H5T_NATIVE_INT, data)) < 0 ) TEST_ERROR;

    /* =================================== */
    /* Verification of Metadata Tag Values */
    /* =================================== */

#ifndef NDEBUG
    /* if verbose, print cache index to screen for visual verification */
    if ( verbose ) dump_cache(fid);
#endif /* NDEBUG */ /* end debugging functions */

    /* Verify object header of group */
    if ( verify_tag(fid, H5AC_OHDR_ID, g_tag) < 0 ) TEST_ERROR;

    /* verify object header chunk belonging to group */
    if ( verify_tag(fid, H5AC_OHDR_CHK_ID, g_tag) < 0 ) TEST_ERROR;

    if ( type == TEST_SHMESG ) {

        /* verify (another) object header chunk belonging to group */
        if ( verify_tag(fid, H5AC_OHDR_CHK_ID, g_tag) < 0 ) TEST_ERROR;

        /* verify shared header message master table and list */
        if ( verify_tag(fid, H5AC_SOHM_TABLE_ID, H5AC__SOHM_TAG) < 0 ) TEST_ERROR;

        /* verify fractal heap header belonging to group */
        if ( verify_tag(fid, H5AC_FHEAP_HDR_ID, g_tag) < 0 ) TEST_ERROR;

        /* verify fractal heap direct block belonging to group */
        if ( verify_tag(fid, H5AC_FHEAP_DBLOCK_ID, g_tag) < 0 ) TEST_ERROR;

        /* Verify SOHM list */
        if ( verify_tag(fid, H5AC_SOHM_LIST_ID, H5AC__SOHM_TAG) < 0 ) TEST_ERROR;

        /* verify btree header and leaf node belonging to group */
        if ( verify_tag(fid, H5AC_BT2_HDR_ID, g_tag) < 0 ) TEST_ERROR;
        if ( verify_tag(fid, H5AC_BT2_LEAF_ID, g_tag) < 0 ) TEST_ERROR;

    } /* end if */

    /* verify no other entries present */
    if ( verify_no_unknown_tags(fid) < 0 ) TEST_ERROR;

    /* Reset the changes we've made to the cache's data structures */
    if(reset_all_entries_investigated(fid) < 0) TEST_ERROR;

    /* =========================== */
    /* Close open objects and file */
    /* =========================== */

    if ( H5Aclose(aid) < 0 ) TEST_ERROR;
    if ( H5Gclose(gid) < 0 ) TEST_ERROR;
    if ( H5Fclose(fid) < 0 ) TEST_ERROR;

    /* ========================================== */
    /* Finished Test. Print status and return. */
    /* ========================================== */

    HDfree(data);

    PASSED();
    return 0;

error:
    if(data)
        HDfree(data);
    return 1;
} /* check_attribute_write_tags */


/*-------------------------------------------------------------------------
 * Function:    check_dataset_read_tags
 *
 * Purpose:     This function verifies the correct application of tags
 *              during dataset read.
 *
 * Return:      0 on Success, 1 on Failure
 *
 * Programmer:  Mike McGreevy
 *              February 10, 2010
 *
 *-------------------------------------------------------------------------
 */
static unsigned
check_dataset_read_tags(void)
{
    /* Variable Declarations */
    hid_t fid = -1;                         /* File Identifier */
    hid_t did = -1;                         /* Dataset Identifier */
    hid_t sid = -1;                         /* Dataspace Identifier */
#ifndef NDEBUG
    int verbose = FALSE;                    /* verbose file outout */
<<<<<<< HEAD
#endif
=======
#endif /* NDEBUG */ /* end debugging functions */
>>>>>>> a95b5b1e
    hid_t dcpl = -1;                        /* dataset creation pl */
    hsize_t cdims[2] = {1,1};               /* chunk dimensions */
    int fillval = 0;
    hid_t fapl = -1;         /* File access prop list */
    haddr_t root_tag = 0;
    haddr_t d_tag = 0;
    hsize_t dims1[2] = {DIMS, DIMS};        /* dimensions */
    hsize_t maxdims[2] = {H5S_UNLIMITED, H5S_UNLIMITED}; /* dimensions */
    int i,j,k = 0;                          /* iterators */
    int *data = NULL;                       /* data buffer */

    /* Testing Macro */
    TESTING("tag application during dataset read");

    /* ===== */
    /* Setup */
    /* ===== */

    /* Allocate array */
    if ( (NULL == (data = (int *)HDcalloc(DIMS * DIMS, sizeof(int)))) ) TEST_ERROR;

    /* Create Fapl */
    if ( (fapl = h5_fileaccess_flags(H5_FILEACCESS_LIBVER)) < 0 ) TEST_ERROR;

    /* Create file */
    if ( (fid = H5Fcreate(FILENAME, H5F_ACC_TRUNC, H5P_DEFAULT, fapl)) < 0 ) TEST_ERROR;

    if ( H5Pclose(fapl) < 0 ) TEST_ERROR;

    /* determine tag value of root group's object header */
    if ( get_object_header_tag(fid, &root_tag) < 0 ) TEST_ERROR;

    /* Set up creation property list */
    dcpl = H5Pcreate(H5P_DATASET_CREATE);

    /* Enable chunking */
    if ( H5Pset_chunk(dcpl, RANK, cdims) < 0 ) TEST_ERROR;

    /* Set up a fill value */
    if ( H5Pset_fill_value(dcpl, H5T_NATIVE_INT, &fillval) < 0 ) TEST_ERROR;

    /* Set up dataset dataspace */
    if ( (sid = H5Screate_simple(2, dims1, maxdims)) < 0 ) TEST_ERROR;

    /* Create Dataset */
    if (( did = H5Dcreate2(fid, DATASETNAME, H5T_NATIVE_INT, sid, H5P_DEFAULT, dcpl, H5P_DEFAULT)) < 0 ) TEST_ERROR;
    if ( H5Pclose(dcpl) < 0 ) TEST_ERROR;

    /* Retrieve tag associated with this dataset */
    if ( get_object_header_tag(did, &d_tag) < 0 ) TEST_ERROR;

    /* fill out data buffer */
    for(i = 0; i < DIMS; i++)
        for(j = 0; j < DIMS; j++)
            data[(DIMS * i) + j] = k++;

    /* Write to dataset */
    if( (H5Dwrite(did, H5T_NATIVE_INT, sid, sid, H5P_DEFAULT, data)) < 0 ) TEST_ERROR;

    /* Close and Reopen the file and dataset */
    if ( H5Dclose(did) < 0 ) TEST_ERROR;
    if ( H5Fclose(fid) < 0 ) TEST_ERROR;
    if ( (fid = H5Fopen(FILENAME, H5F_ACC_RDWR, H5P_DEFAULT)) < 0 ) TEST_ERROR;
    if (( did = H5Dopen2(fid, DATASETNAME, H5P_DEFAULT)) < 0 ) TEST_ERROR;

    /* Evict as much as we can from the cache so we can track full tag path */
    if ( evict_entries(fid) < 0 ) TEST_ERROR;

    /* ===================================== */
    /* TEST: Read from Dataset in Root Group */
    /* ===================================== */

    if( (H5Dread(did, H5T_NATIVE_INT, sid, sid, H5P_DEFAULT, data)) < 0 ) TEST_ERROR;

    /* =================================== */
    /* Verification of Metadata Tag Values */
    /* =================================== */

#ifndef NDEBUG
    /* if verbose, print cache index to screen for visual verification */
    if ( verbose ) dump_cache(fid);
#endif /* NDEBUG */ /* end debugging functions */

    /* Verify 19 b-tree nodes belonging to dataset  */
    for (i=0; i<19; i++)
        if ( verify_tag(fid, H5AC_BT_ID, d_tag) < 0 ) TEST_ERROR;

    /* verify no other entries present */
    if ( verify_no_unknown_tags(fid) < 0 ) TEST_ERROR;

    /* Reset the changes we've made to the cache's data structures */
    if(reset_all_entries_investigated(fid) < 0) TEST_ERROR;

    /* =========================== */
    /* Close open objects and file */
    /* =========================== */

    if ( H5Dclose(did) < 0 ) TEST_ERROR;
    if ( H5Fclose(fid) < 0 ) TEST_ERROR;

    /* ========================================== */
    /* Finished Test. Print status and return. */
    /* ========================================== */

    HDfree(data);

    PASSED();
    return 0;

error:
    if(data)
        HDfree(data);
    return 1;
} /* check_dataset_read_tags */


/*-------------------------------------------------------------------------
 * Function:    check_dataset_size_retrieval
 *
 * Purpose:     This function verifies the correct application of tags
 *              during dataset size retrieval.
 *
 * Return:      0 on Success, 1 on Failure
 *
 * Programmer:  Mike McGreevy
 *              February 24, 2010
 *
 *-------------------------------------------------------------------------
 */
static unsigned
check_dataset_size_retrieval(void)
{
    /* Variable Declarations */
    hid_t fid = -1;                         /* File Identifier */
    hid_t did = -1;                         /* Dataset Identifier */
    hid_t sid = -1;                         /* Dataspace Identifier */
#ifndef NDEBUG
    int verbose = FALSE;                    /* verbose file outout */
<<<<<<< HEAD
#endif
=======
#endif /* NDEBUG */ /* end debugging functions */
>>>>>>> a95b5b1e
    hid_t dcpl = -1;                        /* dataset creation pl */
    hsize_t cdims[2] = {1,1};               /* chunk dimensions */
    int fillval = 0;
    hid_t fapl = -1;         /* File access prop list */
    haddr_t root_tag = 0;
    haddr_t d_tag = 0;
    hsize_t dims1[2] = {DIMS, DIMS};        /* dimensions */
    hsize_t maxdims[2] = {H5S_UNLIMITED, H5S_UNLIMITED}; /* dimensions */
    int i,j,k = 0;                          /* iterators */
    int *data = NULL;                       /* data buffer */
    hsize_t dsize = 0;

    /* Testing Macro */
    TESTING("tag application during dataset storage size retrieval");

    /* ===== */
    /* Setup */
    /* ===== */

    /* Allocate array */
    if ( (NULL == (data = (int *)HDcalloc(DIMS * DIMS, sizeof(int)))) ) TEST_ERROR;

    /* Create Fapl */
    if ( (fapl = h5_fileaccess_flags(H5_FILEACCESS_LIBVER)) < 0 ) TEST_ERROR;

    /* Create file */
    if ( (fid = H5Fcreate(FILENAME, H5F_ACC_TRUNC, H5P_DEFAULT, fapl)) < 0 ) TEST_ERROR;

    if ( H5Pclose(fapl) < 0 ) TEST_ERROR;

    /* determine tag value of root group's object header */
    if ( get_object_header_tag(fid, &root_tag) < 0 ) TEST_ERROR;

    /* Set up creation property list */
    dcpl = H5Pcreate(H5P_DATASET_CREATE);

    /* Enable chunking */
    if ( H5Pset_chunk(dcpl, RANK, cdims) < 0 ) TEST_ERROR;

    /* Set up a fill value */
    if ( H5Pset_fill_value(dcpl, H5T_NATIVE_INT, &fillval) < 0 ) TEST_ERROR;

    /* Set up dataset dataspace */
    if ( (sid = H5Screate_simple(2, dims1, maxdims)) < 0 ) TEST_ERROR;

    /* Create Dataset */
    if (( did = H5Dcreate2(fid, DATASETNAME, H5T_NATIVE_INT, sid, H5P_DEFAULT, dcpl, H5P_DEFAULT)) < 0 ) TEST_ERROR;
    if ( H5Pclose(dcpl) < 0 ) TEST_ERROR;

    /* Retrieve tag associated with this dataset */
    if ( get_object_header_tag(did, &d_tag) < 0 ) TEST_ERROR;

    /* fill out data buffer */
    for(i = 0; i < DIMS; i++)
        for(j = 0; j < DIMS; j++)
            data[(DIMS * i) + j] = k++;

    /* Write to dataset */
    if( (H5Dwrite(did, H5T_NATIVE_INT, sid, sid, H5P_DEFAULT, data)) < 0 ) TEST_ERROR;

    /* Close and Reopen the file and dataset */
    if ( H5Dclose(did) < 0 ) TEST_ERROR;
    if ( H5Fclose(fid) < 0 ) TEST_ERROR;
    if ( (fid = H5Fopen(FILENAME, H5F_ACC_RDWR, H5P_DEFAULT)) < 0 ) TEST_ERROR;
    if (( did = H5Dopen2(fid, DATASETNAME, H5P_DEFAULT)) < 0 ) TEST_ERROR;

    /* Evict as much as we can from the cache so we can track full tag path */
    if ( evict_entries(fid) < 0 ) TEST_ERROR;

    /* ========================================= */
    /* Get storage size of dataset in Root Group */
    /* ========================================= */

    if ( (dsize = H5Dget_storage_size(did)) == 0 ) TEST_ERROR;

    /* =================================== */
    /* Verification of Metadata Tag Values */
    /* =================================== */

#ifndef NDEBUG
    /* if verbose, print cache index to screen for visual verification */
    if ( verbose ) dump_cache(fid);
#endif /* NDEBUG */ /* end debugging functions */

    /* Verify 19 b-tree nodes belonging to dataset  */
    for (i=0; i<19; i++)
        if ( verify_tag(fid, H5AC_BT_ID, d_tag) < 0 ) TEST_ERROR;

    /* verify no other entries present */
    if ( verify_no_unknown_tags(fid) < 0 ) TEST_ERROR;

    /* Reset the changes we've made to the cache's data structures */
    if(reset_all_entries_investigated(fid) < 0) TEST_ERROR;

    /* =========================== */
    /* Close open objects and file */
    /* =========================== */

    if ( H5Dclose(did) < 0 ) TEST_ERROR;
    if ( H5Fclose(fid) < 0 ) TEST_ERROR;

    /* ========================================== */
    /* Finished Test. Print status and return. */
    /* ========================================== */

    HDfree(data);

    PASSED();
    return 0;

error:
    if(data)
        HDfree(data);
    return 1;
} /* check_dataset_size_retrieval */


/*-------------------------------------------------------------------------
 * Function:    check_dataset_extend_tags
 *
 * Purpose:     This function verifies the correct application of tags
 *              during dataset extension.
 *
 * Return:      0 on Success, 1 on Failure
 *
 * Programmer:  Mike McGreevy
 *              February 24, 2010
 *
 *-------------------------------------------------------------------------
 */
static unsigned
check_dataset_extend_tags(void)
{

    /* Variable Declarations */
    hid_t fid = -1;                         /* File Identifier */
    hid_t did = -1;                         /* Dataset Identifier */
    hid_t sid = -1;                         /* Dataspace Identifier */
#ifndef NDEBUG
    int verbose = FALSE;                    /* verbose file outout */
<<<<<<< HEAD
#endif
=======
#endif /* NDEBUG */ /* end debugging functions */
>>>>>>> a95b5b1e
    hid_t dcpl = -1;                        /* dataset creation pl */
    hsize_t cdims[2] = {1,1};               /* chunk dimensions */
    int fillval = 0;
    hid_t fapl = -1;         /* File access prop list */
    haddr_t root_tag = 0;
    haddr_t d_tag = 0;
    hsize_t dims1[2] = {DIMS, DIMS};        /* dimensions */
    hsize_t maxdims[2] = {H5S_UNLIMITED, H5S_UNLIMITED}; /* dimensions */
    int i,j,k = 0;                          /* iterators */
    int *data = NULL;                       /* data buffer */
    hsize_t newdims[2] = {DIMS*2, DIMS};    /* dimensions */

    /* Testing Macro */
    TESTING("tag application during dataset extend");

    /* ===== */
    /* Setup */
    /* ===== */

    /* Allocate array */
    if ( (NULL == (data = (int *)HDcalloc(DIMS * DIMS, sizeof(int)))) ) TEST_ERROR;

    /* Create Fapl */
    if ( (fapl = h5_fileaccess_flags(H5_FILEACCESS_LIBVER)) < 0 ) TEST_ERROR;

    /* Create file */
    if ( (fid = H5Fcreate(FILENAME, H5F_ACC_TRUNC, H5P_DEFAULT, fapl)) < 0 ) TEST_ERROR;

    if ( H5Pclose(fapl) < 0 ) TEST_ERROR;

    /* determine tag value of root group's object header */
    if ( get_object_header_tag(fid, &root_tag) < 0 ) TEST_ERROR;

    /* Set up creation property list */
    dcpl = H5Pcreate(H5P_DATASET_CREATE);

    /* Enable chunking */
    if ( H5Pset_chunk(dcpl, RANK, cdims) < 0 ) TEST_ERROR;

    /* Set up a fill value */
    if ( H5Pset_fill_value(dcpl, H5T_NATIVE_INT, &fillval) < 0 ) TEST_ERROR;

    /* Set up dataset dataspace */
    if ( (sid = H5Screate_simple(2, dims1, maxdims)) < 0 ) TEST_ERROR;

    /* Create Dataset */
    if (( did = H5Dcreate2(fid, DATASETNAME, H5T_NATIVE_INT, sid, H5P_DEFAULT, dcpl, H5P_DEFAULT)) < 0 ) TEST_ERROR;
    if ( H5Pclose(dcpl) < 0 ) TEST_ERROR;

    /* Retrieve tag associated with this dataset */
    if ( get_object_header_tag(did, &d_tag) < 0 ) TEST_ERROR;

    /* fill out data buffer */
    for(i = 0; i < DIMS; i++)
        for(j = 0; j < DIMS; j++)
            data[(DIMS * i) + j] = k++;

    /* Write to dataset */
    if( (H5Dwrite(did, H5T_NATIVE_INT, sid, sid, H5P_DEFAULT, data)) < 0 ) TEST_ERROR;

    /* Close and Reopen the file and dataset */
    if ( H5Dclose(did) < 0 ) TEST_ERROR;
    if ( H5Fclose(fid) < 0 ) TEST_ERROR;
    if ( (fid = H5Fopen(FILENAME, H5F_ACC_RDWR, H5P_DEFAULT)) < 0 ) TEST_ERROR;
    if (( did = H5Dopen2(fid, DATASETNAME, H5P_DEFAULT)) < 0 ) TEST_ERROR;

    /* Evict as much as we can from the cache so we can track full tag path */
    if ( evict_entries(fid) < 0 ) TEST_ERROR;

    /* ================== */
    /* Set Dataset extent */
    /* ================== */

    if ( H5Dset_extent(did, newdims) < 0 ) TEST_ERROR;

    if ( H5Dclose(did) < 0 ) TEST_ERROR;

    /* =================================== */
    /* Verification of Metadata Tag Values */
    /* =================================== */

#ifndef NDEBUG
    /* if verbose, print cache index to screen for visual verification */
    if ( verbose ) dump_cache(fid);
#endif /* NDEBUG */ /* end debugging functions */

    /* Verify root group metadata */
    if ( verify_tag(fid, H5AC_OHDR_ID, d_tag) < 0 ) TEST_ERROR;

    /* verify no other entries present */
    if ( verify_no_unknown_tags(fid) < 0 ) TEST_ERROR;

    /* Reset the changes we've made to the cache's data structures */
    if(reset_all_entries_investigated(fid) < 0) TEST_ERROR;

    /* =========================== */
    /* Close open objects and file */
    /* =========================== */

    if ( H5Fclose(fid) < 0 ) TEST_ERROR;

    /* ========================================== */
    /* Finished Test. Print status and return. */
    /* ========================================== */

    HDfree(data);

    PASSED();
    return 0;

error:
    if(data)
        HDfree(data);
    return 1;
} /* check_dataset_extend_tags */


/*-------------------------------------------------------------------------
 * Function:    check_object_info_tags
 *
 * Purpose:     This function verifies the correct application of tags
 *              during object information retrieval.
 *
 * Return:      0 on Success, 1 on Failure
 *
 * Programmer:  Mike McGreevy
 *              March 1, 2010
 *
 *-------------------------------------------------------------------------
 */
static unsigned
check_object_info_tags(void)
{
    /* Variable Declarations */
    hid_t fid = -1;          /* File Identifier */
    hid_t gid = -1;          /* Group Identifier */
#ifndef NDEBUG
    int verbose = FALSE;     /* verbose file output */
<<<<<<< HEAD
#endif
=======
#endif /* NDEBUG */ /* end debugging functions */
>>>>>>> a95b5b1e
    hid_t fapl = -1;         /* File access prop list */
    haddr_t root_tag = HADDR_UNDEF;
    haddr_t g_tag;
    H5O_native_info_t ninfo;                /* Native object info struct */

    /* Testing Macro */
    TESTING("tag application during object info retrieval");

    /* ===== */
    /* Setup */
    /* ===== */

    /* Create Fapl */
    if ( (fapl = h5_fileaccess_flags(H5_FILEACCESS_LIBVER)) < 0 ) TEST_ERROR;

    /* Create a test file */
    if ( (fid = H5Fcreate(FILENAME, H5F_ACC_TRUNC, H5P_DEFAULT, fapl)) < 0 ) TEST_ERROR;

    if ( H5Pclose(fapl) < 0 ) TEST_ERROR;

    /* determine tag value of root group's object header */
    if ( get_object_header_tag(fid, &root_tag) < 0 ) TEST_ERROR;

    /* Create group */
    if ( (gid = H5Gcreate2(fid, GROUPNAME, H5P_DEFAULT, H5P_DEFAULT, H5P_DEFAULT)) < 0 ) TEST_ERROR;

    /* Retrieve group tag */
    if ( get_object_header_tag(gid, &g_tag) < 0 ) TEST_ERROR;

    /* Close Group */
    if (H5Gclose(gid) < 0) TEST_ERROR;

    /* Close and Reopen the file */
    if ( H5Fclose(fid) < 0 ) TEST_ERROR;
    if ( (fid = H5Fopen(FILENAME, H5F_ACC_RDWR, H5P_DEFAULT)) < 0 ) TEST_ERROR;

    /* Evict as much as we can from the cache so we can track full tag path */
    if ( evict_entries(fid) < 0 ) TEST_ERROR;

    /* ===================================== */
    /* Get information on an object by name  */
    /* ===================================== */

    /* Even though we do nothing with this, touching the internal
     * data structures is needed for the test to pass.
     */
    if ( H5Oget_native_info_by_name(fid, GROUPNAME, &ninfo, H5O_NATIVE_INFO_ALL, H5P_DEFAULT) < 0 ) TEST_ERROR;

    /* =================================== */
    /* Verification of Metadata Tag Values */
    /* =================================== */

#ifndef NDEBUG
    /* if verbose, print cache index to screen for visual verification */
    if ( verbose ) dump_cache(fid);
#endif /* NDEBUG */ /* end debugging functions */

    /* Verify root group's tagged metadata */
    if ( verify_tag(fid, H5AC_OHDR_ID, root_tag) < 0 ) TEST_ERROR;
    if ( verify_tag(fid, H5AC_SNODE_ID, root_tag) < 0 ) TEST_ERROR;
    if ( verify_tag(fid, H5AC_LHEAP_PRFX_ID, root_tag) < 0 ) TEST_ERROR;
    if ( verify_tag(fid, H5AC_BT_ID, root_tag) < 0 ) TEST_ERROR;

    /* Verify dataset's tagged metadata */
    if ( verify_tag(fid, H5AC_OHDR_ID, g_tag) < 0 ) TEST_ERROR;
    if ( verify_tag(fid, H5AC_BT_ID, g_tag) < 0 ) TEST_ERROR;
    if ( verify_tag(fid, H5AC_LHEAP_PRFX_ID, g_tag) < 0 ) TEST_ERROR;

    /* verify no other entries present */
    if ( verify_no_unknown_tags(fid) < 0 ) TEST_ERROR;

    /* Reset the changes we've made to the cache's data structures */
    if(reset_all_entries_investigated(fid) < 0) TEST_ERROR;

    /* =========================== */
    /* Close open objects and file */
    /* =========================== */

    if ( H5Fclose(fid) < 0 ) TEST_ERROR;

    /* ========================================== */
    /* Finished Test. Print status and return. */
    /* ========================================== */

    PASSED();
    return 0;

error:
    return 1;
} /* check_object_info_tags */


/*-------------------------------------------------------------------------
 * Function:    check_object_copy_tags
 *
 * Purpose:     This function verifies the correct application of tags
 *              during object copy.
 *
 * Return:      0 on Success, 1 on Failure
 *
 * Programmer:  Mike McGreevy
 *              March 3, 2010
 *
 *-------------------------------------------------------------------------
 */
static unsigned
check_object_copy_tags(void)
{
    /* Variable Declarations */
    hid_t fid = -1;                         /* File Identifier */
    hid_t gid = -1;                         /* Group Identifier */
#ifndef NDEBUG
    int verbose = FALSE;     /* verbose file output */
<<<<<<< HEAD
#endif
=======
#endif /* NDEBUG */ /* end debugging functions */
>>>>>>> a95b5b1e
    hid_t fapl = -1;         /* File access prop list */
    haddr_t root_tag = HADDR_UNDEF;
    haddr_t g_tag;
    haddr_t copy_tag;

    /* Testing Macro */
    TESTING("tag application during object copy");

    /* ===== */
    /* Setup */
    /* ===== */

    /* Create Fapl */
    if ( (fapl = h5_fileaccess_flags(H5_FILEACCESS_LIBVER)) < 0 ) TEST_ERROR;

    /* Create a test file */
    if ( (fid = H5Fcreate(FILENAME, H5F_ACC_TRUNC, H5P_DEFAULT, fapl)) < 0 ) TEST_ERROR;

    if ( H5Pclose(fapl) < 0 ) TEST_ERROR;

    /* determine tag value of root group's object header */
    if ( get_object_header_tag(fid, &root_tag) < 0 ) TEST_ERROR;

    /* Create group */
    if ( (gid = H5Gcreate2(fid, GROUPNAME, H5P_DEFAULT, H5P_DEFAULT, H5P_DEFAULT)) < 0 ) TEST_ERROR;

    /* Retrieve group tag */
    if ( get_object_header_tag(gid, &g_tag) < 0 ) TEST_ERROR;

    /* Close Group */
    if (H5Gclose(gid) < 0) TEST_ERROR;

    /* Close and Reopen the file */
    if ( H5Fclose(fid) < 0 ) TEST_ERROR;
    if ( (fid = H5Fopen(FILENAME, H5F_ACC_RDWR, H5P_DEFAULT)) < 0 ) TEST_ERROR;

    /* Evict as much as we can from the cache so we can track full tag path */
    if ( evict_entries(fid) < 0 ) TEST_ERROR;

    /* =========== */
    /* Copy Group */
    /* =========== */

    if ( H5Ocopy(fid, GROUPNAME, fid, GROUPNAMECOPY, H5P_DEFAULT, H5P_DEFAULT) < 0) TEST_ERROR;

    /* Get tag for copied group */
    if ( (gid = H5Gopen2(fid, GROUPNAMECOPY, H5P_DEFAULT)) < 0 ) TEST_ERROR;
    if ( get_object_header_tag(gid, &copy_tag) < 0 ) TEST_ERROR;
    if (H5Gclose(gid) < 0) TEST_ERROR;

    /* =================================== */
    /* Verification of Metadata Tag Values */
    /* =================================== */

#ifndef NDEBUG
    /* if verbose, print cache index to screen for visual verification */
    if ( verbose ) dump_cache(fid);
#endif /* NDEBUG */ /* end debugging functions */

    /* Verify root group's tagged metadata */
    if ( verify_tag(fid, H5AC_OHDR_ID, root_tag) < 0 ) TEST_ERROR;
    if ( verify_tag(fid, H5AC_SNODE_ID, root_tag) < 0 ) TEST_ERROR;
    if ( verify_tag(fid, H5AC_LHEAP_PRFX_ID, root_tag) < 0 ) TEST_ERROR;
    if ( verify_tag(fid, H5AC_BT_ID, root_tag) < 0 ) TEST_ERROR;

    /* Verify group's tagged metadata */
    if ( verify_tag(fid, H5AC_OHDR_ID, g_tag) < 0 ) TEST_ERROR;
    if ( verify_tag(fid, H5AC_BT_ID, g_tag) < 0 ) TEST_ERROR;
    if ( verify_tag(fid, H5AC_LHEAP_PRFX_ID, g_tag) < 0 ) TEST_ERROR;

    /* Verify copied group's tagged metadata */
    if ( verify_tag(fid, H5AC_OHDR_ID, copy_tag) < 0 ) TEST_ERROR;
    if ( verify_tag(fid, H5AC_BT_ID, copy_tag) < 0 ) TEST_ERROR;
    if ( verify_tag(fid, H5AC_LHEAP_PRFX_ID, copy_tag) < 0 ) TEST_ERROR;

    /* verify no other entries present */
    if ( verify_no_unknown_tags(fid) < 0 ) TEST_ERROR;

    /* Reset the changes we've made to the cache's data structures */
    if(reset_all_entries_investigated(fid) < 0) TEST_ERROR;

    /* =========================== */
    /* Close open objects and file */
    /* =========================== */

    if ( H5Fclose(fid) < 0 ) TEST_ERROR;

    /* ========================================== */
    /* Finished Test. Print status and return. */
    /* ========================================== */

    PASSED();
    return 0;

error:
    return 1;
} /* check_object_copy_tags */


/*-------------------------------------------------------------------------
 * Function:    check_link_removal_tags
 *
 * Purpose:     This function verifies the correct application of tags
 *              during link removal.
 *
 * Return:      0 on Success, 1 on Failure
 *
 * Programmer:  Mike McGreevy
 *              March 1, 2010
 *
 *-------------------------------------------------------------------------
 */
static unsigned
check_link_removal_tags(hid_t fcpl, int type)
{
    /* Variable Declarations */
    hid_t fid = -1;                         /* File Identifier */
    hid_t did = -1;                         /* Dataset Identifier */
    hid_t sid = -1;                         /* Dataspace Identifier */
    hid_t gid = -1;                         /* Dataspace Identifier */
#ifndef NDEBUG
    int verbose = FALSE;                    /* verbose file outout */
<<<<<<< HEAD
#endif
=======
#endif /* NDEBUG */ /* end debugging functions */
>>>>>>> a95b5b1e
    hid_t dcpl = -1;                        /* dataset creation pl */
    hsize_t cdims[2] = {1,1};               /* chunk dimensions */
    int fillval = 0;
    hid_t fapl = -1;         /* File access prop list */
    haddr_t root_tag = 0;
    haddr_t d_tag = 0;
    haddr_t g_tag = 0;
    hsize_t dims1[2] = {DIMS, DIMS};        /* dimensions */
    hsize_t maxdims[2] = {H5S_UNLIMITED, H5S_UNLIMITED}; /* dimensions */
    int i,j,k = 0;                          /* iterators */
    int *data = NULL;                       /* data buffer */

    /* Testing Macro */
    TESTING("tag application during link removal");

    /* ===== */
    /* Setup */
    /* ===== */

    /* Allocate array */
    if ( (NULL == (data = (int *)HDcalloc(DIMS * DIMS, sizeof(int)))) ) TEST_ERROR;

    /* Create Fapl */
    if ( (fapl = h5_fileaccess_flags(H5_FILEACCESS_LIBVER)) < 0 ) TEST_ERROR;

    /* Create file */
    if ( (fid = H5Fcreate(FILENAME, H5F_ACC_TRUNC, fcpl, fapl)) < 0 ) TEST_ERROR;

    if ( H5Pclose(fapl) < 0 ) TEST_ERROR;

    /* determine tag value of root group's object header */
    if ( get_object_header_tag(fid, &root_tag) < 0 ) TEST_ERROR;

    /* Create group */
    if ( (gid = H5Gcreate2(fid, GROUPNAME, H5P_DEFAULT, H5P_DEFAULT, H5P_DEFAULT)) < 0 ) TEST_ERROR;

    /* Retrieve group tag */
    if ( get_object_header_tag(gid, &g_tag) < 0 ) TEST_ERROR;

    /* Close Group */
    if (H5Gclose(gid) < 0) TEST_ERROR;

    /* Set up creation property list */
    dcpl = H5Pcreate(H5P_DATASET_CREATE);

    /* Enable chunking */
    if ( H5Pset_chunk(dcpl, RANK, cdims) < 0 ) TEST_ERROR;

    /* Set up a fill value */
    if ( H5Pset_fill_value(dcpl, H5T_NATIVE_INT, &fillval) < 0 ) TEST_ERROR;

    /* Set up dataset dataspace */
    if ( (sid = H5Screate_simple(2, dims1, maxdims)) < 0 ) TEST_ERROR;

    /* Create Dataset */
    if (( did = H5Dcreate2(fid, DATASETNAME, H5T_NATIVE_INT, sid, H5P_DEFAULT, dcpl, H5P_DEFAULT)) < 0 ) TEST_ERROR;
    if ( H5Pclose(dcpl) < 0 ) TEST_ERROR;

    /* Retrieve tag associated with this dataset */
    if ( get_object_header_tag(did, &d_tag) < 0 ) TEST_ERROR;

    /* fill out data buffer */
    for(i = 0; i < DIMS; i++)
        for(j = 0; j < DIMS; j++)
            data[(DIMS * i) + j] = k++;

    /* Write to dataset */
    if( (H5Dwrite(did, H5T_NATIVE_INT, sid, sid, H5P_DEFAULT, data)) < 0 ) TEST_ERROR;

    /* Close Dataset */
    if ( H5Dclose(did) < 0 ) TEST_ERROR;

    /* Close and Reopen the file and dataset */
    if ( H5Fclose(fid) < 0 ) TEST_ERROR;
    if ( (fid = H5Fopen(FILENAME, H5F_ACC_RDWR, H5P_DEFAULT)) < 0 ) TEST_ERROR;

    /* Evict as much as we can from the cache so we can track full tag path */
    if ( evict_entries(fid) < 0 ) TEST_ERROR;

    /* ================================ */
    /* Remove link to group and dataset */
    /* ================================ */

    if ( (H5Ldelete(fid, GROUPNAME, H5P_DEFAULT)) < 0 ) TEST_ERROR;

    if ( (H5Ldelete(fid, DATASETNAME, H5P_DEFAULT)) < 0 ) TEST_ERROR;

    /* =================================== */
    /* Verification of Metadata Tag Values */
    /* =================================== */

#ifndef NDEBUG
    /* if verbose, print cache index to screen for visual verification */
    if ( verbose ) dump_cache(fid);
#endif /* NDEBUG */ /* end debugging functions */

    /* Verify root group's tagged metadata */
    if ( verify_tag(fid, H5AC_OHDR_ID, root_tag) < 0 ) TEST_ERROR;
    if ( verify_tag(fid, H5AC_LHEAP_PRFX_ID, root_tag) < 0 ) TEST_ERROR;
    if ( verify_tag(fid, H5AC_BT_ID, root_tag) < 0 ) TEST_ERROR;

    if ( type == TEST_SHMESG ) {

        /* verify shared header message master table */
        if ( verify_tag(fid, H5AC_SOHM_TABLE_ID, H5AC__SOHM_TAG) < 0 ) TEST_ERROR;

    } /* end if */

    /* verify no other entries present */
    if ( verify_no_unknown_tags(fid) < 0 ) TEST_ERROR;

    /* Reset the changes we've made to the cache's data structures */
    if(reset_all_entries_investigated(fid) < 0) TEST_ERROR;

    /* =========================== */
    /* Close open objects and file */
    /* =========================== */

    if ( H5Fclose(fid) < 0 ) TEST_ERROR;

    /* ========================================== */
    /* Finished Test. Print status and return. */
    /* ========================================== */

    HDfree(data);

    PASSED();
    return 0;

error:
    if(data)
        HDfree(data);
    return 1;
} /* check_link_removal_tags */


/*-------------------------------------------------------------------------
 * Function:    check_link_getname_tags
 *
 * Purpose:     This function verifies the correct application of tags
 *              during link name retrieval.
 *
 * Return:      0 on Success, 1 on Failure
 *
 * Programmer:  Mike McGreevy
 *              March 2, 2010
 *
 *-------------------------------------------------------------------------
 */
static unsigned
check_link_getname_tags(void)
{
    /* Variable Declarations */
    char name[500];
    hid_t fid = -1;                         /* File Identifier */
    hid_t did = -1;                         /* Dataset Identifier */
    hid_t sid = -1;                         /* Dataspace Identifier */
    hid_t gid = -1;                         /* Dataspace Identifier */
#ifndef NDEBUG
    int verbose = FALSE;                    /* verbose file outout */
<<<<<<< HEAD
#endif
=======
#endif /* NDEBUG */ /* end debugging functions */
>>>>>>> a95b5b1e
    hid_t dcpl = -1;                        /* dataset creation pl */
    hsize_t cdims[2] = {1,1};               /* chunk dimensions */
    int fillval = 0;
    hid_t fapl = -1;         /* File access prop list */
    haddr_t root_tag = 0;
    haddr_t d_tag = 0;
    haddr_t g_tag = 0;
    hsize_t dims1[2] = {DIMS, DIMS};        /* dimensions */
    hsize_t maxdims[2] = {H5S_UNLIMITED, H5S_UNLIMITED}; /* dimensions */
    int i,j,k = 0;                          /* iterators */
    int *data = NULL;                       /* data buffer */

    /* Testing Macro */
    TESTING("tag application during link name retrieval");

    /* ===== */
    /* Setup */
    /* ===== */

    /* Allocate array */
    if ( (NULL == (data = (int *)HDcalloc(DIMS * DIMS, sizeof(int)))) ) TEST_ERROR;

    /* Create Fapl */
    if ( (fapl = h5_fileaccess_flags(H5_FILEACCESS_LIBVER)) < 0 ) TEST_ERROR;

    /* Create file */
    if ( (fid = H5Fcreate(FILENAME, H5F_ACC_TRUNC, H5P_DEFAULT, fapl)) < 0 ) TEST_ERROR;

    if ( H5Pclose(fapl) < 0 ) TEST_ERROR;

    /* determine tag value of root group's object header */
    if ( get_object_header_tag(fid, &root_tag) < 0 ) TEST_ERROR;

    /* Create group */
    if ( (gid = H5Gcreate2(fid, GROUPNAME, H5P_DEFAULT, H5P_DEFAULT, H5P_DEFAULT)) < 0 ) TEST_ERROR;

    /* Retrieve group tag */
    if ( get_object_header_tag(gid, &g_tag) < 0 ) TEST_ERROR;

    /* Close Group */
    if (H5Gclose(gid) < 0) TEST_ERROR;

    /* Set up creation property list */
    dcpl = H5Pcreate(H5P_DATASET_CREATE);

    /* Enable chunking */
    if ( H5Pset_chunk(dcpl, RANK, cdims) < 0 ) TEST_ERROR;

    /* Set up a fill value */
    if ( H5Pset_fill_value(dcpl, H5T_NATIVE_INT, &fillval) < 0 ) TEST_ERROR;

    /* Set up dataset dataspace */
    if ( (sid = H5Screate_simple(2, dims1, maxdims)) < 0 ) TEST_ERROR;

    /* Create Dataset */
    if (( did = H5Dcreate2(fid, DATASETNAME, H5T_NATIVE_INT, sid, H5P_DEFAULT, dcpl, H5P_DEFAULT)) < 0 ) TEST_ERROR;
    if ( H5Pclose(dcpl) < 0 ) TEST_ERROR;

    /* Retrieve tag associated with this dataset */
    if ( get_object_header_tag(did, &d_tag) < 0 ) TEST_ERROR;

    /* fill out data buffer */
    for(i = 0; i < DIMS; i++)
        for(j = 0; j < DIMS; j++)
            data[(DIMS * i) + j] = k++;

    /* Write to dataset */
    if( (H5Dwrite(did, H5T_NATIVE_INT, sid, sid, H5P_DEFAULT, data)) < 0 ) TEST_ERROR;

    /* Close Dataset */
    if ( H5Dclose(did) < 0 ) TEST_ERROR;

    /* Close and Reopen the file and dataset */
    if ( H5Fclose(fid) < 0 ) TEST_ERROR;
    if ( (fid = H5Fopen(FILENAME, H5F_ACC_RDWR, H5P_DEFAULT)) < 0 ) TEST_ERROR;

    /* Evict as much as we can from the cache so we can track full tag path */
    if ( evict_entries(fid) < 0 ) TEST_ERROR;

    /* =========================== */
    /* Get name by index location. */
    /* =========================== */

    H5Lget_name_by_idx(fid, ".", H5_INDEX_NAME, H5_ITER_INC, (hsize_t)1, name, (size_t)500, H5P_DEFAULT);

    /* =================================== */
    /* Verification of Metadata Tag Values */
    /* =================================== */

#ifndef NDEBUG
    /* if verbose, print cache index to screen for visual verification */
    if ( verbose ) dump_cache(fid);
#endif /* NDEBUG */ /* end debugging functions */

    /* Verify root group's tagged metadata */
    if ( verify_tag(fid, H5AC_OHDR_ID, root_tag) < 0 ) TEST_ERROR;
    if ( verify_tag(fid, H5AC_SNODE_ID, root_tag) < 0 ) TEST_ERROR;
    if ( verify_tag(fid, H5AC_LHEAP_PRFX_ID, root_tag) < 0 ) TEST_ERROR;
    if ( verify_tag(fid, H5AC_BT_ID, root_tag) < 0 ) TEST_ERROR;

    /* verify no other entries present */
    if ( verify_no_unknown_tags(fid) < 0 ) TEST_ERROR;

    /* Reset the changes we've made to the cache's data structures */
    if(reset_all_entries_investigated(fid) < 0) TEST_ERROR;

    /* =========================== */
    /* Close open objects and file */
    /* =========================== */

    if ( H5Fclose(fid) < 0 ) TEST_ERROR;

    /* ========================================== */
    /* Finished Test. Print status and return. */
    /* ========================================== */

    HDfree(data);

    PASSED();
    return 0;

error:
    if(data)
        HDfree(data);
    return 1;
} /* check_link_getname_tags */


/*-------------------------------------------------------------------------
 * Function:    check_external_link_creation_tags
 *
 * Purpose:     This function verifies the correct application of tags
 *              during external link creation.
 *
 * Return:      0 on Success, 1 on Failure
 *
 * Programmer:  Mike McGreevy
 *              February 24, 2010
 *
 *-------------------------------------------------------------------------
 */
static unsigned
check_external_link_creation_tags(void)
{
    /* Variable Declarations */
    hid_t fid = -1;                         /* File Identifier */
    hid_t fid2 = -1;                         /* File Identifier */
    hid_t gid = -1;                         /* Dataspace Identifier */
#ifndef NDEBUG
    int verbose = FALSE;                    /* verbose file outout */
<<<<<<< HEAD
#endif
=======
#endif /* NDEBUG */ /* end debugging functions */
>>>>>>> a95b5b1e
    hid_t fapl = -1;         /* File access prop list */
    haddr_t root_tag = 0;

    /* Testing Macro */
    TESTING("tag application during external link creation");

    /* ===== */
    /* Setup */
    /* ===== */

    /* Create Fapl */
    if ( (fapl = h5_fileaccess_flags(H5_FILEACCESS_LIBVER)) < 0 ) TEST_ERROR;

    /* Create a test file */
    if ( (fid = H5Fcreate(FILENAME, H5F_ACC_TRUNC, H5P_DEFAULT, fapl)) < 0 ) TEST_ERROR;

    /* determine tag value of root group's object header */
    if ( get_object_header_tag(fid, &root_tag) < 0 ) TEST_ERROR;

    /* Close and Reopen the file */
    if ( H5Fclose(fid) < 0 ) TEST_ERROR;
    if ( (fid = H5Fopen(FILENAME, H5F_ACC_RDWR, fapl)) < 0 ) TEST_ERROR;

    /* Evict as much as we can from the cache so we can track full tag path */
    if ( evict_entries(fid) < 0 ) TEST_ERROR;

    /* Create a second file */
    if ( (fid2 = H5Fcreate(FILENAME2, H5F_ACC_TRUNC, H5P_DEFAULT, fapl)) < 0 ) TEST_ERROR;

    if ( H5Pclose(fapl) < 0 ) TEST_ERROR;

    /* Create group in second file */
    if ( (gid = H5Gcreate2(fid2, GROUPNAME, H5P_DEFAULT, H5P_DEFAULT, H5P_DEFAULT)) < 0 ) TEST_ERROR;

    /* Close out second file */
    if ( (H5Gclose(gid)) < 0 ) TEST_ERROR;
    if ( (H5Fclose(fid2)) < 0 ) TEST_ERROR;

    /* ==================== */
    /* Create External Link */
    /* ==================== */

    if (H5Lcreate_external(FILENAME2, GROUPNAMEPATH, fid, LINKNAME, H5P_DEFAULT, H5P_DEFAULT) < 0 ) TEST_ERROR;

    /* =================================== */
    /* Verification of Metadata Tag Values */
    /* =================================== */

#ifndef NDEBUG
    /* if verbose, print cache index to screen for visual verification */
    if ( verbose ) dump_cache(fid);
#endif /* NDEBUG */ /* end debugging functions */

    /* Verify root group metadata */
    if ( verify_tag(fid, H5AC_OHDR_ID, root_tag) < 0 ) TEST_ERROR;
    if ( verify_tag(fid, H5AC_OHDR_CHK_ID, root_tag) < 0 ) TEST_ERROR;
    if ( verify_tag(fid, H5AC_LHEAP_PRFX_ID, root_tag) < 0 ) TEST_ERROR;
    if ( verify_tag(fid, H5AC_BT_ID, root_tag) < 0 ) TEST_ERROR;

    /* verify no other entries present */
    if ( verify_no_unknown_tags(fid) < 0 ) TEST_ERROR;

    /* Reset the changes we've made to the cache's data structures */
    if(reset_all_entries_investigated(fid) < 0) TEST_ERROR;

    /* =========================== */
    /* Close open objects and file */
    /* =========================== */

    if ( H5Fclose(fid) < 0 ) TEST_ERROR;

    /* ========================================== */
    /* Finished Test. Print status and return. */
    /* ========================================== */

    PASSED();
    return 0;

error:
    return 1;
} /* check_external_link_creation_tags */


/*-------------------------------------------------------------------------
 * Function:    check_external_link_open_tags
 *
 * Purpose:     This function verifies the correct application of tags
 *              during external link open.
 *
 * Return:      0 on Success, 1 on Failure
 *
 * Programmer:  Mike McGreevy
 *              February 24, 2010
 *
 *-------------------------------------------------------------------------
 */
static unsigned
check_external_link_open_tags(void)
{
    /* Variable Declarations */
    haddr_t link_tag = 0;                  /* link tag */
    hid_t fid = -1;                         /* File Identifier */
    hid_t fid2 = -1;                        /* File Identifier */
    hid_t gid = -1;                         /* Dataspace Identifier */
    hid_t xid = -1;                         /* Dataspace Identifier */
#ifndef NDEBUG
    int verbose = FALSE;                    /* verbose file outout */
<<<<<<< HEAD
#endif
=======
#endif /* NDEBUG */ /* end debugging functions */
    H5O_native_info_t ninfo;                /* Native object info struct */
>>>>>>> a95b5b1e
    hid_t fapl = -1;         /* File access prop list */
    haddr_t root_tag = 0;
    haddr_t root2_tag = 0;

    /* Testing Macro */
    TESTING("tag application during external link open");

    /* ===== */
    /* Setup */
    /* ===== */

    /* Create Fapl */
    if ( (fapl = h5_fileaccess_flags(H5_FILEACCESS_LIBVER)) < 0 ) TEST_ERROR;

    /* Create a test file */
    if ( (fid = H5Fcreate(FILENAME, H5F_ACC_TRUNC, H5P_DEFAULT, fapl)) < 0 ) TEST_ERROR;

    /* determine tag value of root group's object header */
    if ( get_object_header_tag(fid, &root_tag) < 0 ) TEST_ERROR;

    /* Create a second file */
    if ( (fid2 = H5Fcreate(FILENAME2, H5F_ACC_TRUNC, H5P_DEFAULT, fapl)) < 0 ) TEST_ERROR;

    /* determine tag value of root group's object header */
    if ( get_object_header_tag(fid2, &root2_tag) < 0 ) TEST_ERROR;

    /* Create group in second file */
    if ( (gid = H5Gcreate2(fid2, GROUPNAME, H5P_DEFAULT, H5P_DEFAULT, H5P_DEFAULT)) < 0 ) TEST_ERROR;

    /* Close out second file */
    if ( (H5Gclose(gid)) < 0 ) TEST_ERROR;
    if ( (H5Fclose(fid2)) < 0 ) TEST_ERROR;

    /* Create external link to second file */
    if ( H5Lcreate_external(FILENAME2, GROUPNAMEPATH, fid, LINKNAME, H5P_DEFAULT, H5P_DEFAULT) < 0 ) TEST_ERROR;

    /* Close and Reopen the file */
    if ( H5Fclose(fid) < 0 ) TEST_ERROR;
    if ( (fid = H5Fopen(FILENAME, H5F_ACC_RDWR, fapl)) < 0 ) TEST_ERROR;

    if ( H5Pclose(fapl) < 0 ) TEST_ERROR;

    /* Evict as much as we can from the cache so we can track full tag path */
    if ( evict_entries(fid) < 0 ) TEST_ERROR;

    /* ================== */
    /* Open External Link */
    /* ================== */

    if ( (xid = H5Gopen2(fid, LINKNAME, H5P_DEFAULT)) < 0 ) TEST_ERROR;
    if ( (fid2 = H5Iget_file_id(xid)) < 0) TEST_ERROR;
    if ( get_object_header_tag(xid, &link_tag) < 0 ) TEST_ERROR;

    /* Even though we do nothing with this, touching the internal
     * data structures is needed for the test to pass.
     */
    if ( H5Oget_native_info(xid, &ninfo, H5O_NATIVE_INFO_ALL) < 0 ) TEST_ERROR;

    /* =================================== */
    /* Verification of Metadata Tag Values */
    /* =================================== */

#ifndef NDEBUG
    /* if verbose, print cache index to screen for visual verification */
    if ( verbose ) dump_cache(fid);
#endif /* NDEBUG */ /* end debugging functions */

    /* verify tag value of first file's root group */
    if ( verify_tag(fid, H5AC_OHDR_ID, root_tag) < 0 ) TEST_ERROR;
    if ( verify_tag(fid, H5AC_OHDR_CHK_ID, root_tag) < 0 ) TEST_ERROR;

    /* verify there is a superblock entry with superblock tag. */
    if ( verify_tag(fid2, H5AC_SUPERBLOCK_ID, H5AC__SUPERBLOCK_TAG) < 0 ) TEST_ERROR;

    /* verify tag value of linked file's root group */
    if ( verify_tag(fid2, H5AC_OHDR_ID, root2_tag) < 0 ) TEST_ERROR;
    if ( verify_tag(fid2, H5AC_LHEAP_PRFX_ID, root2_tag) < 0 ) TEST_ERROR;
    if ( verify_tag(fid2, H5AC_BT_ID, root2_tag) < 0 ) TEST_ERROR;
    if ( verify_tag(fid2, H5AC_SNODE_ID, root2_tag) < 0 ) TEST_ERROR;

    /* verify tag value of linked group's object header */
    if ( verify_tag(fid2, H5AC_OHDR_ID, link_tag) < 0 ) TEST_ERROR;
    if ( verify_tag(fid2, H5AC_LHEAP_PRFX_ID, link_tag) < 0 ) TEST_ERROR;
    if ( verify_tag(fid2, H5AC_BT_ID, link_tag) < 0 ) TEST_ERROR;

    /* verify no other entries present */
    if ( verify_no_unknown_tags(fid) < 0 ) TEST_ERROR;
    if ( verify_no_unknown_tags(fid2) < 0 ) TEST_ERROR;

    /* Reset the changes we've made to the cache's data structures */
    if(reset_all_entries_investigated(fid) < 0) TEST_ERROR;
    if(reset_all_entries_investigated(fid2) < 0) TEST_ERROR;

    /* =========================== */
    /* Close open objects and file */
    /* =========================== */
    if ( H5Gclose(xid) < 0 ) TEST_ERROR;
    if ( H5Fclose(fid) < 0 ) TEST_ERROR;
    if ( H5Fclose(fid2) < 0 ) TEST_ERROR;

    /* ========================================== */
    /* Finished Test. Print status and return. */
    /* ========================================== */

    PASSED();
    return 0;

error:
    return 1;
} /* check_external_link_open_tags */


/*-------------------------------------------------------------------------
 * Function:    check_invalid_tag_application
 *
 * Purpose:     This function verifies that an error occurs if a tag
 *              has not been set up during a protect or set of
 *              a new piece of metadata.
 *
 * Return:      0 on Success, 1 on Failure
 *
 * Programmer:  Mike McGreevy
 *              May 27, 2010
 *
 *-------------------------------------------------------------------------
 */
static unsigned
check_invalid_tag_application(void)
{
#if H5C_DO_TAGGING_SANITY_CHECKS
    /* Variables */
    H5F_t * f = NULL;
    hid_t fid = -1;
    haddr_t addr;
    H5HL_t * lheap = NULL;
    hid_t fapl = -1;         /* File access prop list */
    hbool_t     api_ctx_pushed = FALSE;             /* Whether API context pushed */
#endif /* H5C_DO_TAGGING_SANITY_CHECKS */

    /* Testing Macro */
    TESTING("failure on invalid tag application");

#if H5C_DO_TAGGING_SANITY_CHECKS
    /* Create Fapl */
    if ( (fapl = h5_fileaccess_flags(H5_FILEACCESS_LIBVER)) < 0 ) TEST_ERROR;

    /* Create a test file */
    if ( (fid = H5Fcreate(FILENAME, H5F_ACC_TRUNC, H5P_DEFAULT, fapl)) < 0 ) TEST_ERROR;

    if ( H5Pclose(fapl) < 0 ) TEST_ERROR;

    /* Push API context */
    if(H5CX_push() < 0) TEST_ERROR
    api_ctx_pushed = TRUE;

    /* Get internal file pointer*/
    if ( NULL == (f = (H5F_t *)H5VL_object(fid)) ) TEST_ERROR;

    /* Call H5HL_create, an internal function that calls H5AC_insert_entry without setting up a tag */
    /* Ensure this returns FAILURE, as a tag has not been set up. */
    if ( H5HL_create(f, (size_t)1024, &addr) >= 0) TEST_ERROR;

    /* Now set up a tag in the API context */
    H5AC_tag((haddr_t)25, NULL);

    /* Verify the same call to H5HL_create now works as intended, with a tag set up. */
    if ( H5HL_create(f, (size_t)1024, &addr) < 0) TEST_ERROR;

    /* Reset API context to use invalid tag. */
    H5AC_tag(H5AC__INVALID_TAG, NULL);

    /* Call H5HL_protect to protect the local heap created above. */
    /* This should fail as no tag is set up during the protect call */
    if (( lheap = H5HL_protect(f, addr, H5AC__NO_FLAGS_SET)) != NULL ) TEST_ERROR;

    /* Again, set up a valid tag in the API context */
    H5AC_tag((haddr_t)25, NULL);

    /* Call H5HL_protect again to protect the local heap. This should succeed. */
    if (( lheap = H5HL_protect(f, addr, H5AC__NO_FLAGS_SET)) == NULL ) TEST_ERROR;

    /* Now unprotect the heap, as we're done with the test. */
    if ( H5HL_unprotect(lheap) < 0 ) TEST_ERROR;

    /* Pop API context */
    if(api_ctx_pushed && H5CX_pop() < 0) TEST_ERROR
    api_ctx_pushed = FALSE;

    /* Close open objects and file */
    if ( H5Fclose(fid) < 0 ) TEST_ERROR;

    /* Finished Test. Print status and return. */
    PASSED();
#else
    SKIPPED();
    HDprintf("    test skipped because sanity checking on tag value is disabled.\n");
#endif /* H5C_DO_TAGGING_SANITY_CHECKS */

    return 0;

#if H5C_DO_TAGGING_SANITY_CHECKS
error:
    if(api_ctx_pushed) H5CX_pop();

    return 1;
#endif /* H5C_DO_TAGGING_SANITY_CHECKS */

} /* check_invalid_tag_application */


/*-------------------------------------------------------------------------
 * Function:    main
 *
 * Purpose:     Run tests on library's ability to tag metadata entries.
 *
 * Return:      EXIT_SUCCESS/EXIT_FAILURE
 *
 * Programmer:  Mike McGreevy
 *              January 15, 2009
 *
 *-------------------------------------------------------------------------
 */
int
main(void)
{
    /* Variable Declarations */
    hid_t fcpl_default = -1;        /* file creation prop list */
    hid_t fcpl_shmesg_all = -1;     /* file creation prop list */
    hid_t fcpl = -1;                /* file creation prop list */
    unsigned nerrs = 0;         /* Error Encountered */
    int test_type = 0;          /* test type iterator */

    /* Open the HDF5 Library */
    H5open();

    /* ========== */
    /* Test Setup */
    /* ========== */

    /* Create a standard file creation property list */
    fcpl_default = H5Pcreate(H5P_FILE_CREATE);

    /* Create an fcpl with shared messages and file space managment enabled */
    fcpl_shmesg_all = H5Pcreate(H5P_FILE_CREATE);
    H5Pset_shared_mesg_nindexes(fcpl_shmesg_all, 1);
    H5Pset_shared_mesg_index(fcpl_shmesg_all, 0, H5O_SHMESG_ALL_FLAG, 20);
    H5Pset_file_space_strategy(fcpl_shmesg_all, H5F_FSPACE_STRATEGY_FSM_AGGR, TRUE, (hsize_t)0);

    /* ========= */
    /* Run Tests */
    /* ========= */

    for (test_type=0; test_type<NUM_TEST_TYPES; test_type++) {

        /* Run tests on each fcpl set up above. */
        if (test_type == TEST_DEFAULT) {

            if (!nerrs) HDprintf("Testing standard tag application cases w/ default fcpl:\n");
            fcpl = fcpl_default;

        } else if (test_type == TEST_SHMESG) {

            if (!nerrs) HDprintf("Testing standard tag application cases w/ shared messages:\n");
            fcpl = fcpl_shmesg_all;

        } else {
            TEST_ERROR;
        }

        /* Check tag application under different circumstances */
        if (!nerrs) nerrs += check_file_creation_tags(fcpl, test_type);
        if (!nerrs) nerrs += check_file_open_tags(fcpl, test_type);
        if (!nerrs) nerrs += check_attribute_creation_tags(fcpl, test_type);
        if (!nerrs) nerrs += check_attribute_open_tags(fcpl, test_type);
        if (!nerrs) nerrs += check_attribute_write_tags(fcpl, test_type);
        if (!nerrs) nerrs += check_attribute_delete_tags(fcpl, test_type);
        if (!nerrs) nerrs += check_attribute_rename_tags(fcpl, test_type);
        if (!nerrs) nerrs += check_dataset_creation_tags(fcpl, test_type);
        if (!nerrs) nerrs += check_dataset_creation_earlyalloc_tags(fcpl, test_type);
        if (!nerrs) nerrs += check_link_removal_tags(fcpl, test_type);
    } /* end for */

    if (!nerrs) HDprintf("Testing other specific tag application cases:\n");
    if (!nerrs) nerrs += check_group_creation_tags();
    if (!nerrs) nerrs += check_multi_group_creation_tags();
    if (!nerrs) nerrs += check_group_open_tags();
    if (!nerrs) nerrs += check_dataset_open_tags();
    if (!nerrs) nerrs += check_dataset_write_tags();
    if (!nerrs) nerrs += check_dataset_read_tags();
    if (!nerrs) nerrs += check_dataset_size_retrieval();
    if (!nerrs) nerrs += check_dataset_extend_tags();
    if (!nerrs) nerrs += check_object_info_tags();
    if (!nerrs) nerrs += check_object_copy_tags();
    if (!nerrs) nerrs += check_link_getname_tags();
    if (!nerrs) nerrs += check_external_link_creation_tags();
    if (!nerrs) nerrs += check_external_link_open_tags();

    if (!nerrs) nerrs += check_dense_attribute_tags();
    if (!nerrs) nerrs += check_link_iteration_tags();
    if (!nerrs) nerrs += check_invalid_tag_application();

    /* Delete test files */
    HDremove(FILENAME);
    HDremove(FILENAME2);

    /* Return Errors */
    if (nerrs > 0)
        return EXIT_FAILURE;
    else
        return EXIT_SUCCESS;

error:
    /* Return with Error */
    return EXIT_FAILURE;

} /* main */<|MERGE_RESOLUTION|>--- conflicted
+++ resolved
@@ -443,11 +443,7 @@
     hid_t fid = -1;             /* File Identifier */
 #ifndef NDEBUG
     int verbose = FALSE;        /* verbose test outout */
-<<<<<<< HEAD
-#endif
-=======
-#endif /* NDEBUG */ /* end debugging functions */
->>>>>>> a95b5b1e
+#endif /* NDEBUG */ /* end debugging functions */
     hid_t fapl = -1;         /* File access prop list */
     haddr_t root_tag = 0;
     haddr_t sbe_tag = 0;
@@ -536,11 +532,7 @@
     hid_t fid = -1;          /* File Identifier */
 #ifndef NDEBUG
     int verbose = FALSE;     /* verbose file outout */
-<<<<<<< HEAD
-#endif
-=======
-#endif /* NDEBUG */ /* end debugging functions */
->>>>>>> a95b5b1e
+#endif /* NDEBUG */ /* end debugging functions */
     hid_t fapl = -1;         /* File access prop list */
     haddr_t root_tag;       /* Root Group Tag */
     haddr_t sbe_tag;        /* Sblock Extension Tag */
@@ -655,11 +647,7 @@
     hid_t gid = -1;          /* Group Identifier */
 #ifndef NDEBUG
     int verbose = FALSE;     /* verbose file outout */
-<<<<<<< HEAD
-#endif
-=======
-#endif /* NDEBUG */ /* end debugging functions */
->>>>>>> a95b5b1e
+#endif /* NDEBUG */ /* end debugging functions */
     hid_t fapl = -1;         /* File access prop list */
     haddr_t root_tag = HADDR_UNDEF;   /* Root Group Tag */
     haddr_t g_tag;          /* Group Tag */
@@ -762,11 +750,7 @@
     hid_t gid = -1;          /* Group Identifier */
 #ifndef NDEBUG
     int verbose = FALSE;     /* verbose file outout */
-<<<<<<< HEAD
-#endif
-=======
-#endif /* NDEBUG */ /* end debugging functions */
->>>>>>> a95b5b1e
+#endif /* NDEBUG */ /* end debugging functions */
     char gname[16];          /* group name buffer */
     int i = 0;               /* iterator */
     hid_t fapl = -1;         /* File access prop list */
@@ -897,11 +881,7 @@
     hid_t did = -1;          /* Group Identifier */
 #ifndef NDEBUG
     int verbose = FALSE;     /* verbose file outout */
-<<<<<<< HEAD
-#endif
-=======
-#endif /* NDEBUG */ /* end debugging functions */
->>>>>>> a95b5b1e
+#endif /* NDEBUG */ /* end debugging functions */
     int i = 0;               /* iterator */
     haddr_t root_tag = 0;   /* Root Group Tag Value */
     char dsetname[500];      /* Name of dataset */
@@ -1023,11 +1003,7 @@
     hid_t dcpl = -1;         /* Group Identifier */
 #ifndef NDEBUG
     int verbose = FALSE;     /* verbose file outout */
-<<<<<<< HEAD
-#endif
-=======
-#endif /* NDEBUG */ /* end debugging functions */
->>>>>>> a95b5b1e
+#endif /* NDEBUG */ /* end debugging functions */
     int i = 0;               /* iterator */
     hid_t fapl = -1;         /* File access property list */
     haddr_t d_tag = 0;       /* Dataset tag value */
@@ -1211,11 +1187,7 @@
     hid_t gid = -1;          /* Group Identifier */
 #ifndef NDEBUG
     int verbose = FALSE;     /* verbose file output */
-<<<<<<< HEAD
-#endif
-=======
-#endif /* NDEBUG */ /* end debugging functions */
->>>>>>> a95b5b1e
+#endif /* NDEBUG */ /* end debugging functions */
     hid_t fapl = -1;         /* File access prop list */
     haddr_t root_tag = HADDR_UNDEF;
     haddr_t g_tag;
@@ -1326,11 +1298,7 @@
     hid_t sid = -1;          /* Dataspace Identifier */
 #ifndef NDEBUG
     int verbose = FALSE;     /* verbose file outout */
-<<<<<<< HEAD
-#endif
-=======
-#endif /* NDEBUG */ /* end debugging functions */
->>>>>>> a95b5b1e
+#endif /* NDEBUG */ /* end debugging functions */
     hid_t fapl = -1;         /* File access prop list */
     haddr_t root_tag = 0;   /* Root group tag */
     haddr_t g_tag = 0;
@@ -1466,11 +1434,7 @@
     hid_t sid = -1;          /* Dataspace Identifier */
 #ifndef NDEBUG
     int verbose = FALSE;     /* verbose file outout */
-<<<<<<< HEAD
-#endif
-=======
-#endif /* NDEBUG */ /* end debugging functions */
->>>>>>> a95b5b1e
+#endif /* NDEBUG */ /* end debugging functions */
     hid_t fapl = -1;         /* File access prop list */
     haddr_t root_tag = 0;
     haddr_t g_tag = 0;
@@ -1609,11 +1573,7 @@
     hid_t sid = -1;                         /* Dataset Identifier */
 #ifndef NDEBUG
     int verbose = FALSE;                    /* verbose file outout */
-<<<<<<< HEAD
-#endif
-=======
-#endif /* NDEBUG */ /* end debugging functions */
->>>>>>> a95b5b1e
+#endif /* NDEBUG */ /* end debugging functions */
     int *data = NULL;                       /* data buffer */
     int i,j,k = 0;                          /* iterators */
     hid_t fapl = -1;         /* File access prop list */
@@ -1790,11 +1750,7 @@
     hid_t sid = -1;                         /* Dataset Identifier */
 #ifndef NDEBUG
     int verbose = FALSE;                    /* verbose file outout */
-<<<<<<< HEAD
-#endif
-=======
-#endif /* NDEBUG */ /* end debugging functions */
->>>>>>> a95b5b1e
+#endif /* NDEBUG */ /* end debugging functions */
     int *data = NULL;                       /* data buffer */
     int i,j,k = 0;                          /* iterators */
     hid_t fapl = -1;         /* File access prop list */
@@ -1962,11 +1918,7 @@
     hid_t sid = -1;                         /* Dataspace Identifier */
 #ifndef NDEBUG
     int verbose = FALSE;                    /* verbose file outout */
-<<<<<<< HEAD
-#endif
-=======
-#endif /* NDEBUG */ /* end debugging functions */
->>>>>>> a95b5b1e
+#endif /* NDEBUG */ /* end debugging functions */
     hid_t dcpl = -1;                        /* dataset creation pl */
     hsize_t cdims[2] = {1,1};               /* chunk dimensions */
     int fillval = 0;
@@ -2101,11 +2053,7 @@
     hid_t sid = -1;                         /* Dataspace Identifier */
 #ifndef NDEBUG
     int verbose = FALSE;                    /* verbose file outout */
-<<<<<<< HEAD
-#endif
-=======
-#endif /* NDEBUG */ /* end debugging functions */
->>>>>>> a95b5b1e
+#endif /* NDEBUG */ /* end debugging functions */
     hid_t dcpl = -1;                        /* dataset creation pl */
     hsize_t cdims[2] = {1,1};               /* chunk dimensions */
     int fillval = 0;
@@ -2244,11 +2192,7 @@
     hid_t sid = -1;                         /* Dataspace Identifier */
 #ifndef NDEBUG
     int verbose = FALSE;                    /* verbose file outout */
-<<<<<<< HEAD
-#endif
-=======
-#endif /* NDEBUG */ /* end debugging functions */
->>>>>>> a95b5b1e
+#endif /* NDEBUG */ /* end debugging functions */
     hid_t dcpl = -1;                        /* dataset creation pl */
     hsize_t cdims[2] = {1,1};               /* chunk dimensions */
     int fillval = 0;
@@ -2376,11 +2320,7 @@
     hid_t sid = -1;                         /* Dataspace Identifier */
 #ifndef NDEBUG
     int verbose = FALSE;                    /* verbose file outout */
-<<<<<<< HEAD
-#endif
-=======
-#endif /* NDEBUG */ /* end debugging functions */
->>>>>>> a95b5b1e
+#endif /* NDEBUG */ /* end debugging functions */
     hid_t dcpl = -1;                        /* dataset creation pl */
     hsize_t cdims[2] = {1,1};               /* chunk dimensions */
     int fillval = 0;
@@ -2524,11 +2464,7 @@
     hid_t sid = -1;                         /* Dataset Identifier */
 #ifndef NDEBUG
     int verbose = FALSE;                    /* verbose file outout */
-<<<<<<< HEAD
-#endif
-=======
-#endif /* NDEBUG */ /* end debugging functions */
->>>>>>> a95b5b1e
+#endif /* NDEBUG */ /* end debugging functions */
     int *data = NULL;                       /* data buffer */
     int i,j,k = 0;                          /* iterators */
     hid_t fapl = -1;         /* File access prop list */
@@ -2683,11 +2619,7 @@
     hid_t sid = -1;                         /* Dataspace Identifier */
 #ifndef NDEBUG
     int verbose = FALSE;                    /* verbose file outout */
-<<<<<<< HEAD
-#endif
-=======
-#endif /* NDEBUG */ /* end debugging functions */
->>>>>>> a95b5b1e
+#endif /* NDEBUG */ /* end debugging functions */
     hid_t dcpl = -1;                        /* dataset creation pl */
     hsize_t cdims[2] = {1,1};               /* chunk dimensions */
     int fillval = 0;
@@ -2826,11 +2758,7 @@
     hid_t sid = -1;                         /* Dataspace Identifier */
 #ifndef NDEBUG
     int verbose = FALSE;                    /* verbose file outout */
-<<<<<<< HEAD
-#endif
-=======
-#endif /* NDEBUG */ /* end debugging functions */
->>>>>>> a95b5b1e
+#endif /* NDEBUG */ /* end debugging functions */
     hid_t dcpl = -1;                        /* dataset creation pl */
     hsize_t cdims[2] = {1,1};               /* chunk dimensions */
     int fillval = 0;
@@ -2971,11 +2899,7 @@
     hid_t sid = -1;                         /* Dataspace Identifier */
 #ifndef NDEBUG
     int verbose = FALSE;                    /* verbose file outout */
-<<<<<<< HEAD
-#endif
-=======
-#endif /* NDEBUG */ /* end debugging functions */
->>>>>>> a95b5b1e
+#endif /* NDEBUG */ /* end debugging functions */
     hid_t dcpl = -1;                        /* dataset creation pl */
     hsize_t cdims[2] = {1,1};               /* chunk dimensions */
     int fillval = 0;
@@ -3114,11 +3038,7 @@
     hid_t gid = -1;          /* Group Identifier */
 #ifndef NDEBUG
     int verbose = FALSE;     /* verbose file output */
-<<<<<<< HEAD
-#endif
-=======
-#endif /* NDEBUG */ /* end debugging functions */
->>>>>>> a95b5b1e
+#endif /* NDEBUG */ /* end debugging functions */
     hid_t fapl = -1;         /* File access prop list */
     haddr_t root_tag = HADDR_UNDEF;
     haddr_t g_tag;
@@ -3232,11 +3152,7 @@
     hid_t gid = -1;                         /* Group Identifier */
 #ifndef NDEBUG
     int verbose = FALSE;     /* verbose file output */
-<<<<<<< HEAD
-#endif
-=======
-#endif /* NDEBUG */ /* end debugging functions */
->>>>>>> a95b5b1e
+#endif /* NDEBUG */ /* end debugging functions */
     hid_t fapl = -1;         /* File access prop list */
     haddr_t root_tag = HADDR_UNDEF;
     haddr_t g_tag;
@@ -3359,11 +3275,7 @@
     hid_t gid = -1;                         /* Dataspace Identifier */
 #ifndef NDEBUG
     int verbose = FALSE;                    /* verbose file outout */
-<<<<<<< HEAD
-#endif
-=======
-#endif /* NDEBUG */ /* end debugging functions */
->>>>>>> a95b5b1e
+#endif /* NDEBUG */ /* end debugging functions */
     hid_t dcpl = -1;                        /* dataset creation pl */
     hsize_t cdims[2] = {1,1};               /* chunk dimensions */
     int fillval = 0;
@@ -3524,11 +3436,7 @@
     hid_t gid = -1;                         /* Dataspace Identifier */
 #ifndef NDEBUG
     int verbose = FALSE;                    /* verbose file outout */
-<<<<<<< HEAD
-#endif
-=======
-#endif /* NDEBUG */ /* end debugging functions */
->>>>>>> a95b5b1e
+#endif /* NDEBUG */ /* end debugging functions */
     hid_t dcpl = -1;                        /* dataset creation pl */
     hsize_t cdims[2] = {1,1};               /* chunk dimensions */
     int fillval = 0;
@@ -3679,11 +3587,7 @@
     hid_t gid = -1;                         /* Dataspace Identifier */
 #ifndef NDEBUG
     int verbose = FALSE;                    /* verbose file outout */
-<<<<<<< HEAD
-#endif
-=======
-#endif /* NDEBUG */ /* end debugging functions */
->>>>>>> a95b5b1e
+#endif /* NDEBUG */ /* end debugging functions */
     hid_t fapl = -1;         /* File access prop list */
     haddr_t root_tag = 0;
 
@@ -3791,12 +3695,8 @@
     hid_t xid = -1;                         /* Dataspace Identifier */
 #ifndef NDEBUG
     int verbose = FALSE;                    /* verbose file outout */
-<<<<<<< HEAD
-#endif
-=======
 #endif /* NDEBUG */ /* end debugging functions */
     H5O_native_info_t ninfo;                /* Native object info struct */
->>>>>>> a95b5b1e
     hid_t fapl = -1;         /* File access prop list */
     haddr_t root_tag = 0;
     haddr_t root2_tag = 0;
