/* * * * * * * * * * * * * * * * * * * * * * * * * * * * * * * * * * * * * * *
 * Copyright by The HDF Group.                                               *
 * Copyright by the Board of Trustees of the University of Illinois.         *
 * All rights reserved.                                                      *
 *                                                                           *
 * This file is part of HDF5.  The full HDF5 copyright notice, including     *
 * terms governing use, modification, and redistribution, is contained in    *
 * the COPYING file, which can be found at the root of the source code       *
 * distribution tree, or in https://support.hdfgroup.org/ftp/HDF5/releases.  *
 * If you do not have access to either file, you may request a copy from     *
 * help@hdfgroup.org.                                                        *
 * * * * * * * * * * * * * * * * * * * * * * * * * * * * * * * * * * * * * * */

/* Programmer:  Robb Matzke
 *              Tuesday, November 24, 1998
 */
#include "h5test.h"

#include "H5CXprivate.h" /* API Contexts                             */
#include "H5Iprivate.h"  /* Identifiers                              */
#include "H5VLprivate.h" /* Virtual Object Layer                     */

/*
 * This file needs to access private datatypes from the H5O package.
 * This file also needs to access the object header testing code.
 */
#define H5O_FRIEND /* suppress error about including H5Opkg */
#define H5O_TESTING
#include "H5Opkg.h"

/*
 * This file needs to access private datatypes from the H5G package.
 */
#define H5G_FRIEND /* suppress error about including H5Gpkg */
#include "H5Gpkg.h"

const char *FILENAME[] = {"ohdr", "ohdr_min_a", "ohdr_min_b", NULL};

/* used for object header size comparison */
#define EQ 1
#define LT 2
#define GT 3

/* The tbogus.h5 is generated from gen_bogus.c in HDF5 'test' directory.
 * To get this data file, define H5O_ENABLE_BOGUS in src/H5Oprivate, rebuild
 * the library and simply compile gen_bogus.c with that HDF5 library and run it.
 */
#define FILE_BOGUS   "tbogus.h5"
#define TESTFILE_LEN 256

/*  */
#define FILE_OHDR_SWMR     "ohdr_swmr.h5"
#define DSET_NAME          "COMPACT_DSET"
#define OBJ_VERSION_LATEST 2

/*
 *  Verify that messages are moved forward into a "continuation message":
 *    Create an object header with several continuation chunks
 *    Remove a message in the last chunk
 *    The remaining message(s) in the last chunk should be moved forward into the continuation message
 *    The process will repeat when the continuation message is big enough to hold all the
 *        messages in the last chunk.
 *    Result: the number of chunks should be reduced
 */
static herr_t
test_cont(char *filename, hid_t fapl)
{
    hid_t          file = -1;
    H5F_t *        f    = NULL;
    H5O_hdr_info_t hdr_info;
    H5O_loc_t      oh_locA, oh_locB;
    time_t         time_new;
    const char *   short_name = "T";
    const char *   long_name  = "This is the message";
    size_t         nchunks;

    TESTING("object header continuation block");

    HDmemset(&oh_locA, 0, sizeof(oh_locA));
    HDmemset(&oh_locB, 0, sizeof(oh_locB));

    /* Create the file to operate on */
    if ((file = H5Fcreate(filename, H5F_ACC_TRUNC, H5P_DEFAULT, fapl)) < 0)
        FAIL_STACK_ERROR
    if (NULL == (f = (H5F_t *)H5VL_object(file)))
        FAIL_STACK_ERROR
    if (H5AC_ignore_tags(f) < 0) {
        H5_FAILED();
        H5Eprint2(H5E_DEFAULT, stdout);
        goto error;
    } /* end if */

    if (H5O_create(f, (size_t)H5O_MIN_SIZE, (size_t)0, H5P_GROUP_CREATE_DEFAULT, &oh_locA /*out*/) < 0)
        FAIL_STACK_ERROR

    if (H5O_create(f, (size_t)H5O_MIN_SIZE, (size_t)0, H5P_GROUP_CREATE_DEFAULT, &oh_locB /*out*/) < 0)
        FAIL_STACK_ERROR

    time_new = 11111111;

    if (H5O_msg_create(&oh_locA, H5O_NAME_ID, 0, 0, &long_name) < 0)
        FAIL_STACK_ERROR

    if (H5O_msg_create(&oh_locB, H5O_MTIME_ID, 0, 0, &time_new) < 0)
        FAIL_STACK_ERROR
    if (H5O_msg_create(&oh_locB, H5O_MTIME_ID, 0, 0, &time_new) < 0)
        FAIL_STACK_ERROR
    if (H5O_msg_create(&oh_locB, H5O_MTIME_ID, 0, 0, &time_new) < 0)
        FAIL_STACK_ERROR

    if (H5O_msg_create(&oh_locA, H5O_MTIME_NEW_ID, 0, 0, &time_new) < 0)
        FAIL_STACK_ERROR

    if (H5O_msg_create(&oh_locB, H5O_MTIME_ID, 0, 0, &time_new) < 0)
        FAIL_STACK_ERROR

    if (H5O_msg_create(&oh_locA, H5O_NAME_ID, 0, 0, &short_name) < 0)
        FAIL_STACK_ERROR

    if (1 != H5O_link(&oh_locA, 1))
        FAIL_STACK_ERROR
    if (1 != H5O_link(&oh_locB, 1))
        FAIL_STACK_ERROR
    if (H5AC_prep_for_file_flush(f) < 0)
        FAIL_STACK_ERROR
    if (H5AC_flush(f) < 0)
        FAIL_STACK_ERROR
    if (H5AC_secure_from_file_flush(f) < 0)
        FAIL_STACK_ERROR
    if (H5O__expunge_chunks_test(&oh_locA) < 0)
        FAIL_STACK_ERROR

    if (H5O_get_hdr_info(&oh_locA, &hdr_info) < 0)
        FAIL_STACK_ERROR
    nchunks = hdr_info.nchunks;

    /* remove the 1st H5O_NAME_ID message */
    if (H5O_msg_remove(&oh_locA, H5O_NAME_ID, 0, FALSE) < 0)
        FAIL_STACK_ERROR

    if (H5O_get_hdr_info(&oh_locA, &hdr_info) < 0)
        FAIL_STACK_ERROR

    if (hdr_info.nchunks >= nchunks)
        TEST_ERROR

    if (H5O_close(&oh_locA, NULL) < 0)
        FAIL_STACK_ERROR
    if (H5O_close(&oh_locB, NULL) < 0)
        FAIL_STACK_ERROR
    if (H5Fclose(file) < 0)
        FAIL_STACK_ERROR

    PASSED();

    return SUCCEED;

error:
    H5E_BEGIN_TRY
    {
        H5O_close(&oh_locA, NULL);
        H5O_close(&oh_locB, NULL);
        H5Fclose(file);
    }
    H5E_END_TRY;

    return FAIL;
} /* end test_cont() */

/*
 *  Verify that object headers are held in the cache until they are linked
 *      to a location in the graph, or assigned an ID.  This is done by
 *      creating an object header, then forcing it out of the cache by creating
 *      local heaps until the object header is evicted from the cache, then
 *      modifying the object header.  The refcount on the object header is
 *      checked as verifying that the object header has remained in the cache.
 */
static herr_t
test_ohdr_cache(char *filename, hid_t fapl)
{
    hid_t               file = -1;                            /* File ID */
    hid_t               my_fapl;                              /* FAPL ID */
    H5AC_cache_config_t mdc_config;                           /* Metadata cache configuration info */
    H5F_t *             f = NULL;                             /* File handle */
    H5HL_t *            lheap, *lheap2, *lheap3;              /* Pointer to local heaps */
    haddr_t             lheap_addr, lheap_addr2, lheap_addr3; /* Local heap addresses */
    H5O_loc_t           oh_loc;                               /* Object header location */
    time_t              time_new;                             /* Time value for modification time message */
    unsigned            rc;                                   /* Refcount for object */

    TESTING("object header creation in cache");

    /* Make a copy of the FAPL */
    if ((my_fapl = H5Pcopy(fapl)) < 0)
        FAIL_STACK_ERROR

    /* Tweak down the size of the metadata cache to only 64K */
    mdc_config.version = H5AC__CURR_CACHE_CONFIG_VERSION;
    if (H5Pget_mdc_config(my_fapl, &mdc_config) < 0)
        FAIL_STACK_ERROR
    mdc_config.set_initial_size = TRUE;
    mdc_config.initial_size     = 32 * 1024;
    mdc_config.max_size         = 64 * 1024;
    mdc_config.min_size         = 8 * 1024;
    if (H5Pset_mdc_config(my_fapl, &mdc_config) < 0)
        FAIL_STACK_ERROR

    /* Create the file to operate on */
    if ((file = H5Fcreate(filename, H5F_ACC_TRUNC, H5P_DEFAULT, my_fapl)) < 0)
        FAIL_STACK_ERROR
    if (H5Pclose(my_fapl) < 0)
        FAIL_STACK_ERROR
    if (NULL == (f = (H5F_t *)H5VL_object(file)))
        FAIL_STACK_ERROR
    if (H5AC_ignore_tags(f) < 0)
        FAIL_STACK_ERROR

    /* Create object (local heap) that occupies most of cache */
    if (H5HL_create(f, (31 * 1024), &lheap_addr) < 0)
        FAIL_STACK_ERROR

    /* Protect local heap (which actually pins it in the cache) */
    if (NULL == (lheap = H5HL_protect(f, lheap_addr, H5AC__READ_ONLY_FLAG)))
        FAIL_STACK_ERROR

    /* Create an object header */
    HDmemset(&oh_loc, 0, sizeof(oh_loc));
    if (H5O_create(f, (size_t)2048, (size_t)1, H5P_GROUP_CREATE_DEFAULT, &oh_loc /*out*/) < 0)
        FAIL_STACK_ERROR

    /* Query object header information */
    rc = 0;
    if (H5O__get_rc_test(&oh_loc, &rc) < 0)
        FAIL_STACK_ERROR
    if (0 != rc)
        TEST_ERROR

    /* Create object (local heap) that occupies most of cache */
    if (H5HL_create(f, (31 * 1024), &lheap_addr2) < 0)
        FAIL_STACK_ERROR

    /* Protect local heap (which actually pins it in the cache) */
    if (NULL == (lheap2 = H5HL_protect(f, lheap_addr2, H5AC__READ_ONLY_FLAG)))
        FAIL_STACK_ERROR

    /* Unprotect local heap (which actually unpins it from the cache) */
    if (H5HL_unprotect(lheap2) < 0)
        FAIL_STACK_ERROR

    /* Create object header message in new object header */
    time_new = 11111111;
    if (H5O_msg_create(&oh_loc, H5O_MTIME_NEW_ID, 0, 0, &time_new) < 0)
        FAIL_STACK_ERROR

    /* Create object (local heap) that occupies most of cache */
    if (H5HL_create(f, (31 * 1024), &lheap_addr3) < 0)
        FAIL_STACK_ERROR

    /* Protect local heap (which actually pins it in the cache) */
    if (NULL == (lheap3 = H5HL_protect(f, lheap_addr3, H5AC__READ_ONLY_FLAG)))
        FAIL_STACK_ERROR

    /* Unprotect local heap (which actually unpins it from the cache) */
    if (H5HL_unprotect(lheap3) < 0)
        FAIL_STACK_ERROR

    /* Query object header information */
    /* (Note that this is somewhat of a weak test, since it doesn't actually
     *  verify that the object header was evicted from the cache, but it's
     *  very difficult to verify when an entry is evicted from the cache in
     *  a non-invasive way -QAK)
     */
    rc = 0;
    if (H5O__get_rc_test(&oh_loc, &rc) < 0)
        FAIL_STACK_ERROR
    if (0 != rc)
        TEST_ERROR

    /* Decrement reference count o object header */
    if (H5O_dec_rc_by_loc(&oh_loc) < 0)
        FAIL_STACK_ERROR

    /* Close object header created */
    if (H5O_close(&oh_loc, NULL) < 0)
        FAIL_STACK_ERROR

    /* Unprotect local heap (which actually unpins it from the cache) */
    if (H5HL_unprotect(lheap) < 0)
        FAIL_STACK_ERROR

    if (H5Fclose(file) < 0)
        FAIL_STACK_ERROR

    PASSED();

    return SUCCEED;

error:
    H5E_BEGIN_TRY { H5Fclose(file); }
    H5E_END_TRY;

    return FAIL;
} /* test_ohdr_cache() */

/*
 *  To exercise the coding for the re-read of the object header for SWMR access.
 *  When the object header is read in H5O_load() of H5Ocache.c, the library initially reads
 *  H5O_SPEC_READ_SIZE (512, currently)  bytes for decoding, then reads the
 *  remaining bytes later if the object header is greater than H5O_SPEC_READ_SIZE
 *  bytes.  For SWMR access, the read should be done all at one time.
 */
static herr_t
test_ohdr_swmr(hbool_t new_format)
{
    hid_t             fid          = -1;   /* File ID */
    hid_t             fapl         = -1;   /* File access property list */
    hid_t             did          = -1;   /* Dataset ID */
    hid_t             sid          = -1;   /* Dataspace ID */
    hid_t             plist        = -1;   /* Dataset creation property list */
    size_t            compact_size = 1024; /* The size of compact dataset */
    int *             wbuf         = NULL; /* Buffer for writing */
    hsize_t           dims[1];             /* Dimension sizes */
    size_t            u;                   /* Iterator */
    int               n;                   /* Data variable */
    H5O_native_info_t ninfo;               /* Information for the object */

    if (new_format) {
        TESTING("exercise the coding for the re-read of the object header for SWMR access: latest-format");
    }
    else {
        TESTING(
            "exercise the coding for the re-read of the object header for SWMR access: non-latest-format");
    } /* end if */

    /* File access property list */
    if ((fapl = H5Pcreate(H5P_FILE_ACCESS)) < 0)
        FAIL_STACK_ERROR

    /* Create the file with/without latest format: ensure version 2 object header for SWMR */
    if (new_format) {
        /* Set to use latest library format */
        if (H5Pset_libver_bounds(fapl, H5F_LIBVER_LATEST, H5F_LIBVER_LATEST) < 0)
            FAIL_STACK_ERROR

        if ((fid = H5Fcreate(FILE_OHDR_SWMR, H5F_ACC_TRUNC, H5P_DEFAULT, fapl)) < 0)
            TEST_ERROR
    } /* end if */
    else {
        if ((fid = H5Fcreate(FILE_OHDR_SWMR, H5F_ACC_TRUNC | H5F_ACC_SWMR_WRITE, H5P_DEFAULT, fapl)) < 0)
            TEST_ERROR
    } /* end else */

    /* Initialize data */
    wbuf = (int *)HDcalloc(compact_size, sizeof(int));
    n    = 0;
    for (u = 0; u < compact_size; u++)
        wbuf[u] = n++;

    /* Create a small data space for compact dataset */
    dims[0] = (hsize_t)compact_size;
    if ((sid = H5Screate_simple(1, dims, NULL)) < 0)
        FAIL_STACK_ERROR

    /* Create property list for compact dataset creation */
    if ((plist = H5Pcreate(H5P_DATASET_CREATE)) < 0)
        FAIL_STACK_ERROR

    /* Set the layout for the compact dataset */
    if (H5Pset_layout(plist, H5D_COMPACT) < 0)
        FAIL_STACK_ERROR

    /* Create a compact dataset */
    if ((did = H5Dcreate2(fid, DSET_NAME, H5T_NATIVE_INT, sid, H5P_DEFAULT, plist, H5P_DEFAULT)) < 0)
        FAIL_STACK_ERROR

    /* Write to the compact dataset */
    if (H5Dwrite(did, H5T_NATIVE_INT, H5S_ALL, H5S_ALL, H5P_DEFAULT, wbuf) < 0)
        FAIL_STACK_ERROR

    /* Close the dataset */
    if (H5Dclose(did) < 0)
        FAIL_STACK_ERROR

    /* Close the file */
    if (H5Fclose(fid) < 0)
        FAIL_STACK_ERROR

    /* Open the file for SWMR write with/without latest format */
    if ((fid = H5Fopen(FILE_OHDR_SWMR, H5F_ACC_RDWR | H5F_ACC_SWMR_WRITE, fapl)) < 0)
        FAIL_STACK_ERROR

    /* Open the compact dataset */
    if ((did = H5Dopen2(fid, DSET_NAME, H5P_DEFAULT)) < 0)
        FAIL_STACK_ERROR

    /* Get the object information */
    if (H5Oget_native_info(did, &ninfo, H5O_NATIVE_INFO_HDR) < 0)
        FAIL_STACK_ERROR

    if (new_format)
        if (ninfo.hdr.version != OBJ_VERSION_LATEST)
            FAIL_STACK_ERROR

    /* The size of object header should be greater than the speculative read size of H5O_SPEC_READ_SIZE */
    /* This will exercise the coding for the re-read of the object header for SWMR access */
    if (ninfo.hdr.space.total < H5O_SPEC_READ_SIZE)
        TEST_ERROR;

    /* Close the dataset */
    if (H5Dclose(did) < 0)
        FAIL_STACK_ERROR

    /* Close the file */
    if (H5Fclose(fid) < 0)
        FAIL_STACK_ERROR

    /* Close the dataspace */
    if (H5Sclose(sid) < 0)
        FAIL_STACK_ERROR

    /* Close the dataset creation property list */
    if (H5Pclose(plist) < 0)
        FAIL_STACK_ERROR

    /* Close the file access property list */
    if (H5Pclose(fapl) < 0)
        FAIL_STACK_ERROR

    /* Remove the test file */
    if (HDremove(FILE_OHDR_SWMR) < 0)
        FAIL_STACK_ERROR

    /* Free the buffer */
    HDfree(wbuf);

    PASSED();

    return SUCCEED;

error:
    H5E_BEGIN_TRY
    {
        H5Fclose(fid);
        H5Dclose(did);
        H5Sclose(sid);
        H5Pclose(plist);
        H5Pclose(fapl);
        HDremove(FILE_OHDR_SWMR);
        HDfree(wbuf);
    }
    H5E_END_TRY;

    return FAIL;
} /* test_ohdr_swmr() */

/*
 *  To test objects with unknown messages in a file with:
 *      a) H5O_BOGUS_VALID_ID:
 *       --the bogus_id is within the range of H5O_msg_class_g[]
 *      b) H5O_BOGUS_INVALID_ID:
 *         --the bogus_id is outside the range of H5O_msg_class_g[]
 *
 *   The test file is FILE_BOGUS: "tbogus.h5" generated with gen_bogus.c
 *   --objects that have unknown header messages with H5O_BOGUS_VALID_ID in "/"
 *   --objects that have unknown header messages with H5O_BOGUS_INVALID_ID in "/group"
 *
 *   The test also uses the test file FILENAME[0] (ohdr.h5): the parameter "filename"
 */
static herr_t
test_unknown(unsigned bogus_id, char *filename, hid_t fapl)
{
    hid_t fid       = -1; /* file ID */
    hid_t gid       = -1; /* group ID */
    hid_t did       = -1; /* Dataset ID */
    hid_t sid       = -1; /* Dataspace ID */
    hid_t aid       = -1; /* Attribute ID */
    hid_t loc       = -1; /* location: file or group ID */
    hid_t fid_bogus = -1; /* bogus file ID */
    hid_t gid_bogus = -1; /* bogus group ID */
    hid_t loc_bogus = -1; /* location: bogus file or group ID */
    char  testfile[TESTFILE_LEN];

    /* create a different name for a local copy of the data file to be
       opened with rd/wr file permissions in case build and test are
       done in the source directory. */
    HDstrncpy(testfile, FILE_BOGUS, TESTFILE_LEN);
    testfile[TESTFILE_LEN - 1] = '\0';
    HDstrncat(testfile, ".copy", 5);

    /* Make a copy of the data file from svn. */
    if (h5_make_local_copy(FILE_BOGUS, testfile) < 0)
        FAIL_STACK_ERROR

    TESTING("object with unknown header message and no flags set");

    /* Open filename */
    if ((fid = H5Fopen(filename, H5F_ACC_RDWR, fapl)) < 0)
        FAIL_STACK_ERROR

    /* Open FILE_BOGUS */
    if ((fid_bogus = H5Fopen(testfile, H5F_ACC_RDONLY, fapl)) < 0)
        FAIL_STACK_ERROR

    /* Set up location ID depending on bogus_id */
    if (bogus_id == H5O_BOGUS_INVALID_ID) {
        /* Open "group" in FILE_BOGUS */
        if ((gid_bogus = H5Gopen2(fid_bogus, "group", H5P_DEFAULT)) < 0)
            FAIL_STACK_ERROR
        loc_bogus = gid_bogus;

        /* Create "group" in filename */
        if ((gid = H5Gcreate2(fid, "group", H5P_DEFAULT, H5P_DEFAULT, H5P_DEFAULT)) < 0)
            FAIL_STACK_ERROR
        loc = gid;
    }
    else { /* H5O_BOGUS_VALID_ID */
        loc_bogus = fid_bogus;
        loc       = fid;
    } /* end else */

    /* Open the dataset with the unknown header message, but no extra flags */
    if ((did = H5Dopen2(loc_bogus, "Dataset1", H5P_DEFAULT)) < 0)
        FAIL_STACK_ERROR
    if (H5Dclose(did) < 0)
        FAIL_STACK_ERROR

    PASSED();

    TESTING("object with unknown header message & 'shareable' flag set");

    /* Open the dataset with the unknown header message, adn "shareable" flag */
    if ((did = H5Dopen2(loc_bogus, "Dataset5", H5P_DEFAULT)) < 0)
        FAIL_STACK_ERROR
    if (H5Dclose(did) < 0)
        FAIL_STACK_ERROR

    PASSED();

    TESTING("object in r/o file with unknown header message & 'fail if unknown and open for write' flag set");

    /* Open the dataset with the unknown header message, and "fail if unknown and open for write" flag */
    if ((did = H5Dopen2(loc_bogus, "Dataset2", H5P_DEFAULT)) < 0)
        FAIL_STACK_ERROR
    if (H5Dclose(did) < 0)
        FAIL_STACK_ERROR

    PASSED();

    TESTING("object in r/o file with unknown header message & 'fail if unknown always' flag set");

    /* Attempt to open the dataset with the unknown header message, and "fail if unknown always" flag */
    H5E_BEGIN_TRY { did = H5Dopen2(loc_bogus, "Dataset3", H5P_DEFAULT); }
    H5E_END_TRY;
    if (did >= 0) {
        H5Dclose(did);
        TEST_ERROR
    } /* end if */

    PASSED();

    TESTING("object with unknown header message & 'mark if unknown' flag set");

    /* Copy object with "mark if unknown" flag on message into file (FILENAME[0]) that can be modified */
    if (H5Ocopy(loc_bogus, "Dataset4", loc, "Dataset4", H5P_DEFAULT, H5P_DEFAULT) < 0)
        FAIL_STACK_ERROR

    /* Closing: filename */
    if (bogus_id == H5O_BOGUS_INVALID_ID)
        if (H5Gclose(gid) < 0)
            FAIL_STACK_ERROR
    if (H5Fclose(fid) < 0)
        FAIL_STACK_ERROR

    /* Re-open filename, with read-only permissions */
    if ((fid = H5Fopen(filename, H5F_ACC_RDONLY, fapl)) < 0)
        FAIL_STACK_ERROR

    /* Set up location ID depending on bogus_id */
    if (bogus_id == H5O_BOGUS_INVALID_ID) {
        /* Open "group" in filename */
        if ((gid = H5Gopen2(fid, "group", H5P_DEFAULT)) < 0)
            FAIL_STACK_ERROR
        loc = gid;
    }
    else
        loc = fid;

    /* Open the dataset with the "mark if unknown" message */
    if ((did = H5Dopen2(loc, "Dataset4", H5P_DEFAULT)) < 0)
        FAIL_STACK_ERROR

    /* Check that the "unknown" message was _NOT_ marked */
    if (H5O__check_msg_marked_test(did, FALSE) < 0)
        FAIL_STACK_ERROR

    /* Close the dataset */
    if (H5Dclose(did) < 0)
        FAIL_STACK_ERROR

    /* Close "group" in filename depending on bogus_id */
    if (bogus_id == H5O_BOGUS_INVALID_ID)
        if (H5Gclose(gid) < 0)
            FAIL_STACK_ERROR

    /* Close filename (to flush change to object header) */
    if (H5Fclose(fid) < 0)
        FAIL_STACK_ERROR

    /* Re-open filename */
    if ((fid = H5Fopen(filename, H5F_ACC_RDWR, fapl)) < 0)
        FAIL_STACK_ERROR

    /* Set up location ID depending on bogus_id */
    if (bogus_id == H5O_BOGUS_INVALID_ID) {
        /* Open "group" in filename */
        if ((gid = H5Gopen2(fid, "group", H5P_DEFAULT)) < 0)
            FAIL_STACK_ERROR
        loc = gid;
    }
    else
        loc = fid;

    /* Open the dataset with the "mark if unknown" message */
    if ((did = H5Dopen2(loc, "Dataset4", H5P_DEFAULT)) < 0)
        FAIL_STACK_ERROR

    /* Create data space */
    if ((sid = H5Screate(H5S_SCALAR)) < 0)
        FAIL_STACK_ERROR

    /* Create an attribute, to get the object header into write access */
    if ((aid = H5Acreate2(did, "Attr", H5T_NATIVE_INT, sid, H5P_DEFAULT, H5P_DEFAULT)) < 0)
        FAIL_STACK_ERROR

    /* Close dataspace */
    if (H5Sclose(sid) < 0)
        FAIL_STACK_ERROR

    /* Close attribute */
    if (H5Aclose(aid) < 0)
        FAIL_STACK_ERROR

    /* Close the dataset */
    if (H5Dclose(did) < 0)
        FAIL_STACK_ERROR

    /* Close "group" in filename depending on bogus_id */
    if (bogus_id == H5O_BOGUS_INVALID_ID)
        if (H5Gclose(gid) < 0)
            FAIL_STACK_ERROR

    /* Close filename (to flush change to object header) */
    if (H5Fclose(fid) < 0)
        FAIL_STACK_ERROR

    /* Re-open filename */
    if ((fid = H5Fopen(filename, H5F_ACC_RDONLY, fapl)) < 0)
        FAIL_STACK_ERROR

    /* Set up location ID depending on bogus_id */
    if (bogus_id == H5O_BOGUS_INVALID_ID) {
        /* Open "group" in filename */
        if ((gid = H5Gopen2(fid, "group", H5P_DEFAULT)) < 0)
            FAIL_STACK_ERROR
        loc = gid;
    }
    else
        loc = fid;

    /* Re-open the dataset with the "mark if unknown" message */
    if ((did = H5Dopen2(loc, "Dataset4", H5P_DEFAULT)) < 0)
        FAIL_STACK_ERROR

    /* Check that the "unknown" message was marked */
    if (H5O__check_msg_marked_test(did, TRUE) < 0)
        FAIL_STACK_ERROR

    /* Close the dataset */
    if (H5Dclose(did) < 0)
        FAIL_STACK_ERROR

    /* Closing: filename */
    if (bogus_id == H5O_BOGUS_INVALID_ID)
        if (H5Gclose(gid) < 0)
            FAIL_STACK_ERROR
    if (H5Fclose(fid) < 0)
        FAIL_STACK_ERROR

    PASSED();

    /* Closing: FILE_BOGUS */
    if (bogus_id == H5O_BOGUS_INVALID_ID)
        if (H5Gclose(gid_bogus) < 0)
            FAIL_STACK_ERROR
    if (H5Fclose(fid_bogus) < 0)
        FAIL_STACK_ERROR

    TESTING("object in r/w file with unknown header message & 'fail if unknown and open for write' flag set");

    /* Open FILE_BOGUS with RW intent this time */
    if ((fid_bogus = H5Fopen(testfile, H5F_ACC_RDWR, H5P_DEFAULT)) < 0)
        FAIL_STACK_ERROR

    /* Set up location ID */
    if (bogus_id == H5O_BOGUS_INVALID_ID) {
        /* Open "group" in FILE_BOGUS */
        if ((gid_bogus = H5Gopen2(fid_bogus, "group", H5P_DEFAULT)) < 0)
            FAIL_STACK_ERROR
        loc_bogus = gid_bogus;
    }
    else
        loc_bogus = fid_bogus;

    /* Attempt to open the dataset with the unknown header message, and "fail if unknown and open for write"
     * flag */
    H5E_BEGIN_TRY { did = H5Dopen2(loc_bogus, "Dataset2", H5P_DEFAULT); }
    H5E_END_TRY;
    if (did >= 0) {
        H5Dclose(did);
        TEST_ERROR
    } /* end if */

    PASSED();

    TESTING("object in r/w file with unknown header message & 'fail if unknown always' flag set");

    /* Attempt to open the dataset with the unknown header message, and "fail if unknown always" flag */
    H5E_BEGIN_TRY { did = H5Dopen2(loc_bogus, "Dataset3", H5P_DEFAULT); }
    H5E_END_TRY;
    if (did >= 0) {
        H5Dclose(did);
        TEST_ERROR
    } /* end if */

    /* Closing: FILE_BOGUS */
    if (bogus_id == H5O_BOGUS_INVALID_ID)
        if (H5Gclose(gid_bogus) < 0)
            FAIL_STACK_ERROR
    if (H5Fclose(fid_bogus) < 0)
        FAIL_STACK_ERROR

    PASSED();

    return SUCCEED;

error:
    H5E_BEGIN_TRY
    {
        H5Fclose(fid);
        H5Gclose(gid);
        H5Fclose(fid_bogus);
        H5Gclose(gid_bogus);
        H5Dclose(did);
        H5Sclose(sid);
        H5Aclose(aid);
    }
    H5E_END_TRY;

    return FAIL;
} /* test_unknown() */

/*
 * Count the number of attributes attached to an object.
 * Returns negative in event of error.
 */
static int
count_attributes(hid_t dset_id)
{
    H5O_info2_t info;

    if (H5Oget_info3(dset_id, &info, H5O_INFO_NUM_ATTRS) < 0)
        return -1;
    else
        return (int)info.num_attrs; /* should never exceed int bounds */
} /* count_attributes */

/*
 * Get the total space used by the object header.
 * Used by oh_compare()
 * On success, stores size in `size_out` pointer.
 */
static herr_t
_oh_getsize(hid_t did, hsize_t *size_out)
{
    H5O_native_info_t ninfo;

    if (FAIL == H5Oget_native_info(did, &ninfo, H5O_NATIVE_INFO_HDR))
        return FAIL;

    *size_out = ninfo.hdr.space.total;

    return SUCCEED;
} /* _oh_getsize */

/*
 * Compare the TOTAL space used by datasets' object headers.
 * Returns negative value if an error occurred,
 * else positive #defined indicator value EQ, LT, GT.
 */
static int
oh_compare(hid_t did1, hid_t did2)
{
    hsize_t space1 = 0;
    hsize_t space2 = 0;

    if (FAIL == _oh_getsize(did1, &space1))
        return -1;
    if (FAIL == _oh_getsize(did2, &space2))
        return -2;

    if (space1 < space2)
        return LT;
    else if (space1 > space2)
        return GT;
    else
        return EQ;
} /* oh_compare() */

/*
 * Demonstrate attribute addition to datasets.
 * Conduct additions side-by-side with a standard datataset and one with
 * minimized dataset object headers.
 */
#define ATTR_NAME_MAX 64
#define ATTR_SHORT    "first"
#define ATTR_LONG     "second"
#define N_ATTRS       64
static herr_t
test_minimized_dset_ohdr_attribute_addition(hid_t fapl_id)
{
    hsize_t dims[1]                  = {0}; /* dataspace extent */
    char    filename[512]            = "";
    char    attr_name[ATTR_NAME_MAX] = "";
    hid_t   fid                      = H5I_INVALID_HID;
    hid_t   dcpl_id                  = H5I_INVALID_HID;
    hid_t   sid                      = H5I_INVALID_HID;
    hid_t   did                      = H5I_INVALID_HID;
    hid_t   aid                      = H5I_INVALID_HID;
    char *  in_buf                   = NULL;
    char *  out_buf                  = NULL;
    size_t  buf_size                 = 0;
    int     out_val                  = 0;
    int     in_val                   = 0;
    int     i;

    TESTING("adding attributes to datasets created with H5Pset_dset_no_attrs_hint()")

    /* Create the test file */
    if (NULL == h5_fixname(FILENAME[1], fapl_id, filename, sizeof(filename)))
        TEST_ERROR;
    if ((fid = H5Fcreate(filename, H5F_ACC_TRUNC, H5P_DEFAULT, fapl_id)) == H5I_INVALID_HID)
        TEST_ERROR;

    /* Set the 'no attrs' hint on the dcpl */
    if ((dcpl_id = H5Pcreate(H5P_DATASET_CREATE)) == H5I_INVALID_HID)
        TEST_ERROR;
    if (H5Pset_dset_no_attrs_hint(dcpl_id, TRUE) < 0)
        TEST_ERROR;

    /* The dataset doesn't need to contain data */
    dims[0] = 0;
    if ((sid = H5Screate_simple(1, dims, NULL)) == H5I_INVALID_HID)
        TEST_ERROR;

    /* Create the dataset */
    if ((did = H5Dcreate2(fid, "H5Pset_dset_no_attrs_hint", H5T_NATIVE_INT, sid, H5P_DEFAULT, dcpl_id,
                          H5P_DEFAULT)) == H5I_INVALID_HID)
        TEST_ERROR;

    /* Close */
    if (H5Pclose(dcpl_id) < 0)
        TEST_ERROR;
    if (H5Sclose(sid) < 0)
        TEST_ERROR;

    /**********************************************
     * ADD A (STRING) ATTRIBUTE AND MANIPULATE IT *
     **********************************************/

    buf_size = HDstrlen(ATTR_LONG) + 1;
    if (NULL == (in_buf = (char *)HDcalloc(buf_size, sizeof(char))))
        TEST_ERROR;
    if (NULL == (out_buf = (char *)HDcalloc(buf_size, sizeof(char))))
        TEST_ERROR;

    /* Create a string attribute on the dataset
     *
     * It has to be long enough to hold the longest string we're going to write
     * to it.
     */
    dims[0] = buf_size;
    if ((sid = H5Screate_simple(1, dims, NULL)) == H5I_INVALID_HID)
        TEST_ERROR;
    if ((aid = H5Acreate2(did, "string_attr", H5T_NATIVE_CHAR, sid, H5P_DEFAULT, H5P_DEFAULT)) ==
        H5I_INVALID_HID)
        TEST_ERROR;

    /* Write attribute data */
    HDstrcpy(in_buf, ATTR_SHORT);
    if (H5Awrite(aid, H5T_NATIVE_CHAR, in_buf) < 0)
        TEST_ERROR;

    /* Make sure the count is correct */
    if (count_attributes(did) != 1)
        TEST_ERROR;

    /* Read the data back and verify */
    if (H5Aread(aid, H5T_NATIVE_CHAR, out_buf) < 0)
        TEST_ERROR;
    if (HDstrcmp(in_buf, out_buf))
        TEST_ERROR;

    /* modify the string attribute */
    HDmemset(in_buf, 0, buf_size);
    HDstrcpy(in_buf, ATTR_LONG);
    if (H5Awrite(aid, H5T_NATIVE_CHAR, in_buf) < 0)
        TEST_ERROR;

    if (count_attributes(did) != 1)
        TEST_ERROR;

    /* Read the data back and verify */
    if (H5Aread(aid, H5T_NATIVE_CHAR, out_buf) < 0)
        TEST_ERROR;
    if (HDstrcmp(in_buf, out_buf))
        TEST_ERROR;

    /* Close */
    if (H5Sclose(sid) < 0)
        TEST_ERROR;
    if (H5Aclose(aid) < 0)
        TEST_ERROR;

    /***************************************
     * ADD A BUNCH OF (INTEGER) ATTRIBUTES *
     ***************************************/

    if ((sid = H5Screate(H5S_SCALAR)) == H5I_INVALID_HID)
        TEST_ERROR;

    /* Loop over a reasonable number of attributes */
    for (i = 0; i < N_ATTRS; i++) {

        /* Set the attribute's name */
        if (HDsnprintf(attr_name, ATTR_NAME_MAX, "int_attr_%d", i) < 0)
            TEST_ERROR;

        /* Create an integer attribute on the dataset */
        if ((aid = H5Acreate2(did, attr_name, H5T_NATIVE_INT, sid, H5P_DEFAULT, H5P_DEFAULT)) ==
            H5I_INVALID_HID)
            TEST_ERROR;

        /* Write attribute data */
        in_val = i;
        if (H5Awrite(aid, H5T_NATIVE_INT, &in_val) < 0)
            TEST_ERROR;

        /* Make sure the count is correct (already has one attribute) */
        if (count_attributes(did) != i + 2)
            TEST_ERROR;

        /* Read the data back and verify */
        if (H5Aread(aid, H5T_NATIVE_INT, &out_val) < 0)
            TEST_ERROR;
        if (in_val != out_val)
            TEST_ERROR;

        /* Close */
        if (H5Aclose(aid) < 0)
            TEST_ERROR;
    }

    /* Close */
    if (H5Sclose(sid) < 0)
        TEST_ERROR;

    /* Close the remaining IDs */
    if (H5Dclose(did) < 0)
        TEST_ERROR;
    if (H5Fclose(fid) < 0)
        TEST_ERROR;

    /* Free memory */
    HDfree(in_buf);
    HDfree(out_buf);

    PASSED();
    return SUCCEED;

error:
    H5E_BEGIN_TRY
    {
        (void)H5Pclose(dcpl_id);
        (void)H5Sclose(sid);
        (void)H5Dclose(did);
        (void)H5Aclose(aid);
        (void)H5Fclose(fid);
    }
    H5E_END_TRY;

    HDfree(in_buf);
    HDfree(out_buf);

    return FAIL;
} /* test_minimized_dset_ohdr_attribute_addition */

/*
 * Compare header sizes against when headers have been minimized.
 * Repeats tests with headers "compact" and normal.
 */
static herr_t
test_minimized_dset_ohdr_size_comparisons(hid_t fapl_id)
{
    hsize_t  array_10[1] = {10}; /* dataspace extents */
    unsigned compact     = 0;

    /* IDs that are file-agnostic */
    hid_t dspace_id     = -1;
    hid_t int_type_id   = -1;
    hid_t dcpl_minimize = -1;
    hid_t dcpl_dontmin  = -1;
    hid_t dcpl_default  = -1;

    /* IDs for non-minimized file open */
    hid_t file_f_id   = -1; /* lower 'f' for standard file setting */
    hid_t dset_f_x_id = -1; /* 'x' for default */
    hid_t dset_f_N_id = -1; /* 'N' for explcit non-minimized dset */
    hid_t dset_f_Y_id = -1; /* 'Y' for minimized dset */

    /* IDs for minimized file open */
    hid_t file_F_id   = -1; /* upper 'F' for minimized file setting */
    hid_t dset_F_x_id = -1; /* 'x' for default */
    hid_t dset_F_N_id = -1; /* 'N' for explcit non-minimized dset */
    hid_t dset_F_Y_id = -1; /* 'Y' for minimized dset */

    char filename_a[512] = "";
    char filename_b[512] = "";

    herr_t ret;

    /* dataset suffixes:
     *                | default | minimize | don't minimize (dcpl-set)
     * ---------------+---------+----------+---------------
     * file-default   |   f_x   |   f_Y    |   f_N
     * ---------------+---------+----------+---------------
     * file-minimized |   F_x   |   F_Y    |   F_N
     */

    /*********
     * SETUP *
     *********/

    /* Set filenames (not in a test, can't use TEST_ERROR) */
    if (h5_fixname(FILENAME[1], fapl_id, filename_a, sizeof(filename_a)) == NULL)
        return FAIL;
    if (h5_fixname(FILENAME[2], fapl_id, filename_b, sizeof(filename_b)) == NULL)
        return FAIL;

    for (compact = 0; compact < 2; compact++) { /* 0 or 1 */

        if (compact)
            TESTING("minimized dset object headers size comparisons (compact)")
        else
            TESTING("minimized dset object headers size comparisons")

        dcpl_default = H5Pcreate(H5P_DATASET_CREATE);
        if (dcpl_default < 0)
            TEST_ERROR

        dcpl_minimize = H5Pcreate(H5P_DATASET_CREATE);
        if (dcpl_minimize < 0)
            TEST_ERROR
        ret = H5Pset_dset_no_attrs_hint(dcpl_minimize, TRUE);
        if (ret < 0)
            TEST_ERROR

        dcpl_dontmin = H5Pcreate(H5P_DATASET_CREATE);
        if (dcpl_dontmin < 0)
            TEST_ERROR
        ret = H5Pset_dset_no_attrs_hint(dcpl_dontmin, FALSE);
        if (ret < 0)
            TEST_ERROR

        if (compact) {
            ret = H5Pset_layout(dcpl_default, H5D_COMPACT);
            if (ret < 0)
                TEST_ERROR
            ret = H5Pset_layout(dcpl_minimize, H5D_COMPACT);
            if (ret < 0)
                TEST_ERROR
            ret = H5Pset_layout(dcpl_dontmin, H5D_COMPACT);
            if (ret < 0)
                TEST_ERROR
        }

        dspace_id = H5Screate_simple(1, array_10, NULL);
        if (dspace_id < 0)
            TEST_ERROR

        int_type_id = H5Tcopy(H5T_NATIVE_INT);
        if (int_type_id < 0)
            TEST_ERROR

        file_f_id = H5Fcreate(filename_a, H5F_ACC_TRUNC, H5P_DEFAULT, fapl_id);
        if (file_f_id < 0)
            TEST_ERROR

        dset_f_x_id =
            H5Dcreate2(file_f_id, "default", int_type_id, dspace_id, H5P_DEFAULT, dcpl_default, H5P_DEFAULT);
        if (dset_f_x_id < 0)
            TEST_ERROR

        dset_f_N_id =
            H5Dcreate2(file_f_id, "dsetNOT", int_type_id, dspace_id, H5P_DEFAULT, dcpl_dontmin, H5P_DEFAULT);
        if (dset_f_N_id < 0)
            TEST_ERROR

        dset_f_Y_id =
            H5Dcreate2(file_f_id, "dsetMIN", int_type_id, dspace_id, H5P_DEFAULT, dcpl_minimize, H5P_DEFAULT);
        if (dset_f_x_id < 0)
            TEST_ERROR

        file_F_id = H5Fcreate(filename_b, H5F_ACC_TRUNC, H5P_DEFAULT, fapl_id);
        if (file_F_id < 0)
            TEST_ERROR
        ret = H5Fset_dset_no_attrs_hint(file_F_id, TRUE);
        if (ret < 0)
            TEST_ERROR

        dset_F_x_id =
            H5Dcreate2(file_F_id, "default", int_type_id, dspace_id, H5P_DEFAULT, dcpl_default, H5P_DEFAULT);
        if (dset_F_x_id < 0)
            TEST_ERROR

        dset_F_N_id =
            H5Dcreate2(file_F_id, "dsetNOT", int_type_id, dspace_id, H5P_DEFAULT, dcpl_dontmin, H5P_DEFAULT);
        if (dset_F_N_id < 0)
            TEST_ERROR

        dset_F_Y_id =
            H5Dcreate2(file_F_id, "dsetMIN", int_type_id, dspace_id, H5P_DEFAULT, dcpl_minimize, H5P_DEFAULT);
        if (dset_F_Y_id < 0)
            TEST_ERROR

        /*********
         * TESTS *
         *********/

        if (oh_compare(dset_f_x_id, dset_f_x_id) != EQ)
            TEST_ERROR /* identity */

                if (oh_compare(dset_f_x_id, dset_f_N_id) != EQ)
                    TEST_ERROR if (oh_compare(dset_f_x_id, dset_f_Y_id) != GT)
                        TEST_ERROR if (oh_compare(dset_f_N_id, dset_f_Y_id) != GT) TEST_ERROR

                if (oh_compare(dset_F_x_id, dset_F_N_id) != EQ)
                    TEST_ERROR if (oh_compare(dset_F_x_id, dset_F_Y_id) != EQ)
                        TEST_ERROR if (oh_compare(dset_F_N_id, dset_F_Y_id) != EQ) TEST_ERROR

                if (oh_compare(dset_F_x_id, dset_f_Y_id) != EQ)
                    TEST_ERROR if (oh_compare(dset_F_x_id, dset_f_x_id) != LT) TEST_ERROR

                /************
                 * TEARDOWN *
                 ************/

                if (H5Sclose(dspace_id) < 0) TEST_ERROR if (H5Tclose(int_type_id) < 0)
                    TEST_ERROR if (H5Pclose(dcpl_default) < 0) TEST_ERROR if (H5Pclose(dcpl_minimize) < 0)
                        TEST_ERROR if (H5Pclose(dcpl_dontmin) < 0) TEST_ERROR

                if (H5Fclose(file_f_id) < 0) TEST_ERROR if (H5Dclose(dset_f_x_id) < 0)
                    TEST_ERROR if (H5Dclose(dset_f_N_id) < 0) TEST_ERROR if (H5Dclose(dset_f_Y_id) < 0)
                        TEST_ERROR

                if (H5Fclose(file_F_id) < 0) TEST_ERROR if (H5Dclose(dset_F_x_id) < 0)
                    TEST_ERROR if (H5Dclose(dset_F_N_id) < 0) TEST_ERROR if (H5Dclose(dset_F_Y_id) < 0)
                        TEST_ERROR

                        PASSED();

    } /* compact and non-compact */

    return SUCCEED;

error:
    H5E_BEGIN_TRY
    {
        (void)H5Pclose(dcpl_default);
        (void)H5Pclose(dcpl_minimize);
        (void)H5Pclose(dcpl_dontmin);
        (void)H5Sclose(dspace_id);
        (void)H5Tclose(int_type_id);

        (void)H5Fclose(file_f_id);
        (void)H5Dclose(dset_f_x_id);
        (void)H5Dclose(dset_f_N_id);
        (void)H5Dclose(dset_f_Y_id);

        (void)H5Fclose(file_F_id);
        (void)H5Dclose(dset_F_x_id);
        (void)H5Dclose(dset_F_N_id);
        (void)H5Dclose(dset_F_Y_id);
    }
    H5E_END_TRY;
    return FAIL;
} /* test_minimized_dset_ohdr_size_comparisons */

/*
 * Test minimized dataset object header with filter/pipeline message
 */
static herr_t
test_minimized_dset_ohdr_with_filter(hid_t fapl_id)
{
    char           filename[512]   = "";
    const hsize_t  extents[1]      = {1024}; /* extents of dataspace */
    const unsigned filter_values[] = {0};    /* TBD */
    const hsize_t  chunk_dim[]     = {32};   /* needed for filter */
    const int      ndims           = 1;
    hid_t          dspace_id       = -1;
    hid_t          dtype_id        = -1;
    hid_t          dcpl_xZ_id      = -1;
    hid_t          dcpl_mx_id      = -1;
    hid_t          dcpl_mZ_id      = -1;
    hid_t          dset_xx_id      = -1;
    hid_t          dset_xZ_id      = -1;
    hid_t          dset_mx_id      = -1;
    hid_t          dset_mZ_id      = -1;
    hid_t          file_id         = -1;
    herr_t         ret;

    /* dcpl suffixes:
     *           | default | minimize
     * ----------+---------+---------
     * no filter |    xx   |   mx
     * ----------+---------+---------
     * filter    |    xZ   |   mZ
     */

    TESTING("minimized dset object headers with filter message");

    /*********
     * SETUP *
     *********/

    if (h5_fixname(FILENAME[1], fapl_id, filename, sizeof(filename)) == NULL)
        TEST_ERROR

    dcpl_mx_id = H5Pcreate(H5P_DATASET_CREATE);
    if (dcpl_mx_id < 0)
        TEST_ERROR
    ret = H5Pset_dset_no_attrs_hint(dcpl_mx_id, TRUE);
    if (ret < 0)
        TEST_ERROR

    dcpl_xZ_id = H5Pcreate(H5P_DATASET_CREATE);
    if (dcpl_xZ_id < 0)
        TEST_ERROR
    ret = H5Pset_chunk(dcpl_xZ_id, ndims, chunk_dim);
    if (ret < 0)
        TEST_ERROR
    ret = H5Pset_filter(dcpl_xZ_id, H5Z_FILTER_DEFLATE, H5Z_FLAG_OPTIONAL, 0, filter_values);
    if (ret < 0)
        TEST_ERROR
    dcpl_mZ_id = H5Pcreate(H5P_DATASET_CREATE);
    if (dcpl_mZ_id < 0)
        TEST_ERROR
    ret = H5Pset_dset_no_attrs_hint(dcpl_mZ_id, TRUE);
    if (ret < 0)
        TEST_ERROR
    ret = H5Pset_chunk(dcpl_mZ_id, ndims, chunk_dim);
    if (ret < 0)
        TEST_ERROR
    ret = H5Pset_filter(dcpl_mZ_id, H5Z_FILTER_DEFLATE, H5Z_FLAG_OPTIONAL, 0, filter_values);
    if (ret < 0)
        TEST_ERROR

    dspace_id = H5Screate_simple(1, extents, extents);
    if (dspace_id < 0)
        TEST_ERROR

    dtype_id = H5Tcopy(H5T_NATIVE_INT);
    if (dtype_id < 0)
        TEST_ERROR

    file_id = H5Fcreate(filename, H5F_ACC_TRUNC, H5P_DEFAULT, fapl_id);
    if (file_id < 0)
        TEST_ERROR

    dset_xx_id = H5Dcreate2(file_id, "xx", dtype_id, dspace_id, H5P_DEFAULT, H5P_DEFAULT, H5P_DEFAULT);
    if (dset_xx_id < 0)
        TEST_ERROR

    dset_mx_id = H5Dcreate2(file_id, "Mx", dtype_id, dspace_id, H5P_DEFAULT, dcpl_mx_id, H5P_DEFAULT);
    if (dset_mx_id < 0)
        TEST_ERROR

    dset_xZ_id = H5Dcreate2(file_id, "xZ", dtype_id, dspace_id, H5P_DEFAULT, dcpl_xZ_id, H5P_DEFAULT);
    if (dset_xZ_id < 0)
        TEST_ERROR

    dset_mZ_id = H5Dcreate2(file_id, "MZ", dtype_id, dspace_id, H5P_DEFAULT, dcpl_mZ_id, H5P_DEFAULT);
    if (dset_mZ_id < 0)
        TEST_ERROR

    /*********
     * TESTS *
     *********/

    if (oh_compare(dset_mx_id, dset_xx_id) != LT)
        TEST_ERROR
    if (oh_compare(dset_mx_id, dset_xZ_id) != LT)
        TEST_ERROR
    if (oh_compare(dset_mZ_id, dset_mx_id) != GT)
        TEST_ERROR
    if (oh_compare(dset_mZ_id, dset_xZ_id) != LT)
        TEST_ERROR

    /************
     * TEARDOWN *
     ************/

    if (H5Sclose(dspace_id) < 0)
        TEST_ERROR
    if (H5Tclose(dtype_id) < 0)
        TEST_ERROR
    if (H5Pclose(dcpl_xZ_id) < 0)
        TEST_ERROR
    if (H5Pclose(dcpl_mx_id) < 0)
        TEST_ERROR
    if (H5Pclose(dcpl_mZ_id) < 0)
        TEST_ERROR
    if (H5Dclose(dset_xx_id) < 0)
        TEST_ERROR
    if (H5Dclose(dset_xZ_id) < 0)
        TEST_ERROR
    if (H5Dclose(dset_mx_id) < 0)
        TEST_ERROR
    if (H5Dclose(dset_mZ_id) < 0)
        TEST_ERROR
    if (H5Fclose(file_id) < 0)
        TEST_ERROR

    PASSED();
    return SUCCEED;

error:
    H5E_BEGIN_TRY
    {
        (void)H5Sclose(dspace_id);
        (void)H5Tclose(dtype_id);
        (void)H5Pclose(dcpl_xZ_id);
        (void)H5Pclose(dcpl_mx_id);
        (void)H5Pclose(dcpl_mZ_id);
        (void)H5Dclose(dset_xx_id);
        (void)H5Dclose(dset_xZ_id);
        (void)H5Dclose(dset_mx_id);
        (void)H5Dclose(dset_mZ_id);
        (void)H5Fclose(file_id);
    }
    H5E_END_TRY;
    return FAIL;
} /* test_minimized_dset_ohdr_with_filter */

/*
 * Test minimized dataset object header and recording modification times.
 */
static herr_t
test_minimized_dset_ohdr_modification_times(hid_t _fapl_id)
{
    /* test-local structure for parameterized testing
     */
    struct testcase {
        unsigned oh_version;
    };

    char          filename[512] = "";
    const hsize_t extents[1]    = {128}; /* extents of dataspace */
    hid_t         dspace_id     = -1;
    hid_t         dtype_id      = -1;
    hid_t         dcpl_xT_id    = -1; /* Track modtime */
    hid_t         dcpl_mx_id    = -1; /* minimized */
    hid_t         dcpl_mT_id    = -1; /* minimized, Track */
    hid_t         dcpl_mN_id    = -1; /* minimized, do Not track */
    hid_t         dset_xx_id    = -1;
    hid_t         dset_xT_id    = -1;
    hid_t         dset_mx_id    = -1;
    hid_t         dset_mT_id    = -1;
    hid_t         dset_mN_id    = -1;
    hid_t         file_id       = -1;
    hid_t         fapl_id       = -1;
    herr_t        ret;

    unsigned        i        = 0; /* for testcase loop */
    unsigned        n_cases  = 2; /* must match `cases` array size below */
    struct testcase cases[2] = {
        {
            1,
        }, /* version 1 object header */
        {
            2,
        }, /* version 2 object header */
    };

    /* dcpl suffixes:
     *             | default | minimize
     * ------------+---------+---------
     * default     |    xx   |   mx
     * ------------+---------+---------
     * don't track |    xN   |   mN
     * ------------+---------+---------
     * track       |    xT   |   mT
     */

    TESTING("minimized dset object headers with modification times");

    /*********
     * SETUP *
     *********/

    if (h5_fixname(FILENAME[1], _fapl_id, filename, sizeof(filename)) == NULL)
        TEST_ERROR

    dcpl_mx_id = H5Pcreate(H5P_DATASET_CREATE);
    if (dcpl_mx_id < 0)
        TEST_ERROR
    ret = H5Pset_dset_no_attrs_hint(dcpl_mx_id, TRUE);
    if (ret < 0)
        TEST_ERROR

    dcpl_xT_id = H5Pcreate(H5P_DATASET_CREATE);
    if (dcpl_xT_id < 0)
        TEST_ERROR
    ret = H5Pset_obj_track_times(dcpl_xT_id, TRUE);
    if (ret < 0)
        TEST_ERROR

    dcpl_mT_id = H5Pcreate(H5P_DATASET_CREATE);
    if (dcpl_mT_id < 0)
        TEST_ERROR
    ret = H5Pset_dset_no_attrs_hint(dcpl_mT_id, TRUE);
    if (ret < 0)
        TEST_ERROR
    ret = H5Pset_obj_track_times(dcpl_mT_id, TRUE);
    if (ret < 0)
        TEST_ERROR

    dcpl_mN_id = H5Pcreate(H5P_DATASET_CREATE);
    if (dcpl_mN_id < 0)
        TEST_ERROR
    ret = H5Pset_dset_no_attrs_hint(dcpl_mN_id, TRUE);
    if (ret < 0)
        TEST_ERROR
    ret = H5Pset_obj_track_times(dcpl_mN_id, FALSE);
    if (ret < 0)
        TEST_ERROR

    dspace_id = H5Screate_simple(1, extents, extents);
    if (dspace_id < 0)
        TEST_ERROR

    dtype_id = H5Tcopy(H5T_NATIVE_INT);
    if (dtype_id < 0)
        TEST_ERROR

    for (i = 0; i < n_cases; i++) {

        /* -------------- *
         * per-case setup *
         * -------------- */

        fapl_id = H5Pcopy(_fapl_id);
        if (fapl_id < 0)
            TEST_ERROR

        if (cases[i].oh_version > 1) {
            ret = H5Pset_libver_bounds(fapl_id, H5F_LIBVER_V18, H5F_LIBVER_V110);
            if (ret < 0)
                TEST_ERROR
        }

        file_id = H5Fcreate(filename, H5F_ACC_TRUNC, H5P_DEFAULT, fapl_id);
        if (file_id < 0)
            TEST_ERROR

        dset_xx_id = H5Dcreate2(file_id, "xx", dtype_id, dspace_id, H5P_DEFAULT, H5P_DEFAULT, H5P_DEFAULT);
        if (dset_xx_id < 0)
            TEST_ERROR

        dset_mx_id = H5Dcreate2(file_id, "mx", dtype_id, dspace_id, H5P_DEFAULT, dcpl_mx_id, H5P_DEFAULT);
        if (dset_mx_id < 0)
            TEST_ERROR

        dset_xT_id = H5Dcreate2(file_id, "xT", dtype_id, dspace_id, H5P_DEFAULT, dcpl_xT_id, H5P_DEFAULT);
        if (dset_xT_id < 0)
            TEST_ERROR
        dset_mT_id = H5Dcreate2(file_id, "mT", dtype_id, dspace_id, H5P_DEFAULT, dcpl_mT_id, H5P_DEFAULT);
        if (dset_mT_id < 0)
            TEST_ERROR

        dset_mN_id = H5Dcreate2(file_id, "mN", dtype_id, dspace_id, H5P_DEFAULT, dcpl_mN_id, H5P_DEFAULT);
        if (dset_mN_id < 0)
            TEST_ERROR

        /* ----- *
         * TESTS *
         * ----- */

        /* sanity check */
        if (oh_compare(dset_mx_id, dset_xx_id) != LT)
            TEST_ERROR
        if (oh_compare(dset_mx_id, dset_xT_id) != LT)
            TEST_ERROR

        if (oh_compare(dset_xx_id, dset_xT_id) != EQ)
            TEST_ERROR
        if (oh_compare(dset_mx_id, dset_mT_id) != EQ)
            TEST_ERROR
        if (oh_compare(dset_mN_id, dset_mT_id) != LT)
            TEST_ERROR

        if (oh_compare(dset_mT_id, dset_xT_id) != LT)
            TEST_ERROR

        /* ----------------- *
         * per-case teardown *
         * ----------------- */

        if (H5Dclose(dset_xx_id) < 0)
            TEST_ERROR
        if (H5Dclose(dset_xT_id) < 0)
            TEST_ERROR
        if (H5Dclose(dset_mx_id) < 0)
            TEST_ERROR
        if (H5Dclose(dset_mT_id) < 0)
            TEST_ERROR
        if (H5Dclose(dset_mN_id) < 0)
            TEST_ERROR
        if (H5Fclose(file_id) < 0)
            TEST_ERROR
        if (H5Pclose(fapl_id) < 0)
            TEST_ERROR

    } /* for each version tested */

    /************
     * TEARDOWN *
     ************/

    if (H5Sclose(dspace_id) < 0)
        TEST_ERROR
    if (H5Tclose(dtype_id) < 0)
        TEST_ERROR
    if (H5Pclose(dcpl_xT_id) < 0)
        TEST_ERROR
    if (H5Pclose(dcpl_mx_id) < 0)
        TEST_ERROR
    if (H5Pclose(dcpl_mT_id) < 0)
        TEST_ERROR
    if (H5Pclose(dcpl_mN_id) < 0)
        TEST_ERROR

    PASSED();
    return SUCCEED;

error:
    H5E_BEGIN_TRY
    {
        (void)H5Sclose(dspace_id);
        (void)H5Tclose(dtype_id);
        (void)H5Pclose(dcpl_xT_id);
        (void)H5Pclose(dcpl_mx_id);
        (void)H5Pclose(dcpl_mT_id);
        (void)H5Pclose(dcpl_mN_id);
        (void)H5Dclose(dset_xx_id);
        (void)H5Dclose(dset_xT_id);
        (void)H5Dclose(dset_mx_id);
        (void)H5Dclose(dset_mT_id);
        (void)H5Dclose(dset_mN_id);
        (void)H5Fclose(file_id);
        (void)H5Pclose(fapl_id);
    }
    H5E_END_TRY;
    return FAIL;
} /* test_minimized_dset_ohdr_modification_times */

/*
 * Test minimized dataset object header with a fill value set.
 */
static herr_t
test_minimized_dset_ohdr_fillvalue_backwards_compatability(hid_t _fapl_id)
{
    char          filename[512] = "";
    const hsize_t extents[1]    = {64};  /* extents of dataspace */
    const int     fill[1]       = {343}; /* fill value of dataset */
    hid_t         file_id       = -1;
    hid_t         dtype_id      = -1;
    hid_t         dspace_id     = -1;
    hid_t         dcpl_id       = -1;
    hid_t         fapl_id       = -1;
    hid_t         dset_0_id     = -1;
    hid_t         dset_1_id     = -1;
    herr_t        ret;

    /*********
     * SETUP *
     *********/

    TESTING("minimized dset object headers with fill values and different libver support");

    fapl_id = H5Pcopy(_fapl_id);
    if (fapl_id < 0)
        TEST_ERROR

    if (h5_fixname(FILENAME[1], fapl_id, filename, sizeof(filename)) == NULL)
        TEST_ERROR

    dspace_id = H5Screate_simple(1, extents, extents);
    if (dspace_id < 0)
        TEST_ERROR

    dtype_id = H5Tcopy(H5T_NATIVE_INT);
    if (dtype_id < 0)
        TEST_ERROR

    dcpl_id = H5Pcreate(H5P_DATASET_CREATE);
    if (dcpl_id < 0)
        TEST_ERROR

    ret = H5Pset_dset_no_attrs_hint(dcpl_id, TRUE);
    if (ret == FAIL)
        TEST_ERROR;

    ret = H5Pset_fill_value(dcpl_id, dtype_id, fill);
    if (ret == FAIL)
        TEST_ERROR;

    ret = H5Pset_libver_bounds(fapl_id, H5F_LIBVER_EARLIEST, H5F_LIBVER_LATEST);
    if (ret == FAIL)
        TEST_ERROR;

    file_id = H5Fcreate(filename, H5F_ACC_TRUNC, H5P_DEFAULT, fapl_id);
    if (file_id < 0)
        TEST_ERROR

    dset_0_id = H5Dcreate2(file_id, "fullrange", dtype_id, dspace_id, H5P_DEFAULT, dcpl_id, H5P_DEFAULT);
    if (dset_0_id < 0)
        TEST_ERROR

    /* Close file and re-open with different libver bounds.
     * Dataset "fullrange" must also be closed for expected reopen behavior.
     */
    if (H5Fclose(file_id) < 0)
        TEST_ERROR;
    if (H5Dclose(dset_0_id) < 0)
        TEST_ERROR

    ret = H5Pset_libver_bounds(fapl_id, H5F_LIBVER_V18, H5F_LIBVER_LATEST);
    if (ret == FAIL)
        TEST_ERROR;

    file_id = H5Fopen(filename, H5F_ACC_RDWR, fapl_id);
    if (file_id < 0)
        TEST_ERROR

    dset_1_id = H5Dcreate2(file_id, "upperrange", dtype_id, dspace_id, H5P_DEFAULT, dcpl_id, H5P_DEFAULT);
    if (dset_1_id < 0)
        TEST_ERROR

    /* re-open "fullrange" dataset
     */
    dset_0_id = H5Dopen2(file_id, "fullrange", H5P_DEFAULT);
    if (dset_0_id < 0)
        TEST_ERROR

    /*********
     * TESTS *
     *********/

    /* dset not supporting pre-1.08 should be smaller? */
    if (oh_compare(dset_1_id, dset_0_id) != LT)
        TEST_ERROR

    /************
     * TEARDOWN *
     ************/

    if (H5Sclose(dspace_id) < 0)
        TEST_ERROR
    if (H5Tclose(dtype_id) < 0)
        TEST_ERROR
    if (H5Pclose(dcpl_id) < 0)
        TEST_ERROR
    if (H5Pclose(fapl_id) < 0)
        TEST_ERROR
    if (H5Dclose(dset_0_id) < 0)
        TEST_ERROR
    if (H5Dclose(dset_1_id) < 0)
        TEST_ERROR
    if (H5Fclose(file_id) < 0)
        TEST_ERROR;

    PASSED();
    return SUCCEED;

error:
    H5E_BEGIN_TRY
    {
        (void)H5Sclose(dspace_id);
        (void)H5Tclose(dtype_id);
        (void)H5Pclose(dcpl_id);
        (void)H5Pclose(fapl_id);
        (void)H5Dclose(dset_0_id);
        (void)H5Dclose(dset_1_id);
        (void)H5Fclose(file_id);
    }
    H5E_END_TRY;
    return FAIL;
} /* test_minimized_dset_ohdr_fillvalue_backwards_compatability */

/*-------------------------------------------------------------------------
 * Function:    main
 *
 * Purpose:     Exercise private object header behavior and routines
 *
 * Return:      Success: 0
 *              Failure: 1
 *
 * Programmer:  Robb Matzke
 *              Tuesday, November 24, 1998
 *
 *-------------------------------------------------------------------------
 */
int
main(void)
{
    hid_t          fapl = -1;
    hid_t          file = -1;
    H5F_t *        f    = NULL;
    const char *   env_h5_drvr;     /* File driver value from environment */
    hbool_t        single_file_vfd; /* Whether VFD used stores data in a single file */
    char           filename[1024];
    H5O_hdr_info_t hdr_info;  /* Object info */
    H5O_loc_t      oh_loc;    /* Object header locations */
    H5F_libver_t   low, high; /* File format bounds */
    time_t         time_new, ro;
    int            i;                      /* Local index variable */
    hbool_t        api_ctx_pushed = FALSE; /* Whether API context pushed */
    herr_t         ret;                    /* Generic return value */

    /* Get the VFD to use */
    env_h5_drvr = HDgetenv("HDF5_DRIVER");
    if (env_h5_drvr == NULL)
        env_h5_drvr = "nomatch";

    /* Check for VFD which stores data in multiple files */
    single_file_vfd = (hbool_t)(HDstrcmp(env_h5_drvr, "split") && HDstrcmp(env_h5_drvr, "multi") &&
                                HDstrcmp(env_h5_drvr, "family"));

    /* Reset library */
    h5_reset();
    fapl = h5_fileaccess();
    h5_fixname(FILENAME[0], fapl, filename, sizeof filename);

    /* Push API context */
    if (H5CX_push() < 0)
        FAIL_STACK_ERROR
    api_ctx_pushed = TRUE;

    /* Loop through all the combinations of low/high library format bounds */
    for (low = H5F_LIBVER_EARLIEST; low < H5F_LIBVER_NBOUNDS; low++) {
        for (high = H5F_LIBVER_EARLIEST; high < H5F_LIBVER_NBOUNDS; high++) {
            const char *low_string;  /* Message for library version low bound */
            const char *high_string; /* Message for library version high bound */
            char        msg[80];     /* Message for file format version */

            /* Set version bounds before opening the file */
            H5E_BEGIN_TRY { ret = H5Pset_libver_bounds(fapl, low, high); }
            H5E_END_TRY;

            if (ret < 0) /* Invalid low/high combinations */
                continue;

            /* Display info about testing */
            low_string  = h5_get_version_string(low);
            high_string = h5_get_version_string(high);
            HDsprintf(msg, "Using file format version: (%s, %s)", low_string, high_string);
            HDputs(msg);

            /* test on object continuation block */
            if (test_cont(filename, fapl) < 0)
                TEST_ERROR

            /* Create the file to operate on */
            if ((file = H5Fcreate(filename, H5F_ACC_TRUNC, H5P_DEFAULT, fapl)) < 0)
                FAIL_STACK_ERROR
            if (NULL == (f = (H5F_t *)H5VL_object(file)))
                FAIL_STACK_ERROR
            if (H5AC_ignore_tags(f) < 0) {
                H5_FAILED();
                H5Eprint2(H5E_DEFAULT, stdout);
                goto error;
            } /* end if */

            /*
             * Test object header creation
             * (using default group creation property list only because it's convenient)
             */
            TESTING("object header creation");
            HDmemset(&oh_loc, 0, sizeof(oh_loc));
            if (H5O_create(f, (size_t)64, (size_t)0, H5P_GROUP_CREATE_DEFAULT, &oh_loc /*out*/) < 0)
                FAIL_STACK_ERROR
            PASSED();

            /* create a new message */
            TESTING("message creation");
            time_new = 11111111;
            if (H5O_msg_create(&oh_loc, H5O_MTIME_NEW_ID, 0, 0, &time_new) < 0)
                FAIL_STACK_ERROR
            if (1 != H5O_link(&oh_loc, 1))
                FAIL_STACK_ERROR
            if (H5AC_prep_for_file_flush(f) < 0)
                FAIL_STACK_ERROR
            if (H5AC_flush(f) < 0)
                FAIL_STACK_ERROR
            if (H5AC_secure_from_file_flush(f) < 0)
                FAIL_STACK_ERROR
            if (H5AC_expunge_entry(f, H5AC_OHDR, oh_loc.addr, H5AC__NO_FLAGS_SET) < 0)
                FAIL_STACK_ERROR
            if (NULL == H5O_msg_read(&oh_loc, H5O_MTIME_NEW_ID, &ro))
                FAIL_STACK_ERROR
            if (ro != time_new)
                TEST_ERROR
            PASSED();

            /*
             * Test modification of an existing message.
             */
            TESTING("message modification");
            time_new = 33333333;
            if (H5O_msg_write(&oh_loc, H5O_MTIME_NEW_ID, 0, 0, &time_new) < 0)
                FAIL_STACK_ERROR
            if (H5AC_prep_for_file_flush(f) < 0)
                FAIL_STACK_ERROR
            if (H5AC_flush(f) < 0)
                FAIL_STACK_ERROR
            if (H5AC_secure_from_file_flush(f) < 0)
                FAIL_STACK_ERROR
            if (H5AC_expunge_entry(f, H5AC_OHDR, oh_loc.addr, H5AC__NO_FLAGS_SET) < 0)
                FAIL_STACK_ERROR
            if (NULL == H5O_msg_read(&oh_loc, H5O_MTIME_NEW_ID, &ro))
                FAIL_STACK_ERROR
            if (ro != time_new)
                TEST_ERROR

            /* Make certain that chunk #0 in the object header can be encoded with a 1-byte size */
            if (H5O_get_hdr_info(&oh_loc, &hdr_info) < 0)
                FAIL_STACK_ERROR
            if (hdr_info.space.total >= 256)
                TEST_ERROR

            PASSED();

            /*
             * Test creation of a bunch of messages one after another to see
             * what happens when the object header overflows in core.
             * (Use 'old' MTIME message here, because it is large enough to be
             *  replaced with a continuation message (the new one is too small)
             *  and the library doesn't understand how to migrate more than one
             *  message from an object header currently - QAK - 10/8/03)
             */
            TESTING("object header overflow in memory");
            for (i = 0; i < 40; i++) {
                time_new = (i + 1) * 1000 + 1000000;
                if (H5O_msg_create(&oh_loc, H5O_MTIME_ID, 0, 0, &time_new) < 0)
                    FAIL_STACK_ERROR
            } /* end for */
            if (H5AC_prep_for_file_flush(f) < 0)
                FAIL_STACK_ERROR
            if (H5AC_flush(f) < 0)
                FAIL_STACK_ERROR
            if (H5AC_secure_from_file_flush(f) < 0)
                FAIL_STACK_ERROR
            if (H5AC_expunge_entry(f, H5AC_OHDR, oh_loc.addr, H5AC__NO_FLAGS_SET) < 0)
                FAIL_STACK_ERROR

            /* Make certain that chunk #0 in the object header will be encoded with a 2-byte size */
            if (H5O_get_hdr_info(&oh_loc, &hdr_info) < 0)
                FAIL_STACK_ERROR
            if (hdr_info.space.total < 256)
                TEST_ERROR

            PASSED();

            /* Close & re-open file & object header */
            /* (makes certain that an object header in the new format that transitions
             *  between 1-byte chunk #0 size encoding and 2-byte chunk #0 size encoding
             *  works correctly - QAK)
             */
            TESTING("close & re-open object header");
            if (H5O_close(&oh_loc, NULL) < 0)
                FAIL_STACK_ERROR
            if (H5Fclose(file) < 0)
                FAIL_STACK_ERROR
            if ((file = H5Fopen(filename, H5F_ACC_RDWR, fapl)) < 0)
                FAIL_STACK_ERROR
            if (NULL == (f = (H5F_t *)H5VL_object(file)))
                FAIL_STACK_ERROR
            if (H5AC_ignore_tags(f) < 0)
                FAIL_STACK_ERROR
            oh_loc.file = f;
            if (H5O_open(&oh_loc) < 0)
                FAIL_STACK_ERROR
            PASSED();

            /*
             * Test creation of a bunch of messages one after another to see
             * what happens when the object header overflows on disk.
             */
            TESTING("object header overflow on disk");
            for (i = 0; i < 10; i++) {
                time_new = (i + 1) * 1000 + 10;
                if (H5O_msg_create(&oh_loc, H5O_MTIME_NEW_ID, 0, 0, &time_new) < 0)
                    FAIL_STACK_ERROR
                if (H5AC_prep_for_file_flush(f) < 0)
                    FAIL_STACK_ERROR
                if (H5AC_flush(f) < 0)
                    FAIL_STACK_ERROR
                if (H5AC_secure_from_file_flush(f) < 0)
                    FAIL_STACK_ERROR
                if (H5AC_expunge_entry(f, H5AC_OHDR, oh_loc.addr, H5AC__NO_FLAGS_SET) < 0)
                    FAIL_STACK_ERROR
            } /* end for */
            PASSED();

            /*
             * Delete all time messages.
             */
            TESTING("message deletion");
            if (H5O_msg_remove(&oh_loc, H5O_MTIME_NEW_ID, H5O_ALL, TRUE) < 0)
                FAIL_STACK_ERROR
            if (H5O_msg_remove(&oh_loc, H5O_MTIME_ID, H5O_ALL, TRUE) < 0)
                FAIL_STACK_ERROR
            if (H5O_msg_read(&oh_loc, H5O_MTIME_NEW_ID, &ro))
                FAIL_STACK_ERROR
            if (H5O_msg_read(&oh_loc, H5O_MTIME_ID, &ro))
                FAIL_STACK_ERROR
            PASSED();

            /*
             * Constant message handling.
             * (can't write to them, but should be able to remove them)
             */
            TESTING("constant message handling");
            time_new = 22222222;
            if (H5O_msg_create(&oh_loc, H5O_MTIME_NEW_ID, H5O_MSG_FLAG_CONSTANT, 0, &time_new) < 0)
                FAIL_STACK_ERROR
            if (H5AC_prep_for_file_flush(f) < 0)
                FAIL_STACK_ERROR
            if (H5AC_flush(f) < 0)
                FAIL_STACK_ERROR
            if (H5AC_secure_from_file_flush(f) < 0)
                FAIL_STACK_ERROR
            if (H5AC_expunge_entry(f, H5AC_OHDR, oh_loc.addr, H5AC__NO_FLAGS_SET) < 0)
                FAIL_STACK_ERROR
            if (NULL == H5O_msg_read(&oh_loc, H5O_MTIME_NEW_ID, &ro))
                FAIL_STACK_ERROR
            if (ro != time_new)
                TEST_ERROR
            time_new = 33333333;
            H5E_BEGIN_TRY { ret = H5O_msg_write(&oh_loc, H5O_MTIME_NEW_ID, 0, 0, &time_new); }
            H5E_END_TRY;
            if (ret >= 0)
                TEST_ERROR
            if (H5O_msg_remove(&oh_loc, H5O_MTIME_NEW_ID, H5O_ALL, TRUE) < 0)
                FAIL_STACK_ERROR
            PASSED();

            /* release resources */
            TESTING("object header closing");
            if (H5O_close(&oh_loc, NULL) < 0)
                FAIL_STACK_ERROR
            PASSED();

            /* Close the file we created */
            if (H5Fclose(file) < 0)
                TEST_ERROR

            /* Test reading datasets with undefined object header messages
             * and the various "fail/mark if unknown" object header message flags
             */
            HDputs("Accessing objects with unknown header messages: H5O_BOGUS_VALID_ID");
            if (single_file_vfd) {
                if (test_unknown(H5O_BOGUS_VALID_ID, filename, fapl) < 0)
                    TEST_ERROR
            } /* end if */
            else {
                SKIPPED();
                HDputs("    Unknown header message test not supported with the current VFD.");
            } /* end else */
            HDputs("Accessing objects with unknown header messages: H5O_BOGUS_INVALID_ID");
            if (single_file_vfd) {
                if (test_unknown(H5O_BOGUS_INVALID_ID, filename, fapl) < 0)
                    TEST_ERROR
            } /* end if */
            else {
                SKIPPED();
                HDputs("    Unknown header message test not supported with the current VFD.");
            } /* end else */

            /* Test object header creation metadata cache issues */
            if (test_ohdr_cache(filename, fapl) < 0)
                TEST_ERROR

            if (test_minimized_dset_ohdr_attribute_addition(fapl) < 0)
                TEST_ERROR

            if (test_minimized_dset_ohdr_size_comparisons(fapl) < 0)
                TEST_ERROR

            if (test_minimized_dset_ohdr_with_filter(fapl) < 0)
                TEST_ERROR

            if (test_minimized_dset_ohdr_modification_times(fapl) < 0)
                TEST_ERROR

            if (test_minimized_dset_ohdr_fillvalue_backwards_compatability(fapl) < 0)
                TEST_ERROR

        } /* high */
    }     /* low */

    /* Verify symbol table messages are cached */
    if (h5_verify_cached_stabs(FILENAME, fapl) < 0)
        TEST_ERROR

    /* A test to exercise the re-read of the object header for SWMR access */
    if (test_ohdr_swmr(TRUE) < 0)
        TEST_ERROR
    if (test_ohdr_swmr(FALSE) < 0)
        TEST_ERROR

    /* Pop API context */
<<<<<<< HEAD
    if(api_ctx_pushed && H5CX_pop(FALSE) < 0) FAIL_STACK_ERROR
=======
    if (api_ctx_pushed && H5CX_pop() < 0)
        FAIL_STACK_ERROR
>>>>>>> 1a6fba94
    api_ctx_pushed = FALSE;

    HDputs("All object header tests passed.");
    h5_cleanup(FILENAME, fapl);
    return 0;

error:
    HDputs("*** TESTS FAILED ***");
    H5E_BEGIN_TRY { H5Fclose(file); }
    H5E_END_TRY;

<<<<<<< HEAD
    if(api_ctx_pushed) H5CX_pop(FALSE);
=======
    if (api_ctx_pushed)
        H5CX_pop();
>>>>>>> 1a6fba94

    return 1;
} /* end main() */<|MERGE_RESOLUTION|>--- conflicted
+++ resolved
@@ -2040,12 +2040,8 @@
         TEST_ERROR
 
     /* Pop API context */
-<<<<<<< HEAD
-    if(api_ctx_pushed && H5CX_pop(FALSE) < 0) FAIL_STACK_ERROR
-=======
-    if (api_ctx_pushed && H5CX_pop() < 0)
-        FAIL_STACK_ERROR
->>>>>>> 1a6fba94
+    if (api_ctx_pushed && H5CX_pop(FALSE) < 0)
+        FAIL_STACK_ERROR
     api_ctx_pushed = FALSE;
 
     HDputs("All object header tests passed.");
@@ -2057,12 +2053,8 @@
     H5E_BEGIN_TRY { H5Fclose(file); }
     H5E_END_TRY;
 
-<<<<<<< HEAD
-    if(api_ctx_pushed) H5CX_pop(FALSE);
-=======
     if (api_ctx_pushed)
-        H5CX_pop();
->>>>>>> 1a6fba94
+        H5CX_pop(FALSE);
 
     return 1;
 } /* end main() */