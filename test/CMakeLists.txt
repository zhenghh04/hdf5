--- conflicted
+++ resolved
@@ -337,11 +337,8 @@
     thread_id # special link
     vol
     timer
-<<<<<<< HEAD
+    cmpd_dtransform
     event_set # multiple source
-=======
-    cmpd_dtransform
->>>>>>> bf0cbcbe
 )
 
 macro (ADD_H5_EXE file)
