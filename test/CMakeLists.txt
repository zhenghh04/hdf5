--- conflicted
+++ resolved
@@ -139,7 +139,6 @@
           "${CMAKE_BINARY_DIR}/testdir2/$<TARGET_FILE_NAME:${HDF5_TEST_PLUGIN_LIB_TARGET}>"
     )
   endforeach (test_lib ${TEST2_PLUGIN_LIBS})
-<<<<<<< HEAD
 
   # make vol_plugins dir
   file (MAKE_DIRECTORY "${CMAKE_BINARY_DIR}/voltestdir")
@@ -160,11 +159,11 @@
     INCLUDE_DIRECTORIES (${HDF5_SRC_DIR})
 
     add_library (${HDF5_TEST_VOL_PLUGIN_LIB_TARGET} ${LIB_TYPE} ${HDF5_TEST_SOURCE_DIR}/${test_vol_lib}.c)
-    TARGET_C_PROPERTIES (${HDF5_TEST_VOL_PLUGIN_LIB_TARGET} ${LIB_TYPE} " " " ")
+    TARGET_C_PROPERTIES (${HDF5_TEST_VOL_PLUGIN_LIB_TARGET} SHARED " " " ")
     target_link_libraries (${HDF5_TEST_VOL_PLUGIN_LIB_TARGET} ${HDF5_TEST_LIB_TARGET})
     H5_SET_LIB_OPTIONS (
         ${HDF5_TEST_VOL_PLUGIN_LIB_TARGET} ${HDF5_TEST_VOL_PLUGIN_LIB_NAME}
-        ${LIB_TYPE}
+        SHARED
         HDF5_TEST_VOL_PLUGIN_LIB_NAME_RELEASE
         HDF5_TEST_VOL_PLUGIN_LIB_NAME_DEBUG
     )
@@ -182,9 +181,6 @@
           "${CMAKE_BINARY_DIR}/voltestdir/$<TARGET_FILE_NAME:${HDF5_TEST_VOL_PLUGIN_LIB_TARGET}>"
     )
   endforeach (test_vol_lib ${TEST_VOL_PLUGIN_LIBS})
-endif (BUILD_SHARED_LIBS)
-=======
->>>>>>> 3b4696cc
 
 set (testhdf5_SRCS
     ${HDF5_TEST_SOURCE_DIR}/testhdf5.c
