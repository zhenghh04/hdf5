cmake_minimum_required (VERSION 3.10)
project (HDF5_TEST C)

#-----------------------------------------------------------------------------
# Generate the H5srcdir_str.h file containing user settings needed by compilation
#-----------------------------------------------------------------------------
set (srcdir ${HDF5_TEST_SOURCE_DIR})
configure_file (${HDF5_TEST_SOURCE_DIR}/H5srcdir_str.h.in H5srcdir_str.h  @ONLY)

#################################################################################
# Define Test Library Sources
#################################################################################
set (TEST_LIB_SOURCES
    ${HDF5_TEST_SOURCE_DIR}/h5test.c
    ${HDF5_TEST_SOURCE_DIR}/testframe.c
    ${HDF5_TEST_SOURCE_DIR}/cache_common.c
    ${HDF5_TEST_SOURCE_DIR}/swmr_common.c
)

set (TEST_LIB_HEADERS
    ${HDF5_TEST_SOURCE_DIR}/h5test.h
    ${HDF5_TEST_SOURCE_DIR}/cache_common.h
    ${HDF5_TEST_SOURCE_DIR}/swmr_common.h
)

add_library (${HDF5_TEST_LIB_TARGET} STATIC ${TEST_LIB_SOURCES} ${TEST_LIB_HEADERS})
target_include_directories(${HDF5_TEST_LIB_TARGET}
    PRIVATE "${HDF5_SRC_DIR};${HDF5_BINARY_DIR};${HDF5_TEST_BINARY_DIR};$<$<BOOL:${HDF5_ENABLE_PARALLEL}>:${MPI_C_INCLUDE_DIRS}>"
    INTERFACE "$<INSTALL_INTERFACE:$<INSTALL_PREFIX>/include>"
)
TARGET_C_PROPERTIES (${HDF5_TEST_LIB_TARGET} STATIC)
target_link_libraries (${HDF5_TEST_LIB_TARGET}
    PUBLIC ${LINK_LIBS} ${HDF5_LIB_TARGET}
    PRIVATE $<$<PLATFORM_ID:Windows>:ws2_32.lib>
)
if (MINGW)
  target_link_libraries (${HDF5_TEST_LIB_TARGET} PRIVATE "wsock32.lib")
endif ()
H5_SET_LIB_OPTIONS (${HDF5_TEST_LIB_TARGET} ${HDF5_TEST_LIB_NAME} STATIC 0)

if (BUILD_SHARED_LIBS)
  add_library (${HDF5_TEST_LIBSH_TARGET} SHARED ${TEST_LIB_SOURCES} ${TEST_LIB_HEADERS})
  target_include_directories(${HDF5_TEST_LIBSH_TARGET}
      PRIVATE "${HDF5_SRC_DIR};${HDF5_BINARY_DIR};${HDF5_TEST_BINARY_DIR};$<$<BOOL:${HDF5_ENABLE_PARALLEL}>:${MPI_C_INCLUDE_DIRS}>"
      INTERFACE "$<INSTALL_INTERFACE:$<INSTALL_PREFIX>/include>"
  )
  target_compile_definitions(${HDF5_TEST_LIBSH_TARGET}
      PUBLIC "H5_BUILT_AS_DYNAMIC_LIB" $<$<BOOL:${HDF5_ENABLE_THREADSAFE}>:H5_HAVE_THREADSAFE>
  )
  TARGET_C_PROPERTIES (${HDF5_TEST_LIBSH_TARGET} SHARED)
  target_link_libraries (${HDF5_TEST_LIBSH_TARGET}
      PUBLIC ${LINK_LIBS} ${HDF5_LIBSH_TARGET}
      PRIVATE $<$<PLATFORM_ID:Windows>:ws2_32.lib>
  )
  if (MINGW)
    target_link_libraries (${HDF5_TEST_LIBSH_TARGET} PRIVATE "wsock32.lib")
  endif ()
  H5_SET_LIB_OPTIONS (${HDF5_TEST_LIBSH_TARGET} ${HDF5_TEST_LIB_NAME} SHARED "LIB")
  set_target_properties (${HDF5_TEST_LIBSH_TARGET} PROPERTIES FOLDER libraries/test)
endif ()

#################################################################################
# If filter plugin tests can be tested
#################################################################################
if (BUILD_SHARED_LIBS)
  # make plugins dir
  file (MAKE_DIRECTORY "${CMAKE_BINARY_DIR}/filter_plugin_dir1")
  file (MAKE_DIRECTORY "${CMAKE_BINARY_DIR}/filter_plugin_dir2")

  #-----------------------------------------------------------------------------
  # Define Filter Plugin Test Sources
  #-----------------------------------------------------------------------------
  set (FILTER_PLUGINS_FOR_DIR1
      filter_plugin1_dsets
      filter_plugin3_dsets
  )
  set (FILTER_PLUGINS_FOR_DIR2
      filter_plugin2_dsets
      filter_plugin4_groups
  )

  foreach (plugin_name ${FILTER_PLUGINS_FOR_DIR1})
    set (HDF5_TEST_PLUGIN_CORENAME          "${plugin_name}")
    set (HDF5_TEST_PLUGIN_NAME              "${HDF5_EXTERNAL_LIB_PREFIX}${HDF5_TEST_PLUGIN_CORENAME}")
    set (HDF5_TEST_PLUGIN_TARGET            ${HDF5_TEST_PLUGIN_CORENAME})

    add_library (${HDF5_TEST_PLUGIN_TARGET} SHARED ${HDF5_TEST_SOURCE_DIR}/${plugin_name}.c)
    target_include_directories(${HDF5_TEST_PLUGIN_TARGET} PRIVATE "${HDF5_SRC_DIR};${HDF5_BINARY_DIR};$<$<BOOL:${HDF5_ENABLE_PARALLEL}>:${MPI_C_INCLUDE_DIRS}>")
    TARGET_C_PROPERTIES (${HDF5_TEST_PLUGIN_TARGET} SHARED)
    target_link_libraries (${HDF5_TEST_PLUGIN_TARGET} PUBLIC ${HDF5_TEST_LIB_TARGET})
    H5_SET_LIB_OPTIONS (${HDF5_TEST_PLUGIN_TARGET} ${HDF5_TEST_PLUGIN_NAME} SHARED "LIB")
    set_target_properties (${HDF5_TEST_PLUGIN_TARGET} PROPERTIES FOLDER libraries/TEST_PLUGIN)

    #-----------------------------------------------------------------------------
    # Copy the filter plugin to a plugins folder
    #-----------------------------------------------------------------------------
    add_custom_command (
        TARGET     ${HDF5_TEST_PLUGIN_TARGET}
        POST_BUILD
        COMMAND    ${CMAKE_COMMAND}
        ARGS       -E copy_if_different
          "$<TARGET_FILE:${HDF5_TEST_PLUGIN_TARGET}>"
          "${CMAKE_BINARY_DIR}/filter_plugin_dir1/$<TARGET_FILE_NAME:${HDF5_TEST_PLUGIN_TARGET}>"
    )
  endforeach ()

  foreach (plugin_name ${FILTER_PLUGINS_FOR_DIR2})
    set (HDF5_TEST_PLUGIN_CORENAME          "${plugin_name}")
    set (HDF5_TEST_PLUGIN_NAME              "${HDF5_EXTERNAL_LIB_PREFIX}${HDF5_TEST_PLUGIN_CORENAME}")
    set (HDF5_TEST_PLUGIN_TARGET            ${HDF5_TEST_PLUGIN_CORENAME})

    add_library (${HDF5_TEST_PLUGIN_TARGET} SHARED ${HDF5_TEST_SOURCE_DIR}/${plugin_name}.c)
    target_include_directories(${HDF5_TEST_PLUGIN_TARGET} PRIVATE "${HDF5_SRC_DIR};${HDF5_BINARY_DIR};$<$<BOOL:${HDF5_ENABLE_PARALLEL}>:${MPI_C_INCLUDE_DIRS}>")
    TARGET_C_PROPERTIES (${HDF5_TEST_PLUGIN_TARGET} SHARED)
    target_link_libraries (${HDF5_TEST_PLUGIN_TARGET} PUBLIC ${HDF5_TEST_LIB_TARGET})
    H5_SET_LIB_OPTIONS (${HDF5_TEST_PLUGIN_TARGET} ${HDF5_TEST_PLUGIN_NAME} SHARED "LIB")
    set_target_properties (${HDF5_TEST_PLUGIN_TARGET} PROPERTIES FOLDER libraries/TEST_PLUGIN)

    #-----------------------------------------------------------------------------
    # Copy the filter plugin to a plugins folder
    #-----------------------------------------------------------------------------
    add_custom_command (
        TARGET     ${HDF5_TEST_PLUGIN_TARGET}
        POST_BUILD
        COMMAND    ${CMAKE_COMMAND}
        ARGS       -E copy_if_different
          "$<TARGET_FILE:${HDF5_TEST_PLUGIN_TARGET}>"
          "${CMAKE_BINARY_DIR}/filter_plugin_dir2/$<TARGET_FILE_NAME:${HDF5_TEST_PLUGIN_TARGET}>"
    )
  endforeach ()

  #-----------------------------------------------------------------------------
  # Define VOL Plugin Test Sources
  #-----------------------------------------------------------------------------
  set (VOL_PLUGIN_LIBS
      echo_vol
  )

  foreach (vol_lib ${VOL_PLUGIN_LIBS})
    set (HDF5_VOL_PLUGIN_LIB_CORENAME           "${vol_lib}")
    set (HDF5_VOL_PLUGIN_LIB_NAME               "${HDF5_EXTERNAL_LIB_PREFIX}${HDF5_VOL_PLUGIN_LIB_CORENAME}")
    set (HDF5_VOL_PLUGIN_LIB_TARGET             ${HDF5_VOL_PLUGIN_LIB_CORENAME})

    add_library (${HDF5_VOL_PLUGIN_LIB_TARGET} SHARED ${HDF5_TEST_SOURCE_DIR}/${vol_lib}.c)
    target_include_directories(${HDF5_VOL_PLUGIN_LIB_TARGET} PRIVATE "${HDF5_SRC_DIR};${HDF5_BINARY_DIR};$<$<BOOL:${HDF5_ENABLE_PARALLEL}>:${MPI_C_INCLUDE_DIRS}>")
    TARGET_C_PROPERTIES (${HDF5_VOL_PLUGIN_LIB_TARGET} SHARED)
    target_link_libraries (${HDF5_VOL_PLUGIN_LIB_TARGET} PUBLIC ${HDF5_TEST_LIB_TARGET})
    H5_SET_LIB_OPTIONS (${HDF5_VOL_PLUGIN_LIB_TARGET} ${HDF5_VOL_PLUGIN_LIB_NAME} SHARED "LIB")
    set_target_properties (${HDF5_VOL_PLUGIN_LIB_TARGET} PROPERTIES FOLDER libraries/TEST_PLUGIN)

    #-----------------------------------------------------------------------------
    # Copy VOL plugin to a plugins folder
    #-----------------------------------------------------------------------------
    add_custom_command (
        TARGET     ${HDF5_VOL_PLUGIN_LIB_TARGET}
        POST_BUILD
        COMMAND    ${CMAKE_COMMAND}
        ARGS       -E copy_if_different
          "$<TARGET_FILE:${HDF5_VOL_PLUGIN_LIB_TARGET}>"
          "${CMAKE_BINARY_DIR}/vol/$<TARGET_FILE_NAME:${HDF5_VOL_PLUGIN_LIB_TARGET}>"
    )
  endforeach ()
endif ()

#################################################################################
#  Test program sources
#################################################################################

set (testhdf5_SOURCES
    ${HDF5_TEST_SOURCE_DIR}/testhdf5.c
    ${HDF5_TEST_SOURCE_DIR}/tarray.c
    ${HDF5_TEST_SOURCE_DIR}/tattr.c
    ${HDF5_TEST_SOURCE_DIR}/tchecksum.c
    ${HDF5_TEST_SOURCE_DIR}/tconfig.c
    ${HDF5_TEST_SOURCE_DIR}/tcoords.c
    ${HDF5_TEST_SOURCE_DIR}/tfile.c
    ${HDF5_TEST_SOURCE_DIR}/tgenprop.c
    ${HDF5_TEST_SOURCE_DIR}/th5o.c
    ${HDF5_TEST_SOURCE_DIR}/th5s.c
    ${HDF5_TEST_SOURCE_DIR}/theap.c
    ${HDF5_TEST_SOURCE_DIR}/tid.c
    ${HDF5_TEST_SOURCE_DIR}/titerate.c
    ${HDF5_TEST_SOURCE_DIR}/tmeta.c
    ${HDF5_TEST_SOURCE_DIR}/tmisc.c
    ${HDF5_TEST_SOURCE_DIR}/trefer.c
    ${HDF5_TEST_SOURCE_DIR}/trefstr.c
    ${HDF5_TEST_SOURCE_DIR}/tselect.c
    ${HDF5_TEST_SOURCE_DIR}/tskiplist.c
    ${HDF5_TEST_SOURCE_DIR}/tsohm.c
    ${HDF5_TEST_SOURCE_DIR}/ttime.c
    ${HDF5_TEST_SOURCE_DIR}/ttst.c
    ${HDF5_TEST_SOURCE_DIR}/tunicode.c
    ${HDF5_TEST_SOURCE_DIR}/tvltypes.c
    ${HDF5_TEST_SOURCE_DIR}/tvlstr.c
)

set (cache_image_SOURCES
    ${HDF5_TEST_SOURCE_DIR}/cache_image.c
    ${HDF5_TEST_SOURCE_DIR}/genall5.c
)

set (ttsafe_SOURCES
    ${HDF5_TEST_SOURCE_DIR}/ttsafe.c
    ${HDF5_TEST_SOURCE_DIR}/ttsafe_dcreate.c
    ${HDF5_TEST_SOURCE_DIR}/ttsafe_error.c
    ${HDF5_TEST_SOURCE_DIR}/ttsafe_cancel.c
    ${HDF5_TEST_SOURCE_DIR}/ttsafe_acreate.c
)

set (H5_TESTS
    testhdf5 # multiple source
    cache
    cache_api
    cache_image # multiple source
    cache_tagging
    lheap
    ohdr
    stab
    gheap
    evict_on_close
    farray
    earray
    btree2
    fheap
    pool
    accum
    hyperslab
    istore
    bittests
    dt_arith
    page_buffer
    dtypes
    dsets
    cmpd_dset
    filter_fail
    extend
    direct_chunk # compression lib link
    external
    efc
    objcopy
    links
    unlink
    twriteorder
    big
    mtime
    fillval
    mount
    flush1
    flush2
    app_ref
    enum
    set_extent
    ttsafe # multiple source
    enc_dec_plist
    enc_dec_plist_cross_platform
    getname
    vfd
    ntypes
    dangle
    dtransform
    # reserved disabled
    cross_read
    freespace
    mf
    vds
    file_image
    unregister
    cache_logging
    cork
    swmr
<<<<<<< HEAD
    ohdr_mindset
=======
    vol
>>>>>>> 6f52793a
)

macro (ADD_H5_EXE file)
  add_executable (${file} ${HDF5_TEST_SOURCE_DIR}/${file}.c)
  target_include_directories(${file} PRIVATE "${HDF5_SRC_DIR};${HDF5_BINARY_DIR};${HDF5_TEST_BINARY_DIR};$<$<BOOL:${HDF5_ENABLE_PARALLEL}>:${MPI_C_INCLUDE_DIRS}>")
  TARGET_C_PROPERTIES (${file} STATIC)
  target_link_libraries (${file} PRIVATE ${HDF5_TEST_LIB_TARGET})
  set_target_properties (${file} PROPERTIES FOLDER test)
  if (BUILD_SHARED_LIBS)
    add_executable (${file}-shared ${HDF5_TEST_SOURCE_DIR}/${file}.c)
    target_include_directories(${file}-shared PRIVATE "${HDF5_SRC_DIR};${HDF5_BINARY_DIR};${HDF5_TEST_BINARY_DIR};$<$<BOOL:${HDF5_ENABLE_PARALLEL}>:${MPI_C_INCLUDE_DIRS}>")
    TARGET_C_PROPERTIES (${file}-shared SHARED)
    target_link_libraries (${file}-shared PRIVATE ${HDF5_TEST_LIBSH_TARGET})
    set_target_properties (${file}-shared PROPERTIES FOLDER test)
  endif ()
endmacro ()

set (H5_TESTS_MULTIPLE
    direct_chunk
    testhdf5
    cache_image
    ttsafe
)
# Only build single source tests here
foreach (test ${H5_TESTS})
  if (NOT ${test} IN_LIST H5_TESTS_MULTIPLE)
    ADD_H5_EXE(${test})
  endif ()
endforeach ()

##############################################################################
###           M U L T I P L E  S O U R C E   T E S T S                     ###
##############################################################################
######### Also special handling of link libs #############
#-- Adding test for direct_chunk
add_executable (direct_chunk ${HDF5_TEST_SOURCE_DIR}/direct_chunk.c)
target_include_directories(direct_chunk PRIVATE "${HDF5_SRC_DIR};${HDF5_BINARY_DIR};${HDF5_TEST_BINARY_DIR};$<$<BOOL:${HDF5_ENABLE_PARALLEL}>:${MPI_C_INCLUDE_DIRS}>")
TARGET_C_PROPERTIES (direct_chunk STATIC)
target_link_libraries (direct_chunk PRIVATE ${HDF5_TEST_LIB_TARGET} ${LINK_COMP_LIBS})
set_target_properties (direct_chunk PROPERTIES FOLDER test)
if (BUILD_SHARED_LIBS)
  add_executable (direct_chunk-shared ${HDF5_TEST_SOURCE_DIR}/direct_chunk.c)
  target_include_directories(direct_chunk-shared PRIVATE "${HDF5_SRC_DIR};${HDF5_BINARY_DIR};${HDF5_TEST_BINARY_DIR};$<$<BOOL:${HDF5_ENABLE_PARALLEL}>:${MPI_C_INCLUDE_DIRS}>")
  TARGET_C_PROPERTIES (direct_chunk-shared SHARED)
  target_link_libraries (direct_chunk-shared PRIVATE ${HDF5_TEST_LIBSH_TARGET} ${LINK_COMP_LIBS})
  set_target_properties (direct_chunk-shared PROPERTIES FOLDER test)
endif ()


######### Special handling for multiple sources #############
#-- Adding test for testhdf5
add_executable (testhdf5 ${testhdf5_SOURCES})
target_include_directories(testhdf5 PRIVATE "${HDF5_SRC_DIR};${HDF5_BINARY_DIR};$<$<BOOL:${HDF5_ENABLE_PARALLEL}>:${MPI_C_INCLUDE_DIRS}>")
TARGET_C_PROPERTIES (testhdf5 STATIC)
target_link_libraries (testhdf5 PRIVATE ${HDF5_TEST_LIB_TARGET})
set_target_properties (testhdf5 PROPERTIES FOLDER test)
if (BUILD_SHARED_LIBS)
  add_executable (testhdf5-shared ${testhdf5_SOURCES})
  target_include_directories(testhdf5-shared PRIVATE "${HDF5_SRC_DIR};${HDF5_BINARY_DIR};$<$<BOOL:${HDF5_ENABLE_PARALLEL}>:${MPI_C_INCLUDE_DIRS}>")
  TARGET_C_PROPERTIES (testhdf5-shared SHARED)
  target_link_libraries (testhdf5-shared PRIVATE ${HDF5_TEST_LIBSH_TARGET})
  set_target_properties (testhdf5-shared PROPERTIES FOLDER test)
endif ()

#-- Adding test for cache_image
add_executable (cache_image ${cache_image_SOURCES})
target_include_directories(cache_image PRIVATE "${HDF5_SRC_DIR};${HDF5_BINARY_DIR};$<$<BOOL:${HDF5_ENABLE_PARALLEL}>:${MPI_C_INCLUDE_DIRS}>")
TARGET_C_PROPERTIES (cache_image STATIC)
target_link_libraries (cache_image PRIVATE ${HDF5_LIB_TARGET} ${HDF5_TEST_LIB_TARGET})
set_target_properties (cache_image PROPERTIES FOLDER test)
if (BUILD_SHARED_LIBS)
  add_executable (cache_image-shared ${cache_image_SOURCES})
  target_include_directories(cache_image-shared PRIVATE "${HDF5_SRC_DIR};${HDF5_BINARY_DIR};$<$<BOOL:${HDF5_ENABLE_PARALLEL}>:${MPI_C_INCLUDE_DIRS}>")
  TARGET_C_PROPERTIES (cache_image-shared SHARED)
  target_link_libraries (cache_image-shared PRIVATE ${HDF5_TEST_LIBSH_TARGET} ${HDF5_LIBSH_TARGET})
  set_target_properties (cache_image-shared PROPERTIES FOLDER test)
endif ()

#-- Adding test for ttsafe
add_executable (ttsafe ${ttsafe_SOURCES})
target_include_directories(ttsafe PRIVATE "${HDF5_SRC_DIR};${HDF5_BINARY_DIR};$<$<BOOL:${HDF5_ENABLE_PARALLEL}>:${MPI_C_INCLUDE_DIRS}>")
TARGET_C_PROPERTIES (ttsafe STATIC)
target_link_libraries (ttsafe PRIVATE ${HDF5_LIB_TARGET} ${HDF5_TEST_LIB_TARGET})
set_target_properties (ttsafe PROPERTIES FOLDER test)
if (BUILD_SHARED_LIBS)
  add_executable (ttsafe-shared ${ttsafe_SOURCES})
  target_include_directories(ttsafe-shared PRIVATE "${HDF5_SRC_DIR};${HDF5_BINARY_DIR};$<$<BOOL:${HDF5_ENABLE_PARALLEL}>:${MPI_C_INCLUDE_DIRS}>")
  TARGET_C_PROPERTIES (ttsafe-shared SHARED)
  target_link_libraries (ttsafe-shared PRIVATE ${HDF5_TEST_LIBSH_TARGET} ${HDF5_LIBSH_TARGET})
  set_target_properties (ttsafe-shared PROPERTIES FOLDER test)
endif ()

##############################################################################
###           A D D I T I O N A L   T E S T S                              ###
##############################################################################

set (H5_CHECK_TESTS
    error_test
    err_compat
    tcheck_version
    testmeta
    atomic_writer
    atomic_reader
    links_env
    filenotclosed
    flushrefresh
)

foreach (test ${H5_CHECK_TESTS})
  ADD_H5_EXE(${test})
endforeach ()

#-- Adding test for libinfo
set (GREP_RUNNER ${PROJECT_BINARY_DIR}/GrepRunner.cmake)
file (WRITE ${GREP_RUNNER}
  "file (STRINGS \${TEST_PROGRAM} TEST_RESULT REGEX \"SUMMARY OF THE HDF5 CONFIGURATION\")
if (\${TEST_RESULT} STREQUAL \"0\")
  message (FATAL_ERROR \"Failed: The output: \${TEST_RESULT} of \${TEST_PROGRAM} did not contain SUMMARY OF THE HDF5 CONFIGURATION\")
else ()
  message (STATUS \"COMMAND Result: \${TEST_RESULT}\")
endif ()
"
)

##############################################################################
###                S W I M M E R   T E S T S                              ###
##############################################################################

set (H5_SWMR_TESTS
    swmr_addrem_writer
    swmr_check_compat_vfd
    swmr_generator
    swmr_reader
    swmr_remove_reader
    swmr_remove_writer
    swmr_sparse_reader
    swmr_sparse_writer
    swmr_start_write
    swmr_writer
)

foreach (test ${H5_SWMR_TESTS})
  ADD_H5_EXE(${test})
endforeach ()

set (H5_VDS_SWMR_TESTS
    vds_swmr_gen
    vds_swmr_reader
    vds_swmr_writer
)

foreach (test ${H5_VDS_SWMR_TESTS})
  ADD_H5_EXE(${test})
endforeach ()

#-- Adding test for accum_swmr_reader
#   This has to be copied to the test directory for execve() to find it
#   and it can't be renamed (i.e., no <foo>-shared).
add_executable (accum_swmr_reader ${HDF5_TEST_SOURCE_DIR}/accum_swmr_reader.c)
target_include_directories(accum_swmr_reader PRIVATE "${HDF5_SRC_DIR};${HDF5_BINARY_DIR};$<$<BOOL:${HDF5_ENABLE_PARALLEL}>:${MPI_C_INCLUDE_DIRS}>")
TARGET_C_PROPERTIES (accum_swmr_reader STATIC)
target_link_libraries (accum_swmr_reader PRIVATE ${HDF5_LIB_TARGET} ${HDF5_TEST_LIB_TARGET})
set_target_properties (accum_swmr_reader PROPERTIES FOLDER test)

#-- Set accum dependencies
set_target_properties (accum PROPERTIES DEPENDS accum_swmr_reader)
if (BUILD_SHARED_LIBS)
  set_target_properties (accum-shared PROPERTIES DEPENDS accum_swmr_reader)
endif ()

##############################################################################
###    P L U G I N  T E S T S
##############################################################################
if (BUILD_SHARED_LIBS)
  add_executable (filter_plugin ${HDF5_TEST_SOURCE_DIR}/filter_plugin.c)
  target_include_directories(filter_plugin PRIVATE "${HDF5_SRC_DIR};${HDF5_BINARY_DIR};$<$<BOOL:${HDF5_ENABLE_PARALLEL}>:${MPI_C_INCLUDE_DIRS}>")
  TARGET_C_PROPERTIES (filter_plugin SHARED)
  target_link_libraries (filter_plugin PRIVATE ${HDF5_TEST_LIB_TARGET})
  set_target_properties (filter_plugin PROPERTIES FOLDER test)
else ()
  add_executable (filter_plugin ${HDF5_TEST_SOURCE_DIR}/filter_plugin.c)
  target_include_directories(filter_plugin PRIVATE "${HDF5_SRC_DIR};${HDF5_BINARY_DIR};$<$<BOOL:${HDF5_ENABLE_PARALLEL}>:${MPI_C_INCLUDE_DIRS}>")
  TARGET_C_PROPERTIES (filter_plugin STATIC)
  target_link_libraries (filter_plugin PRIVATE ${HDF5_TEST_LIB_TARGET})
  set_target_properties (filter_plugin PROPERTIES FOLDER test)
endif ()

##############################################################################
###    U S E  C A S E S  T E S T S
##############################################################################
set (use_append_chunk_SOURCES ${HDF5_TEST_SOURCE_DIR}/use_append_chunk.c ${HDF5_TEST_SOURCE_DIR}/use_common.c)
add_executable (use_append_chunk ${use_append_chunk_SOURCES})
target_include_directories(use_append_chunk PRIVATE "${HDF5_SRC_DIR};${HDF5_BINARY_DIR};$<$<BOOL:${HDF5_ENABLE_PARALLEL}>:${MPI_C_INCLUDE_DIRS}>")
TARGET_C_PROPERTIES (use_append_chunk STATIC)
target_link_libraries (use_append_chunk PRIVATE ${HDF5_LIB_TARGET} ${HDF5_TEST_LIB_TARGET})
set_target_properties (use_append_chunk PROPERTIES FOLDER test)
if (BUILD_SHARED_LIBS)
  add_executable (use_append_chunk-shared ${use_append_chunk_SOURCES})
  target_include_directories(use_append_chunk-shared PRIVATE "${HDF5_SRC_DIR};${HDF5_BINARY_DIR};$<$<BOOL:${HDF5_ENABLE_PARALLEL}>:${MPI_C_INCLUDE_DIRS}>")
  TARGET_C_PROPERTIES (use_append_chunk-shared SHARED)
  target_link_libraries (use_append_chunk-shared PRIVATE ${HDF5_TEST_LIBSH_TARGET} ${HDF5_LIBSH_TARGET})
  set_target_properties (use_append_chunk-shared PROPERTIES FOLDER test)
endif ()

set (use_append_mchunks_SOURCES ${HDF5_TEST_SOURCE_DIR}/use_append_mchunks.c ${HDF5_TEST_SOURCE_DIR}/use_common.c)
add_executable (use_append_mchunks ${use_append_mchunks_SOURCES})
target_include_directories(use_append_mchunks PRIVATE "${HDF5_SRC_DIR};${HDF5_BINARY_DIR};$<$<BOOL:${HDF5_ENABLE_PARALLEL}>:${MPI_C_INCLUDE_DIRS}>")
TARGET_C_PROPERTIES (use_append_mchunks STATIC)
target_link_libraries (use_append_mchunks PRIVATE ${HDF5_LIB_TARGET} ${HDF5_TEST_LIB_TARGET})
set_target_properties (use_append_mchunks PROPERTIES FOLDER test)
if (BUILD_SHARED_LIBS)
  add_executable (use_append_mchunks-shared ${use_append_mchunks_SOURCES})
  target_include_directories(use_append_mchunks-shared PRIVATE "${HDF5_SRC_DIR};${HDF5_BINARY_DIR};$<$<BOOL:${HDF5_ENABLE_PARALLEL}>:${MPI_C_INCLUDE_DIRS}>")
  TARGET_C_PROPERTIES (use_append_mchunks-shared SHARED)
  target_link_libraries (use_append_mchunks-shared PRIVATE ${HDF5_TEST_LIBSH_TARGET} ${HDF5_LIBSH_TARGET})
  set_target_properties (use_append_mchunks-shared PROPERTIES FOLDER test)
endif ()

set (use_disable_mdc_flushes_SOURCES ${HDF5_TEST_SOURCE_DIR}/use_disable_mdc_flushes.c)
add_executable (use_disable_mdc_flushes ${use_disable_mdc_flushes_SOURCES})
target_include_directories(use_disable_mdc_flushes PRIVATE "${HDF5_SRC_DIR};${HDF5_BINARY_DIR};$<$<BOOL:${HDF5_ENABLE_PARALLEL}>:${MPI_C_INCLUDE_DIRS}>")
TARGET_C_PROPERTIES (use_disable_mdc_flushes STATIC)
target_link_libraries (use_disable_mdc_flushes PRIVATE ${HDF5_LIB_TARGET} ${HDF5_TEST_LIB_TARGET})
set_target_properties (use_disable_mdc_flushes PROPERTIES FOLDER test)
if (BUILD_SHARED_LIBS)
  add_executable (use_disable_mdc_flushes-shared ${use_disable_mdc_flushes_SOURCES})
  target_include_directories(use_disable_mdc_flushes-shared PRIVATE "${HDF5_SRC_DIR};${HDF5_BINARY_DIR};$<$<BOOL:${HDF5_ENABLE_PARALLEL}>:${MPI_C_INCLUDE_DIRS}>")
  TARGET_C_PROPERTIES (use_disable_mdc_flushes-shared SHARED)
  target_link_libraries (use_disable_mdc_flushes-shared PRIVATE ${HDF5_TEST_LIBSH_TARGET} ${HDF5_LIBSH_TARGET})
  set_target_properties (use_disable_mdc_flushes-shared PROPERTIES FOLDER test)
endif ()

include (CMakeTests.cmake)<|MERGE_RESOLUTION|>--- conflicted
+++ resolved
@@ -268,11 +268,8 @@
     cache_logging
     cork
     swmr
-<<<<<<< HEAD
     ohdr_mindset
-=======
     vol
->>>>>>> 6f52793a
 )
 
 macro (ADD_H5_EXE file)
