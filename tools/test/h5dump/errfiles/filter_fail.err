HDF5-DIAG: Error detected in HDF5 (version (number)) thread (IDs):
  #000: (file name) line (number) in H5Dread(): can't prepare for reading data
    major: Dataset
    minor: Read failed
  #001: (file name) line (number) in H5D__pre_read(): can't read data
    major: Dataset
    minor: Read failed
  #002: (file name) line (number) in H5D__read(): can't read data
    major: Dataset
    minor: Read failed
  #003: (file name) line (number) in H5D__chunk_read(): unable to read raw data chunk
    major: Low-level I/O
    minor: Read failed
  #004: (file name) line (number) in H5D__chunk_lock(): data pipeline read failed
    major: Data filters
    minor: Filter operation failed
  #005: (file name) line (number) in H5Z_pipeline(): required filter 'filter_fail_test' is not registered
    major: Data filters
    minor: Read failed
<<<<<<< HEAD
  #006: (file name) line (number) in H5PL_load(): required dynamically loaded plugin filter '312' is not available
=======
  #005: (file name) line (number) in H5PL_load(): filter plugins disabled
>>>>>>> 4d4eb4cd
    major: Plugin for dynamically loaded library
    minor: Unable to load metadata into cache
h5dump error: unable to print data
H5tools-DIAG: Error detected in HDF5:tools (version (number)) thread (IDs):
  #000: (file name) line (number) in h5tools_dump_simple_dset(): H5Dread failed
    major: Failure in tools library
    minor: error in function<|MERGE_RESOLUTION|>--- conflicted
+++ resolved
@@ -14,14 +14,7 @@
   #004: (file name) line (number) in H5D__chunk_lock(): data pipeline read failed
     major: Data filters
     minor: Filter operation failed
-  #005: (file name) line (number) in H5Z_pipeline(): required filter 'filter_fail_test' is not registered
-    major: Data filters
-    minor: Read failed
-<<<<<<< HEAD
-  #006: (file name) line (number) in H5PL_load(): required dynamically loaded plugin filter '312' is not available
-=======
   #005: (file name) line (number) in H5PL_load(): filter plugins disabled
->>>>>>> 4d4eb4cd
     major: Plugin for dynamically loaded library
     minor: Unable to load metadata into cache
 h5dump error: unable to print data
