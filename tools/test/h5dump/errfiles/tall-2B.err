--- conflicted
+++ resolved
@@ -31,12 +31,7 @@
     minor: Link traversal failure
   #010: (file name) line (number) in H5G__traverse_ud(): traversal callback returned invalid ID
     major: Symbol table
-<<<<<<< HEAD
-    minor: Unable to find atom information (already closed?)
+    minor: Unable to find ID information (already closed?)
   #011: (file name) line (number) in H5L__extern_traverse(): unable to open external file, external link file name = 'somefile'
-=======
-    minor: Unable to find ID information (already closed?)
-  #010: (file name) line (number) in H5L__extern_traverse(): unable to open external file, external link file name = 'somefile'
->>>>>>> cadd6db4
     major: Links
     minor: Unable to open file